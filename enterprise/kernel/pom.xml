--- conflicted
+++ resolved
@@ -21,11 +21,7 @@
   </scm>
 
   <properties>
-<<<<<<< HEAD
-    <scala.version>2.11.11</scala.version>
-=======
     <scala.version>2.11.12</scala.version>
->>>>>>> fb336f0a
     <scala.binary.version>2.11</scala.binary.version>
   </properties>
 
