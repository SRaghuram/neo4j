<project xmlns="http://maven.apache.org/POM/4.0.0" xmlns:xsi="http://www.w3.org/2001/XMLSchema-instance" xsi:schemaLocation="http://maven.apache.org/POM/4.0.0 http://maven.apache.org/xsd/maven-4.0.0.xsd">
  <modelVersion>4.0.0</modelVersion>
  <parent>
    <groupId>org.neo4j</groupId>
    <artifactId>parent</artifactId>
<<<<<<< HEAD
    <version>2.1.3-SNAPSHOT</version>
=======
    <version>2.0.5-SNAPSHOT</version>
>>>>>>> f70aa38a
    <relativePath>../..</relativePath>
  </parent>
  <groupId>org.neo4j</groupId>
  <artifactId>neo4j-consistency-check</artifactId>
<<<<<<< HEAD
  <version>2.1.3-SNAPSHOT</version>
=======
  <version>2.0.5-SNAPSHOT</version>
>>>>>>> f70aa38a

  <name>Neo4j - Consistency Checker</name>
  <description>Tool for checking consistency of a Neo4j data store.</description>
  <packaging>jar</packaging>
  <url>http://components.neo4j.org/${project.artifactId}/${project.version}</url>

  <properties>
    <version-package>consistency.checking.impl</version-package>
<<<<<<< HEAD
    <neo4j.version>2.1.3-SNAPSHOT</neo4j.version>
=======
    <neo4j.version>${project.version}</neo4j.version>
>>>>>>> f70aa38a
    <bundle.namespace>org.neo4j.consistency</bundle.namespace>
    <short-name>consistency-check</short-name>
    <docs-plugin.skip>true</docs-plugin.skip>
  </properties>

  <scm>
	  <url>https://github.com/neo4j/neo4j/tree/master/enterprise/consistency-check</url>
  </scm>

  <licenses>
    <license>
      <name>GNU Affero General Public License, Version 3</name>
      <url>http://www.gnu.org/licenses/agpl-3.0-standalone.html</url>
      <comments>The software ("Software") developed and owned by Network Engine for
Objects in Lund AB (referred to in this notice as "Neo Technology") is
licensed under the GNU AFFERO GENERAL PUBLIC LICENSE Version 3 to all
third parties and that license is included below.

However, if you have executed an End User Software License and Services
Agreement or an OEM Software License and Support Services Agreement, or
another commercial license agreement with Neo Technology or one of its
affiliates (each, a "Commercial Agreement"), the terms of the license in
such Commercial Agreement will supersede the GNU AFFERO GENERAL PUBLIC
LICENSE Version 3 and you may use the Software solely pursuant to the
terms of the relevant Commercial Agreement.
      </comments>
    </license>
  </licenses>

  <dependencies>
    <dependency>
      <groupId>org.neo4j</groupId>
      <artifactId>neo4j-kernel</artifactId>
      <version>${neo4j.version}</version>
    </dependency>
    <dependency>
      <groupId>org.neo4j</groupId>
      <artifactId>neo4j-lucene-index</artifactId>
      <version>${neo4j.version}</version>
    </dependency>
    <dependency>
      <groupId>junit</groupId>
      <artifactId>junit</artifactId>
    </dependency>
    <dependency>
      <groupId>commons-io</groupId>
      <artifactId>commons-io</artifactId>
      <scope>test</scope>
    </dependency>
    <dependency>
      <groupId>org.neo4j</groupId>
      <artifactId>neo4j-kernel</artifactId>
      <version>${neo4j.version}</version>
      <type>test-jar</type>
      <scope>test</scope>
    </dependency>
    <dependency>
      <groupId>org.mockito</groupId>
      <artifactId>mockito-core</artifactId>
      <scope>test</scope>
    </dependency>
    <dependency>
      <groupId>commons-codec</groupId>
      <artifactId>commons-codec</artifactId>
      <scope>test</scope>
    </dependency>
  </dependencies>
</project><|MERGE_RESOLUTION|>--- conflicted
+++ resolved
@@ -3,20 +3,12 @@
   <parent>
     <groupId>org.neo4j</groupId>
     <artifactId>parent</artifactId>
-<<<<<<< HEAD
     <version>2.1.3-SNAPSHOT</version>
-=======
-    <version>2.0.5-SNAPSHOT</version>
->>>>>>> f70aa38a
     <relativePath>../..</relativePath>
   </parent>
   <groupId>org.neo4j</groupId>
   <artifactId>neo4j-consistency-check</artifactId>
-<<<<<<< HEAD
   <version>2.1.3-SNAPSHOT</version>
-=======
-  <version>2.0.5-SNAPSHOT</version>
->>>>>>> f70aa38a
 
   <name>Neo4j - Consistency Checker</name>
   <description>Tool for checking consistency of a Neo4j data store.</description>
@@ -25,11 +17,7 @@
 
   <properties>
     <version-package>consistency.checking.impl</version-package>
-<<<<<<< HEAD
-    <neo4j.version>2.1.3-SNAPSHOT</neo4j.version>
-=======
     <neo4j.version>${project.version}</neo4j.version>
->>>>>>> f70aa38a
     <bundle.namespace>org.neo4j.consistency</bundle.namespace>
     <short-name>consistency-check</short-name>
     <docs-plugin.skip>true</docs-plugin.skip>
