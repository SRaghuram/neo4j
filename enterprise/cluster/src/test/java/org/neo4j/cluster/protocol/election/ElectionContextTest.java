/**
 * Copyright (c) 2002-2014 "Neo Technology,"
 * Network Engine for Objects in Lund AB [http://neotechnology.com]
 *
 * This file is part of Neo4j.
 *
 * Neo4j is free software: you can redistribute it and/or modify
 * it under the terms of the GNU Affero General Public License as
 * published by the Free Software Foundation, either version 3 of the
 * License, or (at your option) any later version.
 *
 * This program is distributed in the hope that it will be useful,
 * but WITHOUT ANY WARRANTY; without even the implied warranty of
 * MERCHANTABILITY or FITNESS FOR A PARTICULAR PURPOSE.  See the
 * GNU Affero General Public License for more details.
 *
 * You should have received a copy of the GNU Affero General Public License
 * along with this program. If not, see <http://www.gnu.org/licenses/>.
 */
package org.neo4j.cluster.protocol.election;

import static junit.framework.Assert.assertNull;
import static org.junit.Assert.assertEquals;
import static org.junit.Assert.assertFalse;
import static org.mockito.Mockito.RETURNS_MOCKS;
import static org.mockito.Mockito.mock;
import static org.mockito.Mockito.when;

import java.net.URI;
import java.util.Collections;
import java.util.HashMap;
import java.util.HashSet;
import java.util.LinkedList;
import java.util.List;
import java.util.Map;
import java.util.Set;
import java.util.concurrent.Executor;

import org.junit.Test;
import org.mockito.Matchers;
import org.neo4j.cluster.InstanceId;
import org.neo4j.cluster.protocol.atomicbroadcast.ObjectInputStreamFactory;
import org.neo4j.cluster.protocol.atomicbroadcast.ObjectOutputStreamFactory;
import org.neo4j.cluster.protocol.atomicbroadcast.multipaxos.AcceptorInstanceStore;
import org.neo4j.cluster.protocol.atomicbroadcast.multipaxos.context.MultiPaxosContext;
import org.neo4j.cluster.protocol.cluster.ClusterConfiguration;
import org.neo4j.cluster.protocol.cluster.ClusterContext;
import org.neo4j.cluster.protocol.heartbeat.HeartbeatContext;
import org.neo4j.cluster.timeout.Timeouts;
import org.neo4j.helpers.collection.Iterables;
import org.neo4j.kernel.impl.util.StringLogger;
import org.neo4j.kernel.logging.Logging;

public class ElectionContextTest
{
    @Test
    public void testElectionOkNoFailed()
    {
        Set<InstanceId> failed = new HashSet<InstanceId>();

        baseTestForElectionOk( failed, false );
    }

    @Test
    public void testElectionOkLessThanQuorumFailed()
    {
        Set<InstanceId> failed = new HashSet<InstanceId>();
        failed.add( new InstanceId( 1 ) );

        baseTestForElectionOk( failed, false );
    }

    @Test
    public void testElectionNotOkMoreThanQuorumFailed()
    {
        Set<InstanceId> failed = new HashSet<InstanceId>();
        failed.add( new InstanceId( 1 ) );
        failed.add( new InstanceId( 2 ) );

        baseTestForElectionOk( failed, true );
    }

    @Test
    public void testElectionNotOkQuorumFailedTwoInstances()
    {
        Set<InstanceId> failed = new HashSet<InstanceId>();
        failed.add( new InstanceId( 2 ) );

        Map<InstanceId, URI> members = new HashMap<InstanceId, URI>();
        members.put( new InstanceId( 1 ), URI.create( "server1" ) );
        members.put( new InstanceId( 2 ), URI.create( "server2" ) );

        ClusterConfiguration clusterConfiguration = mock( ClusterConfiguration.class );
        when( clusterConfiguration.getMembers() ).thenReturn( members );

        ClusterContext clusterContext = mock( ClusterContext.class );
        when( clusterContext.getConfiguration() ).thenReturn( clusterConfiguration );

        MultiPaxosContext context = new MultiPaxosContext( new InstanceId( 1 ),
                Iterables.<ElectionRole, ElectionRole>iterable( new ElectionRole( "coordinator" ) ),
                clusterConfiguration, mock( Executor.class ), mock( Logging.class ),
                mock( ObjectInputStreamFactory.class ), mock( ObjectOutputStreamFactory.class ),
                mock( AcceptorInstanceStore.class ), mock( Timeouts.class ),
                mock( ElectionCredentialsProvider.class) );

        context.getHeartbeatContext().getFailed().addAll( failed );

        ElectionContext toTest = context.getElectionContext();

        assertFalse( toTest.electionOk() );
    }

    @Test
    public void testElectionNotOkQuorumFailedFourInstances()
    {
        Set<InstanceId> failed = new HashSet<InstanceId>();
        failed.add( new InstanceId( 2 ) );
        failed.add( new InstanceId( 3 ) );

        Map<InstanceId, URI> members = new HashMap<InstanceId, URI>();
        members.put( new InstanceId( 1 ), URI.create( "server1" ) );
        members.put( new InstanceId( 2 ), URI.create( "server2" ) );
        members.put( new InstanceId( 3 ), URI.create( "server3" ) );
        members.put( new InstanceId( 4 ), URI.create( "server4" ) );

        ClusterConfiguration clusterConfiguration = mock( ClusterConfiguration.class );
        when( clusterConfiguration.getMembers() ).thenReturn( members );

        ClusterContext clusterContext = mock( ClusterContext.class );
        when( clusterContext.getConfiguration() ).thenReturn( clusterConfiguration );

        MultiPaxosContext context = new MultiPaxosContext( new InstanceId(1), Iterables.<ElectionRole, ElectionRole>iterable(
                new ElectionRole( "coordinator" ) ), clusterConfiguration,
                mock( Executor.class ), mock( Logging.class ),
                mock( ObjectInputStreamFactory.class ), mock( ObjectOutputStreamFactory.class ),
                mock( AcceptorInstanceStore.class ), mock( Timeouts.class ),
                mock( ElectionCredentialsProvider.class) );

        context.getHeartbeatContext().getFailed().addAll( failed );

        ElectionContext toTest = context.getElectionContext();

        assertFalse( toTest.electionOk() );
    }

    @Test
    public void testElectionNotOkQuorumFailedFiveInstances()
    {
        Set<InstanceId> failed = new HashSet<InstanceId>();
        failed.add( new InstanceId( 2 ) );
        failed.add( new InstanceId( 3 ) );
        failed.add( new InstanceId( 4 ) );

        Map<InstanceId, URI> members = new HashMap<InstanceId, URI>();
        members.put( new InstanceId( 1 ), URI.create( "server1" ) );
        members.put( new InstanceId( 2 ), URI.create( "server2" ) );
        members.put( new InstanceId( 3 ), URI.create( "server3" ) );
        members.put( new InstanceId( 4 ), URI.create( "server4" ) );
        members.put( new InstanceId( 5 ), URI.create( "server5" ) );

        ClusterConfiguration clusterConfiguration = mock( ClusterConfiguration.class );
        when( clusterConfiguration.getMembers() ).thenReturn( members );

        ClusterContext clusterContext = mock( ClusterContext.class );
        when( clusterContext.getConfiguration() ).thenReturn( clusterConfiguration );

        MultiPaxosContext context = new MultiPaxosContext( new InstanceId(1), Iterables.<ElectionRole, ElectionRole>iterable(
                new ElectionRole( "coordinator" ) ), clusterConfiguration,
                mock( Executor.class ), mock( Logging.class ),
                mock( ObjectInputStreamFactory.class ), mock( ObjectOutputStreamFactory.class ),
                mock( AcceptorInstanceStore.class ), mock( Timeouts.class ),
                mock( ElectionCredentialsProvider.class) );

        context.getHeartbeatContext().getFailed().addAll( failed );

        ElectionContext toTest = context.getElectionContext();

        assertFalse( toTest.electionOk() );
    }

    @Test
    public void twoVotesFromSameInstanceForSameRoleShouldBeConsolidated() throws Exception
    {
        // Given
        final String coordinatorRole = "coordinator";
        HeartbeatContext heartbeatContext = mock(HeartbeatContext.class);
        when( heartbeatContext.getFailed() ).thenReturn( Collections.<InstanceId>emptySet() );

        Map<InstanceId, URI> members = new HashMap<InstanceId, URI>();
        members.put( new InstanceId( 1 ), URI.create( "server1" ) );
        members.put( new InstanceId( 2 ), URI.create( "server2" ) );
        members.put( new InstanceId( 3 ), URI.create( "server3" ) );

        ClusterConfiguration clusterConfiguration = mock( ClusterConfiguration.class );
        when( clusterConfiguration.getMembers() ).thenReturn( members );

        ClusterContext clusterContext = mock( ClusterContext.class );
        when( clusterContext.getConfiguration() ).thenReturn( clusterConfiguration );

        Logging logging = mock( Logging.class );
        when ( logging.getMessagesLog( Matchers.<Class>any() ) ).thenReturn( mock( StringLogger.class ) );

        MultiPaxosContext context = new MultiPaxosContext( new InstanceId(1), Iterables.<ElectionRole, ElectionRole>iterable(
                        new ElectionRole( coordinatorRole ) ), clusterConfiguration,
                        mock( Executor.class ), logging,
                        mock( ObjectInputStreamFactory.class ), mock( ObjectOutputStreamFactory.class ),
                mock( AcceptorInstanceStore.class ), mock( Timeouts.class ),
                mock( ElectionCredentialsProvider.class) );

        ElectionContext toTest = context.getElectionContext();

        // When
        toTest.startElectionProcess( coordinatorRole );
        toTest.voted( coordinatorRole, new InstanceId( 1 ), new IntegerElectionCredentials( 100 ), ClusterContext.NO_ELECTOR_VERSION );
        toTest.voted( coordinatorRole, new InstanceId( 2 ), new IntegerElectionCredentials( 100 ), ClusterContext.NO_ELECTOR_VERSION );
        toTest.voted( coordinatorRole, new InstanceId( 2 ), new IntegerElectionCredentials( 101 ), ClusterContext.NO_ELECTOR_VERSION );

        // Then
        assertNull( toTest.getElectionWinner( coordinatorRole ) );
        assertEquals( 2, toTest.getVoteCount( coordinatorRole ) );
    }

    @Test
    public void electionBeingForgottenMustIncreaseElectionId() throws Exception
    {
        // Given
        final String coordinatorRole = "coordinator";
        HeartbeatContext heartbeatContext = mock(HeartbeatContext.class);
        when( heartbeatContext.getFailed() ).thenReturn( Collections.<InstanceId>emptySet() );

        Logging logging = mock( Logging.class );
        when ( logging.getMessagesLog( Matchers.<Class>any() ) ).thenReturn( mock( StringLogger.class ) );

        ElectionContext context = new MultiPaxosContext( new InstanceId(1), Iterables.<ElectionRole, ElectionRole>iterable(
                new ElectionRole( coordinatorRole ) ),  mock( ClusterConfiguration.class ),
                mock( Executor.class ), logging,
                mock( ObjectInputStreamFactory.class ), mock( ObjectOutputStreamFactory.class ),
                mock( AcceptorInstanceStore.class ), mock( Timeouts.class ), mock( ElectionCredentialsProvider.class ) ).getElectionContext();

        ElectionContext.VoteRequest voteRequestBefore = context.voteRequestForRole( new ElectionRole( coordinatorRole ) );
        context.forgetElection( coordinatorRole );
        ElectionContext.VoteRequest voteRequestAfter = context.voteRequestForRole( new ElectionRole( coordinatorRole ) );
        assertEquals( voteRequestBefore.getVersion() + 1, voteRequestAfter.getVersion() );
    }

    @Test
    public void voteFromPreviousSuccessfulElectionMustNotBeCounted() throws Exception
    {
        // Given
        final String coordinatorRole = "coordinator";
        HeartbeatContext heartbeatContext = mock(HeartbeatContext.class);
        when( heartbeatContext.getFailed() ).thenReturn( Collections.<InstanceId>emptySet() );

        Logging logging = mock( Logging.class );
        when ( logging.getMessagesLog( Matchers.<Class>any() ) ).thenReturn( mock( StringLogger.class ) );

        ElectionContext context = new MultiPaxosContext( new InstanceId(1), Iterables.<ElectionRole, ElectionRole>iterable(
                new ElectionRole( coordinatorRole ) ),  mock( ClusterConfiguration.class ),
                mock( Executor.class ), logging,
                mock( ObjectInputStreamFactory.class ), mock( ObjectOutputStreamFactory.class ),
                mock( AcceptorInstanceStore.class ), mock( Timeouts.class ), mock( ElectionCredentialsProvider.class ) ).getElectionContext();

        // When
        ElectionContext.VoteRequest voteRequestBefore = context.voteRequestForRole( new ElectionRole( coordinatorRole ) );
        context.forgetElection( coordinatorRole );

        // Then
        assertFalse( context.voted( coordinatorRole, new InstanceId( 2 ), null, voteRequestBefore.getVersion() - 1 ) );
    }

    @Test
    public void instanceFailingShouldHaveItsVotesInvalidated() throws Exception
    {
        // Given
        final String role1 = "coordinator1";
        final String role2 = "coordinator2";
        InstanceId me = new InstanceId( 1 );
        InstanceId failingInstance = new InstanceId( 2 );
        InstanceId otherInstance = new InstanceId( 3 );

        Logging logging = mock( Logging.class );
        when ( logging.getMessagesLog( Matchers.<Class>any() ) ).thenReturn( mock( StringLogger.class ) );

        ClusterConfiguration clusterConfiguration = mock( ClusterConfiguration.class );
        List<InstanceId> clusterMemberIds = new LinkedList<InstanceId>();
        clusterMemberIds.add( failingInstance );
        clusterMemberIds.add( otherInstance );
        clusterMemberIds.add( me );
        when( clusterConfiguration.getMemberIds() ).thenReturn( clusterMemberIds );

        MultiPaxosContext context = new MultiPaxosContext( me, Iterables.<ElectionRole, ElectionRole>iterable(
                new ElectionRole( role1 ), new ElectionRole( role2 ) ), clusterConfiguration,
                new Executor()
                {
                    @Override
                    public void execute( Runnable command )
                    {
                        command.run();
                    }
                }, logging,
                mock( ObjectInputStreamFactory.class ), mock( ObjectOutputStreamFactory.class ),
                mock( AcceptorInstanceStore.class ), mock( Timeouts.class ), mock( ElectionCredentialsProvider.class ) );

        HeartbeatContext heartbeatContext = context.getHeartbeatContext();
        ElectionContext electionContext = context.getElectionContext();

        electionContext.startElectionProcess( role1 );
        electionContext.startElectionProcess( role2 );

        electionContext.voted( role1, failingInstance, mock( Comparable.class ), 2 );
        electionContext.voted( role2, failingInstance, mock( Comparable.class ), 2 );

        electionContext.voted( role1, otherInstance, mock( Comparable.class ), 2 );
        electionContext.voted( role2, otherInstance, mock( Comparable.class ), 2 );

        heartbeatContext.suspect( failingInstance );

        assertEquals( 1, electionContext.getVoteCount( role1 ) );
        assertEquals( 1, electionContext.getVoteCount( role2 ) );
    }


    @Test
    public void failedElectorRejoiningMustHaveItsVersionFromVoteRequestsSetTheElectorVersion() throws Throwable
    {
        // Given
        final String role1 = "coordinator1";
        InstanceId me = new InstanceId( 1 );
        InstanceId failingInstance = new InstanceId( 2 );
        InstanceId forQuorum = new InstanceId( 3 );

        Logging logging = mock( Logging.class, RETURNS_MOCKS );

        ClusterConfiguration clusterConfiguration = mock( ClusterConfiguration.class );
        List<InstanceId> clusterMemberIds = new LinkedList<InstanceId>();
        clusterMemberIds.add( failingInstance );
        clusterMemberIds.add( me );
        clusterMemberIds.add( forQuorum );
        when( clusterConfiguration.getMemberIds() ).thenReturn( clusterMemberIds );

        MultiPaxosContext context = new MultiPaxosContext( me, Iterables.<ElectionRole, ElectionRole>iterable(
                new ElectionRole( role1 ) ), clusterConfiguration,
                new Executor()
                {
                    @Override
                    public void execute( Runnable command )
                    {
                        command.run();
                    }
                }, logging,
                mock( ObjectInputStreamFactory.class ), mock( ObjectOutputStreamFactory.class ),
                mock( AcceptorInstanceStore.class ), mock( Timeouts.class ), mock( ElectionCredentialsProvider.class ) );

        HeartbeatContext heartbeatContext = context.getHeartbeatContext();
        ClusterContext clusterContext = context.getClusterContext();

        clusterContext.setLastElector( failingInstance );
        clusterContext.setLastElectorVersion( 8 );

        // When the elector fails
        heartbeatContext.suspicions( forQuorum, Collections.singleton( failingInstance ) );
        heartbeatContext.suspect( failingInstance );

        // Then the elector is reset to defaults
        assertEquals( clusterContext.getLastElector(), InstanceId.NONE );
        assertEquals( clusterContext.getLastElectorVersion(), ClusterContext.NO_ELECTOR_VERSION );

        // When the elector comes back with an election result
        clusterContext.elected( role1, forQuorum, failingInstance, 9 );

        // Then the result is actually respected
        assertEquals( clusterContext.getLastElector(), failingInstance );
        assertEquals( clusterContext.getLastElectorVersion(), 9 );
  }

    /*
     * This assumes an instance leaves the cluster normally and then rejoins, without any elections in between. The
     * expected result is that it will succeed in sending election results.
     */
    @Test
    public void electorLeavingAndRejoiningWithNoElectionsInBetweenMustStillHaveElectionsGoThrough() throws Exception
    {
        // Given
        final String role1 = "coordinator1";
        InstanceId me = new InstanceId( 1 );
        InstanceId leavingInstance = new InstanceId( 2 );
        InstanceId forQuorum = new InstanceId( 3 );

        Logging logging = mock( Logging.class, RETURNS_MOCKS );

        ClusterConfiguration clusterConfiguration = mock( ClusterConfiguration.class );
        List<InstanceId> clusterMemberIds = new LinkedList<InstanceId>();
        clusterMemberIds.add( leavingInstance );
        clusterMemberIds.add( me );
        clusterMemberIds.add( forQuorum );
        when( clusterConfiguration.getMemberIds() ).thenReturn( clusterMemberIds );

        MultiPaxosContext context = new MultiPaxosContext( me,
                Iterables.<ElectionRole, ElectionRole>iterable( new ElectionRole( role1 ) ), clusterConfiguration,
                new Executor()
                {
                    @Override
                    public void execute( Runnable command )
                    {
                        command.run();
                    }
                },
                logging, mock( ObjectInputStreamFactory.class ), mock( ObjectOutputStreamFactory.class ),
<<<<<<< HEAD
                mock( AcceptorInstanceStore.class ), mock( Timeouts.class ), mock( ElectionCredentialsProvider.class ) );
=======
                mock( AcceptorInstanceStore.class ), mock( Timeouts.class ), mock(ElectionCredentialsProvider.class ) );
>>>>>>> 634bbaf4

        HeartbeatContext heartbeatContext = context.getHeartbeatContext();
        ClusterContext clusterContext = context.getClusterContext();

        clusterContext.setLastElector( leavingInstance );
        clusterContext.setLastElectorVersion( 8 );

        // When the elector leaves the cluster
        clusterContext.left( leavingInstance );

        // Then the elector is reset to defaults
        assertEquals( clusterContext.getLastElector(), InstanceId.NONE );
        assertEquals( clusterContext.getLastElectorVersion(), ClusterContext.NO_ELECTOR_VERSION );

        // When the elector comes back with an election result
          // We don't need to join, election results do not check for elector membership
        clusterContext.elected( role1, forQuorum, leavingInstance, 9 );

        // Then the result is actually respected
        assertEquals( clusterContext.getLastElector(), leavingInstance );
        assertEquals( clusterContext.getLastElectorVersion(), 9 );
    }

    private void baseTestForElectionOk( Set<InstanceId> failed, boolean moreThanQuorum )
    {
        Map<InstanceId, URI> members = new HashMap<InstanceId, URI>();
        members.put( new InstanceId( 1 ), URI.create( "server1" ) );
        members.put( new InstanceId( 2 ), URI.create( "server2" ) );
        members.put( new InstanceId( 3 ), URI.create( "server3" ) );

        ClusterConfiguration clusterConfiguration = mock( ClusterConfiguration.class );
        when( clusterConfiguration.getMembers() ).thenReturn( members );

        ClusterContext clusterContext = mock( ClusterContext.class );
        when( clusterContext.getConfiguration() ).thenReturn( clusterConfiguration );

        MultiPaxosContext context = new MultiPaxosContext( new InstanceId(1), Iterables.<ElectionRole, ElectionRole>iterable(
                        new ElectionRole( "coordinator" ) ), clusterConfiguration,
                        mock( Executor.class ), mock( Logging.class ),
                        mock( ObjectInputStreamFactory.class ), mock( ObjectOutputStreamFactory.class ),
                mock( AcceptorInstanceStore.class ), mock( Timeouts.class ),
                mock( ElectionCredentialsProvider.class) );

        context.getHeartbeatContext().getFailed().addAll( failed );

        ElectionContext toTest = context.getElectionContext();

        assertEquals( moreThanQuorum, !toTest.electionOk() );
    }
}<|MERGE_RESOLUTION|>--- conflicted
+++ resolved
@@ -19,13 +19,6 @@
  */
 package org.neo4j.cluster.protocol.election;
 
-import static junit.framework.Assert.assertNull;
-import static org.junit.Assert.assertEquals;
-import static org.junit.Assert.assertFalse;
-import static org.mockito.Mockito.RETURNS_MOCKS;
-import static org.mockito.Mockito.mock;
-import static org.mockito.Mockito.when;
-
 import java.net.URI;
 import java.util.Collections;
 import java.util.HashMap;
@@ -38,6 +31,7 @@
 
 import org.junit.Test;
 import org.mockito.Matchers;
+
 import org.neo4j.cluster.InstanceId;
 import org.neo4j.cluster.protocol.atomicbroadcast.ObjectInputStreamFactory;
 import org.neo4j.cluster.protocol.atomicbroadcast.ObjectOutputStreamFactory;
@@ -51,6 +45,13 @@
 import org.neo4j.kernel.impl.util.StringLogger;
 import org.neo4j.kernel.logging.Logging;
 
+import static junit.framework.Assert.assertNull;
+import static org.junit.Assert.assertEquals;
+import static org.junit.Assert.assertFalse;
+import static org.mockito.Mockito.RETURNS_MOCKS;
+import static org.mockito.Mockito.mock;
+import static org.mockito.Mockito.when;
+
 public class ElectionContextTest
 {
     @Test
@@ -406,11 +407,7 @@
                     }
                 },
                 logging, mock( ObjectInputStreamFactory.class ), mock( ObjectOutputStreamFactory.class ),
-<<<<<<< HEAD
                 mock( AcceptorInstanceStore.class ), mock( Timeouts.class ), mock( ElectionCredentialsProvider.class ) );
-=======
-                mock( AcceptorInstanceStore.class ), mock( Timeouts.class ), mock(ElectionCredentialsProvider.class ) );
->>>>>>> 634bbaf4
 
         HeartbeatContext heartbeatContext = context.getHeartbeatContext();
         ClusterContext clusterContext = context.getClusterContext();
