--- conflicted
+++ resolved
@@ -421,13 +421,8 @@
         @Override
         public void exceptionCaught( ChannelHandlerContext ctx, ExceptionEvent e ) throws Exception
         {
-<<<<<<< HEAD
             Throwable cause = e.getCause();
-            if ( !(cause instanceof ConnectException) )
-=======
-            if ( !(e.getCause() instanceof ConnectException ||
-                    e.getCause() instanceof RejectedExecutionException) )
->>>>>>> d245b464
+            if ( ! ( cause instanceof ConnectException || cause instanceof RejectedExecutionException ) )
             {
                 msgLog.error( "Receive exception:", cause );
             }
