/**
 * Copyright (c) 2002-2010 "Neo Technology,"
 * Network Engine for Objects in Lund AB [http://neotechnology.com]
 *
 * This file is part of Neo4j.
 *
 * Neo4j is free software: you can redistribute it and/or modify
 * it under the terms of the GNU Affero General Public License as
 * published by the Free Software Foundation, either version 3 of the
 * License, or (at your option) any later version.
 *
 * This program is distributed in the hope that it will be useful,
 * but WITHOUT ANY WARRANTY; without even the implied warranty of
 * MERCHANTABILITY or FITNESS FOR A PARTICULAR PURPOSE.  See the
 * GNU Affero General Public License for more details.
 *
 * You should have received a copy of the GNU Affero General Public License
 * along with this program. If not, see <http://www.gnu.org/licenses/>.
 */

package org.neo4j.kernel.impl.core;

import java.util.NoSuchElementException;

import org.neo4j.kernel.impl.util.IntArray;

class NullRelTypeElement extends RelTypeElementIterator
{
    NullRelTypeElement()
    {
        super( null, null );
    }

    @Override
    public boolean hasNext( NodeManager nodeManager )
    {
        return false;
    }

    @Override
    public int next( NodeManager nodeManager )
    {
        throw new NoSuchElementException();
    }
<<<<<<< HEAD
=======
    
    @Override
    public boolean isSrcEmpty()
    {
        return true;
    }
    
    @Override
    public RelTypeElementIterator setSrc( IntArray newSrc )
    {
        return this;
    }
>>>>>>> 474b307d
}<|MERGE_RESOLUTION|>--- conflicted
+++ resolved
@@ -42,8 +42,6 @@
     {
         throw new NoSuchElementException();
     }
-<<<<<<< HEAD
-=======
     
     @Override
     public boolean isSrcEmpty()
@@ -56,5 +54,4 @@
     {
         return this;
     }
->>>>>>> 474b307d
 }