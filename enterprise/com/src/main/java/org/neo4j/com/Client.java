/**
 * Copyright (c) 2002-2014 "Neo Technology,"
 * Network Engine for Objects in Lund AB [http://neotechnology.com]
 *
 * This file is part of Neo4j.
 *
 * Neo4j is free software: you can redistribute it and/or modify
 * it under the terms of the GNU Affero General Public License as
 * published by the Free Software Foundation, either version 3 of the
 * License, or (at your option) any later version.
 *
 * This program is distributed in the hope that it will be useful,
 * but WITHOUT ANY WARRANTY; without even the implied warranty of
 * MERCHANTABILITY or FITNESS FOR A PARTICULAR PURPOSE.  See the
 * GNU Affero General Public License for more details.
 *
 * You should have received a copy of the GNU Affero General Public License
 * along with this program. If not, see <http://www.gnu.org/licenses/>.
 */
package org.neo4j.com;

import java.net.InetSocketAddress;
import java.net.SocketAddress;
import java.nio.ByteBuffer;
import java.util.ArrayList;
import java.util.List;
import java.util.concurrent.ArrayBlockingQueue;
import java.util.concurrent.ExecutorService;
import java.util.concurrent.Executors;
import java.util.concurrent.TimeUnit;

import org.jboss.netty.bootstrap.ClientBootstrap;
import org.jboss.netty.buffer.ChannelBuffer;
import org.jboss.netty.buffer.ChannelBuffers;
import org.jboss.netty.channel.Channel;
import org.jboss.netty.channel.ChannelEvent;
import org.jboss.netty.channel.ChannelFuture;
import org.jboss.netty.channel.ChannelPipeline;
import org.jboss.netty.channel.ChannelPipelineFactory;
import org.jboss.netty.channel.Channels;
import org.jboss.netty.channel.socket.nio.NioClientSocketChannelFactory;
import org.jboss.netty.handler.queue.BlockingReadHandler;
import org.neo4j.helpers.Exceptions;
import org.neo4j.helpers.NamedThreadFactory;
import org.neo4j.helpers.Triplet;
import org.neo4j.kernel.impl.nioneo.store.MismatchingStoreIdException;
import org.neo4j.kernel.impl.nioneo.store.StoreId;
import org.neo4j.kernel.impl.util.StringLogger;
import org.neo4j.kernel.lifecycle.LifecycleAdapter;
import org.neo4j.kernel.logging.Logging;

import static org.neo4j.com.Protocol.addLengthFieldPipes;
import static org.neo4j.com.Protocol.assertChunkSizeIsWithinFrameSize;
<<<<<<< HEAD
import static org.neo4j.com.Protocol.readString;
import static org.neo4j.com.Protocol.writeString;
import static org.neo4j.helpers.Clock.SYSTEM_CLOCK;
=======
>>>>>>> 9c150d0a

/**
 * A means for a client to communicate with a {@link Server}. It
 * serializes requests and sends them to the server and waits for
 * a response back.
 *
 * @see Server
 */
public abstract class Client<T> extends LifecycleAdapter implements ChannelPipelineFactory
{
    // Max number of concurrent channels that may exist. Needs to be high because we
    // don't want to run into that limit, it will make some #acquire calls block and
    // gets disastrous if that thread is holding monitors that is needed to communicate
    // with the server in some way.
    public static final int DEFAULT_MAX_NUMBER_OF_CONCURRENT_CHANNELS_PER_CLIENT = 20;
    public static final int DEFAULT_READ_RESPONSE_TIMEOUT_SECONDS = 20;
    private ClientBootstrap bootstrap;

    private final SocketAddress address;
    private final StringLogger msgLog;
    private ExecutorService executor;
    private ResourcePool<Triplet<Channel, ChannelBuffer, ByteBuffer>> channelPool;
    private final Protocol protocol;
    private final int frameLength;
    private final long readTimeout;
    private final int maxUnusedChannels;
    private final StoreId storeId;
    private ResourceReleaser resourcePoolReleaser;
    private final List<MismatchingVersionHandler> mismatchingVersionHandlers;

<<<<<<< HEAD
    private final int chunkSize;

=======
>>>>>>> 9c150d0a
    public Client( String hostNameOrIp, int port, Logging logging,
                   StoreId storeId, int frameLength,
                   byte applicationProtocolVersion, long readTimeout,
                   int maxConcurrentChannels, int chunkSize )
    {
        assertChunkSizeIsWithinFrameSize( chunkSize, frameLength );

        this.msgLog = logging.getMessagesLog( getClass() );
        this.storeId = storeId;
        this.frameLength = frameLength;
        this.readTimeout = readTimeout;
        // ResourcePool no longer controls max concurrent channels. Use this value for the pool size
        this.maxUnusedChannels = maxConcurrentChannels;
        this.mismatchingVersionHandlers = new ArrayList<MismatchingVersionHandler>( 2 );
        this.address = new InetSocketAddress( hostNameOrIp, port );
        this.protocol = new Protocol( chunkSize, applicationProtocolVersion, getInternalProtocolVersion() );

        msgLog.info( getClass().getSimpleName() + " communication channel created towards " + hostNameOrIp + ":" +
                port );
    }

    @Override
    public void start()
    {
        executor = Executors.newCachedThreadPool( new NamedThreadFactory( getClass().getSimpleName() + "@" + address
        ) );
        bootstrap = new ClientBootstrap( new NioClientSocketChannelFactory( executor, executor ) );
        bootstrap.setPipelineFactory( this );
        channelPool = new ResourcePool<Triplet<Channel, ChannelBuffer, ByteBuffer>>( maxUnusedChannels,
                new ResourcePool.CheckStrategy.TimeoutCheckStrategy( ResourcePool.DEFAULT_CHECK_INTERVAL, SYSTEM_CLOCK ),
                new LoggingResourcePoolMonitor( msgLog ))
        {
            @Override
            protected Triplet<Channel, ChannelBuffer, ByteBuffer> create()
            {
                ChannelFuture channelFuture = bootstrap.connect( address );
                channelFuture.awaitUninterruptibly( 5, TimeUnit.SECONDS );
                Triplet<Channel, ChannelBuffer, ByteBuffer> channel = null;
                if ( channelFuture.isSuccess() )
                {
                    channel = Triplet.of( channelFuture.getChannel(),
                            ChannelBuffers.dynamicBuffer(),
                            ByteBuffer.allocate( 1024 * 1024 ) );
                    msgLog.logMessage( "Opened a new channel to " + address, true );
                    return channel;
                }

                String msg = Client.this.getClass().getSimpleName() + " could not connect to " + address;
                msgLog.logMessage( msg, true );
                ComException exception = new ComException( msg );
                // connectionLostHandler.handle( exception );
                throw exception;
            }

            @Override
            protected boolean isAlive(
                    Triplet<Channel, ChannelBuffer, ByteBuffer> resource )
            {
                return resource.first().isConnected();
            }

            @Override
            protected void dispose(
                    Triplet<Channel, ChannelBuffer, ByteBuffer> resource )
            {
                Channel channel = resource.first();
                if ( channel.isConnected() )
                {
                    msgLog.debug( "Closing channel: " + channel + ". Channel pool size is now " + channelPool.currentSize() );
                    channel.close();
                }
            }
        };
        /*
         * This is here to couple the channel releasing to Response.close() itself and not
         * to TransactionStream.close() as it is implemented here. The reason is that a Response
         * that is returned without a TransactionStream will still hold the channel and should
         * release it eventually. Also, logically, closing the channel is not dependent on the
         * TransactionStream.
         */
        resourcePoolReleaser = new ResourceReleaser()
        {
            @Override
            public void release()
            {
                channelPool.release();
            }
        };
    }


    @Override
    public void stop()
    {
        channelPool.close( true );
        bootstrap.releaseExternalResources();
        executor.shutdownNow();
        mismatchingVersionHandlers.clear();
        msgLog.logMessage( toString() + " shutdown", true );
    }

    protected <R> Response<R> sendRequest( RequestType<T> type, RequestContext context,
                                           Serializer serializer, Deserializer<R> deserializer )
    {
        return sendRequest( type, context, serializer, deserializer, null );
    }

    protected <R> Response<R> sendRequest( RequestType<T> type, RequestContext context,
                                           Serializer serializer, Deserializer<R> deserializer,
                                           StoreId specificStoreId )
    {
        boolean success = true;
        Triplet<Channel, ChannelBuffer, ByteBuffer> channelContext = null;
        try
        {
            // Send 'em over the wire
            channelContext = getChannel( type );
            Channel channel = channelContext.first();
            ChannelBuffer output = channelContext.second();
            ByteBuffer input = channelContext.third();

            // Request
            protocol.serializeRequest( channel, output, type, context, serializer );

            // Response
            @SuppressWarnings("unchecked")
            Response<R> response = protocol.deserializeResponse(
                    (BlockingReadHandler<ChannelBuffer>) channel.getPipeline().get( "blockingHandler" ), input,
                    getReadTimeout( type, readTimeout ), deserializer, resourcePoolReleaser );

            if ( shouldCheckStoreId( type ) )
            {
                // specificStoreId is there as a workaround for then the graphDb isn't initialized yet
                if ( specificStoreId != null )
                {
                    assertCorrectStoreId( response.getStoreId(), specificStoreId );
                }
                else
                {
                    assertCorrectStoreId( response.getStoreId(), storeId );
                }
            }

            return response;
        }
        catch ( IllegalProtocolVersionException e )
        {
            success = false;
            for ( MismatchingVersionHandler handler : mismatchingVersionHandlers )
            {
                handler.versionMismatched( e.getExpected(), e.getReceived() );
            }
            throw e;
        }
        catch ( Throwable e )
        {
            success = false;
            if ( channelContext != null )
            {
                closeChannel( channelContext );
            }
            throw Exceptions.launderedException( ComException.class, e );
        }
        finally
        {
            /*
             * Otherwise the user must call response.close() to prevent resource leaks.
             */
            if ( !success )
            {
                releaseChannel();
            }
        }
    }

    protected long getReadTimeout( RequestType<T> type, long readTimeout )
    {
        return readTimeout;
    }

    protected boolean shouldCheckStoreId( RequestType<T> type )
    {
        return true;
    }

    protected StoreId getStoreId()
    {
        return storeId;
    }

    private void assertCorrectStoreId( StoreId storeId, StoreId myStoreId )
    {
        if ( !myStoreId.equals( storeId ) )
        {
            throw new MismatchingStoreIdException( myStoreId, storeId );
        }
    }

    private Triplet<Channel, ChannelBuffer, ByteBuffer> getChannel( RequestType<T> type ) throws Exception
    {
        // Calling acquire is dangerous since it may be a blocking call... and if this
        // thread holds a lock which others may want to be able to communicate with
        // the server things go stiff.
        Triplet<Channel, ChannelBuffer, ByteBuffer> result = channelPool.acquire();
        if ( result == null )
        {
            msgLog.error( "Unable to acquire new channel for " + type );
            throw new ComException( "Unable to acquire new channel for " + type );
        }
        return result;
    }

    private void releaseChannel()
    {
        channelPool.release();
    }

    private void closeChannel( Triplet<Channel, ChannelBuffer, ByteBuffer> channel )
    {
        channel.first().close().awaitUninterruptibly();
    }

    @Override
    public ChannelPipeline getPipeline() throws Exception
    {
        ChannelPipeline pipeline = Channels.pipeline();
        addLengthFieldPipes( pipeline, frameLength );
        BlockingReadHandler<ChannelBuffer> reader = new BlockingReadHandler<ChannelBuffer>(
                new ArrayBlockingQueue<ChannelEvent>( 3, false ) );
        pipeline.addLast( "blockingHandler", reader );
        return pipeline;
    }

    public void addMismatchingVersionHandler( MismatchingVersionHandler toAdd )
    {
        mismatchingVersionHandlers.add( toAdd );
    }

    protected byte getInternalProtocolVersion()
    {
        return Server.INTERNAL_PROTOCOL_VERSION;
    }

    @Override
    public String toString()
    {
        return getClass().getSimpleName() + "[" + address + "]";
    }
}<|MERGE_RESOLUTION|>--- conflicted
+++ resolved
@@ -51,12 +51,7 @@
 
 import static org.neo4j.com.Protocol.addLengthFieldPipes;
 import static org.neo4j.com.Protocol.assertChunkSizeIsWithinFrameSize;
-<<<<<<< HEAD
-import static org.neo4j.com.Protocol.readString;
-import static org.neo4j.com.Protocol.writeString;
 import static org.neo4j.helpers.Clock.SYSTEM_CLOCK;
-=======
->>>>>>> 9c150d0a
 
 /**
  * A means for a client to communicate with a {@link Server}. It
@@ -87,11 +82,6 @@
     private ResourceReleaser resourcePoolReleaser;
     private final List<MismatchingVersionHandler> mismatchingVersionHandlers;
 
-<<<<<<< HEAD
-    private final int chunkSize;
-
-=======
->>>>>>> 9c150d0a
     public Client( String hostNameOrIp, int port, Logging logging,
                    StoreId storeId, int frameLength,
                    byte applicationProtocolVersion, long readTimeout,
