This file contains the full license text of the included third party
libraries. For an overview of the licenses see the NOTICE.txt file.

------------------------------------------------------------------------------
Apache Software License, Version 2.0
  Apache Commons BeanUtils
  Apache Commons Collections
  Apache Commons Compress
<<<<<<< HEAD
  Apache Commons Text
=======
  Apache Shiro :: Cache
  Apache Shiro :: Configuration :: Core
  Apache Shiro :: Configuration :: OGDL
>>>>>>> 64f36975
  Apache Shiro :: Core
  Apache Shiro :: Cryptography :: Ciphers
  Apache Shiro :: Cryptography :: Core
  Apache Shiro :: Cryptography :: Hashing
  Apache Shiro :: Event
  Apache Shiro :: Lang
  Caffeine cache
  hazelcast-all
  Lucene codecs
  Lucene Common Analyzers
  Lucene Core
  Lucene Memory
  Lucene QueryParsers
  Netty
  Netty/All-in-One
------------------------------------------------------------------------------

                                 Apache License
                           Version 2.0, January 2004
                        http://www.apache.org/licenses/

   TERMS AND CONDITIONS FOR USE, REPRODUCTION, AND DISTRIBUTION

   1. Definitions.

      "License" shall mean the terms and conditions for use, reproduction,
      and distribution as defined by Sections 1 through 9 of this document.

      "Licensor" shall mean the copyright owner or entity authorized by
      the copyright owner that is granting the License.

      "Legal Entity" shall mean the union of the acting entity and all
      other entities that control, are controlled by, or are under common
      control with that entity. For the purposes of this definition,
      "control" means (i) the power, direct or indirect, to cause the
      direction or management of such entity, whether by contract or
      otherwise, or (ii) ownership of fifty percent (50%) or more of the
      outstanding shares, or (iii) beneficial ownership of such entity.

      "You" (or "Your") shall mean an individual or Legal Entity
      exercising permissions granted by this License.

      "Source" form shall mean the preferred form for making modifications,
      including but not limited to software source code, documentation
      source, and configuration files.

      "Object" form shall mean any form resulting from mechanical
      transformation or translation of a Source form, including but
      not limited to compiled object code, generated documentation,
      and conversions to other media types.

      "Work" shall mean the work of authorship, whether in Source or
      Object form, made available under the License, as indicated by a
      copyright notice that is included in or attached to the work
      (an example is provided in the Appendix below).

      "Derivative Works" shall mean any work, whether in Source or Object
      form, that is based on (or derived from) the Work and for which the
      editorial revisions, annotations, elaborations, or other modifications
      represent, as a whole, an original work of authorship. For the purposes
      of this License, Derivative Works shall not include works that remain
      separable from, or merely link (or bind by name) to the interfaces of,
      the Work and Derivative Works thereof.

      "Contribution" shall mean any work of authorship, including
      the original version of the Work and any modifications or additions
      to that Work or Derivative Works thereof, that is intentionally
      submitted to Licensor for inclusion in the Work by the copyright owner
      or by an individual or Legal Entity authorized to submit on behalf of
      the copyright owner. For the purposes of this definition, "submitted"
      means any form of electronic, verbal, or written communication sent
      to the Licensor or its representatives, including but not limited to
      communication on electronic mailing lists, source code control systems,
      and issue tracking systems that are managed by, or on behalf of, the
      Licensor for the purpose of discussing and improving the Work, but
      excluding communication that is conspicuously marked or otherwise
      designated in writing by the copyright owner as "Not a Contribution."

      "Contributor" shall mean Licensor and any individual or Legal Entity
      on behalf of whom a Contribution has been received by Licensor and
      subsequently incorporated within the Work.

   2. Grant of Copyright License. Subject to the terms and conditions of
      this License, each Contributor hereby grants to You a perpetual,
      worldwide, non-exclusive, no-charge, royalty-free, irrevocable
      copyright license to reproduce, prepare Derivative Works of,
      publicly display, publicly perform, sublicense, and distribute the
      Work and such Derivative Works in Source or Object form.

   3. Grant of Patent License. Subject to the terms and conditions of
      this License, each Contributor hereby grants to You a perpetual,
      worldwide, non-exclusive, no-charge, royalty-free, irrevocable
      (except as stated in this section) patent license to make, have made,
      use, offer to sell, sell, import, and otherwise transfer the Work,
      where such license applies only to those patent claims licensable
      by such Contributor that are necessarily infringed by their
      Contribution(s) alone or by combination of their Contribution(s)
      with the Work to which such Contribution(s) was submitted. If You
      institute patent litigation against any entity (including a
      cross-claim or counterclaim in a lawsuit) alleging that the Work
      or a Contribution incorporated within the Work constitutes direct
      or contributory patent infringement, then any patent licenses
      granted to You under this License for that Work shall terminate
      as of the date such litigation is filed.

   4. Redistribution. You may reproduce and distribute copies of the
      Work or Derivative Works thereof in any medium, with or without
      modifications, and in Source or Object form, provided that You
      meet the following conditions:

      (a) You must give any other recipients of the Work or
          Derivative Works a copy of this License; and

      (b) You must cause any modified files to carry prominent notices
          stating that You changed the files; and

      (c) You must retain, in the Source form of any Derivative Works
          that You distribute, all copyright, patent, trademark, and
          attribution notices from the Source form of the Work,
          excluding those notices that do not pertain to any part of
          the Derivative Works; and

      (d) If the Work includes a "NOTICE" text file as part of its
          distribution, then any Derivative Works that You distribute must
          include a readable copy of the attribution notices contained
          within such NOTICE file, excluding those notices that do not
          pertain to any part of the Derivative Works, in at least one
          of the following places: within a NOTICE text file distributed
          as part of the Derivative Works; within the Source form or
          documentation, if provided along with the Derivative Works; or,
          within a display generated by the Derivative Works, if and
          wherever such third-party notices normally appear. The contents
          of the NOTICE file are for informational purposes only and
          do not modify the License. You may add Your own attribution
          notices within Derivative Works that You distribute, alongside
          or as an addendum to the NOTICE text from the Work, provided
          that such additional attribution notices cannot be construed
          as modifying the License.

      You may add Your own copyright statement to Your modifications and
      may provide additional or different license terms and conditions
      for use, reproduction, or distribution of Your modifications, or
      for any such Derivative Works as a whole, provided Your use,
      reproduction, and distribution of the Work otherwise complies with
      the conditions stated in this License.

   5. Submission of Contributions. Unless You explicitly state otherwise,
      any Contribution intentionally submitted for inclusion in the Work
      by You to the Licensor shall be under the terms and conditions of
      this License, without any additional terms or conditions.
      Notwithstanding the above, nothing herein shall supersede or modify
      the terms of any separate license agreement you may have executed
      with Licensor regarding such Contributions.

   6. Trademarks. This License does not grant permission to use the trade
      names, trademarks, service marks, or product names of the Licensor,
      except as required for reasonable and customary use in describing the
      origin of the Work and reproducing the content of the NOTICE file.

   7. Disclaimer of Warranty. Unless required by applicable law or
      agreed to in writing, Licensor provides the Work (and each
      Contributor provides its Contributions) on an "AS IS" BASIS,
      WITHOUT WARRANTIES OR CONDITIONS OF ANY KIND, either express or
      implied, including, without limitation, any warranties or conditions
      of TITLE, NON-INFRINGEMENT, MERCHANTABILITY, or FITNESS FOR A
      PARTICULAR PURPOSE. You are solely responsible for determining the
      appropriateness of using or redistributing the Work and assume any
      risks associated with Your exercise of permissions under this License.

   8. Limitation of Liability. In no event and under no legal theory,
      whether in tort (including negligence), contract, or otherwise,
      unless required by applicable law (such as deliberate and grossly
      negligent acts) or agreed to in writing, shall any Contributor be
      liable to You for damages, including any direct, indirect, special,
      incidental, or consequential damages of any character arising as a
      result of this License or out of the use or inability to use the
      Work (including but not limited to damages for loss of goodwill,
      work stoppage, computer failure or malfunction, or any and all
      other commercial damages or losses), even if such Contributor
      has been advised of the possibility of such damages.

   9. Accepting Warranty or Additional Liability. While redistributing
      the Work or Derivative Works thereof, You may choose to offer,
      and charge a fee for, acceptance of support, warranty, indemnity,
      or other liability obligations and/or rights consistent with this
      License. However, in accepting such obligations, You may act only
      on Your own behalf and on Your sole responsibility, not on behalf
      of any other Contributor, and only if You agree to indemnify,
      defend, and hold each Contributor harmless for any liability
      incurred by, or claims asserted against, such Contributor by reason
      of your accepting any such warranty or additional liability.

   END OF TERMS AND CONDITIONS

   APPENDIX: How to apply the Apache License to your work.

      To apply the Apache License to your work, attach the following
      boilerplate notice, with the fields enclosed by brackets "[]"
      replaced with your own identifying information. (Don't include
      the brackets!)  The text should be enclosed in the appropriate
      comment syntax for the file format. We also recommend that a
      file or class name and description of purpose be included on the
      same "printed page" as the copyright notice for easier
      identification within third-party archives.

   Copyright [yyyy] [name of copyright owner]

   Licensed under the Apache License, Version 2.0 (the "License");
   you may not use this file except in compliance with the License.
   You may obtain a copy of the License at

       http://www.apache.org/licenses/LICENSE-2.0

   Unless required by applicable law or agreed to in writing, software
   distributed under the License is distributed on an "AS IS" BASIS,
   WITHOUT WARRANTIES OR CONDITIONS OF ANY KIND, either express or implied.
   See the License for the specific language governing permissions and
   limitations under the License.


------------------------------------------------------------------------------
Bouncy Castle License
  Bouncy Castle PKIX, CMS, EAC, TSP, PKCS, OCSP, CMP, and CRMF APIs
  Bouncy Castle Provider
------------------------------------------------------------------------------

Please note: our license is an adaptation of the MIT X11 License and should be
read as such.

LICENSE

Copyright (c) 2000 - 2011 The Legion Of The Bouncy Castle
(http://www.bouncycastle.org)

Permission is hereby granted, free of charge, to any person obtaining a copy of
this software and associated documentation files (the "Software"), to deal in
the Software without restriction, including without limitation the rights to
use, copy, modify, merge, publish, distribute, sublicense, and/or sell copies of
the Software, and to permit persons to whom the Software is furnished to do so,
subject to the following conditions:

The above copyright notice and this permission notice shall be included in all
copies or substantial portions of the Software.

THE SOFTWARE IS PROVIDED "AS IS", WITHOUT WARRANTY OF ANY KIND, EXPRESS OR
IMPLIED, INCLUDING BUT NOT LIMITED TO THE WARRANTIES OF MERCHANTABILITY, FITNESS
FOR A PARTICULAR PURPOSE AND NONINFRINGEMENT. IN NO EVENT SHALL THE AUTHORS OR
COPYRIGHT HOLDERS BE LIABLE FOR ANY CLAIM, DAMAGES OR OTHER LIABILITY, WHETHER
IN AN ACTION OF CONTRACT, TORT OR OTHERWISE, ARISING FROM, OUT OF OR IN
CONNECTION WITH THE SOFTWARE OR THE USE OR OTHER DEALINGS IN THE SOFTWARE.


------------------------------------------------------------------------------
MIT License
  SLF4J API Module
  SLF4J NOP Binding
------------------------------------------------------------------------------

The MIT License

Copyright (c) <year> <copyright holders>

Permission is hereby granted, free of charge, to any person obtaining a copy
of this software and associated documentation files (the "Software"), to deal
in the Software without restriction, including without limitation the rights
to use, copy, modify, merge, publish, distribute, sublicense, and/or sell
copies of the Software, and to permit persons to whom the Software is
furnished to do so, subject to the following conditions:

The above copyright notice and this permission notice shall be included in
all copies or substantial portions of the Software.

THE SOFTWARE IS PROVIDED "AS IS", WITHOUT WARRANTY OF ANY KIND, EXPRESS OR
IMPLIED, INCLUDING BUT NOT LIMITED TO THE WARRANTIES OF MERCHANTABILITY,
FITNESS FOR A PARTICULAR PURPOSE AND NONINFRINGEMENT. IN NO EVENT SHALL THE
AUTHORS OR COPYRIGHT HOLDERS BE LIABLE FOR ANY CLAIM, DAMAGES OR OTHER
LIABILITY, WHETHER IN AN ACTION OF CONTRACT, TORT OR OTHERWISE, ARISING FROM,
OUT OF OR IN CONNECTION WITH THE SOFTWARE OR THE USE OR OTHER DEALINGS IN
THE SOFTWARE.


<|MERGE_RESOLUTION|>--- conflicted
+++ resolved
@@ -6,13 +6,10 @@
   Apache Commons BeanUtils
   Apache Commons Collections
   Apache Commons Compress
-<<<<<<< HEAD
   Apache Commons Text
-=======
   Apache Shiro :: Cache
   Apache Shiro :: Configuration :: Core
   Apache Shiro :: Configuration :: OGDL
->>>>>>> 64f36975
   Apache Shiro :: Core
   Apache Shiro :: Cryptography :: Ciphers
   Apache Shiro :: Cryptography :: Core
