/*
 * Copyright (c) 2002-2017 "Neo Technology,"
 * Network Engine for Objects in Lund AB [http://neotechnology.com]
 *
 * This file is part of Neo4j.
 *
 * Neo4j is free software: you can redistribute it and/or modify
 * it under the terms of the GNU Affero General Public License as
 * published by the Free Software Foundation, either version 3 of the
 * License, or (at your option) any later version.
 *
 * This program is distributed in the hope that it will be useful,
 * but WITHOUT ANY WARRANTY; without even the implied warranty of
 * MERCHANTABILITY or FITNESS FOR A PARTICULAR PURPOSE.  See the
 * GNU Affero General Public License for more details.
 *
 * You should have received a copy of the GNU Affero General Public License
 * along with this program. If not, see <http://www.gnu.org/licenses/>.
 */
package org.neo4j.causalclustering.core.consensus.roles;

import java.io.IOException;
import java.util.Set;

import org.neo4j.causalclustering.core.consensus.RaftMessages;
import org.neo4j.causalclustering.core.consensus.outcome.Outcome;
import org.neo4j.causalclustering.core.consensus.state.ReadableRaftState;
import org.neo4j.causalclustering.identity.MemberId;
import org.neo4j.logging.Log;

public class Election
{
<<<<<<< HEAD
    private Election()
    {
    }

    public static boolean start( ReadableRaftState ctx, Outcome outcome, Log log ) throws IOException
=======
    public static boolean startRealElection( ReadableRaftState ctx, Outcome outcome, Log log ) throws IOException
>>>>>>> d823b241
    {
        Set<MemberId> currentMembers = ctx.votingMembers();
        if ( currentMembers == null || !currentMembers.contains( ctx.myself() ) )
        {
            log.info( "Election attempted but not started, current members are %s, I am %s",
                    currentMembers, ctx.myself()  );
            return false;
        }

        outcome.setNextTerm( ctx.term() + 1 );

        RaftMessages.Vote.Request voteForMe =
                new RaftMessages.Vote.Request( ctx.myself(), outcome.getTerm(), ctx.myself(), ctx.entryLog()
                        .appendIndex(), ctx.entryLog().readEntryTerm( ctx.entryLog().appendIndex() ) );

        currentMembers.stream().filter( member -> !member.equals( ctx.myself() ) ).forEach( member ->
            outcome.addOutgoingMessage( new RaftMessages.Directed( member, voteForMe ) )
        );

        outcome.setVotedFor( ctx.myself() );
        log.info( "Election started with vote request: %s and members: %s", voteForMe, currentMembers );
        return true;
    }

    public static boolean startPreElection( ReadableRaftState ctx, Outcome outcome, Log log ) throws IOException
    {
        Set<MemberId> currentMembers = ctx.votingMembers();
        if ( currentMembers == null || !currentMembers.contains( ctx.myself() ) )
        {
            log.info( "Pre-election attempted but not started, current members are %s, I am %s",
                    currentMembers, ctx.myself()  );
            return false;
        }

        RaftMessages.PreVote.Request preVoteForMe =
                new RaftMessages.PreVote.Request( ctx.myself(), outcome.getTerm(), ctx.myself(), ctx.entryLog()
                        .appendIndex(), ctx.entryLog().readEntryTerm( ctx.entryLog().appendIndex() ) );

        currentMembers.stream().filter( member -> !member.equals( ctx.myself() ) ).forEach( member ->
                outcome.addOutgoingMessage( new RaftMessages.Directed( member, preVoteForMe ) )
        );

        log.info( "Pre-election started with: %s and members: %s", preVoteForMe, currentMembers );
        return true;
    }
}<|MERGE_RESOLUTION|>--- conflicted
+++ resolved
@@ -30,15 +30,11 @@
 
 public class Election
 {
-<<<<<<< HEAD
     private Election()
     {
     }
 
-    public static boolean start( ReadableRaftState ctx, Outcome outcome, Log log ) throws IOException
-=======
     public static boolean startRealElection( ReadableRaftState ctx, Outcome outcome, Log log ) throws IOException
->>>>>>> d823b241
     {
         Set<MemberId> currentMembers = ctx.votingMembers();
         if ( currentMembers == null || !currentMembers.contains( ctx.myself() ) )
