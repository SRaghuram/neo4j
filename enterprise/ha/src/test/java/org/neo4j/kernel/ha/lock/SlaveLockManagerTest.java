--- conflicted
+++ resolved
@@ -22,7 +22,6 @@
 import org.junit.Before;
 import org.junit.Test;
 
-import org.neo4j.function.Suppliers;
 import org.neo4j.helpers.Clock;
 import org.neo4j.kernel.AvailabilityGuard;
 import org.neo4j.kernel.ha.com.RequestContextFactory;
@@ -30,7 +29,7 @@
 import org.neo4j.kernel.impl.locking.Locks;
 import org.neo4j.kernel.impl.locking.community.CommunityLockManger;
 import org.neo4j.kernel.impl.transaction.log.TransactionIdStore;
-import org.neo4j.logging.Log;
+import org.neo4j.logging.NullLog;
 
 import static org.hamcrest.Matchers.instanceOf;
 import static org.junit.Assert.assertNotNull;
@@ -38,21 +37,20 @@
 import static org.junit.Assert.fail;
 import static org.mockito.Mockito.mock;
 import static org.mockito.Mockito.verify;
+import static org.neo4j.function.Suppliers.singleton;
 
 public class SlaveLockManagerTest
 {
     private RequestContextFactory requestContextFactory;
     private Master master;
     private AvailabilityGuard availabilityGuard;
-    private long availabilityTimeoutMillis;
 
     @Before
     public void setUp()
     {
-        requestContextFactory = new RequestContextFactory( 1, mock( DependencyResolver.class ) );
+        requestContextFactory = new RequestContextFactory( 1, singleton( mock( TransactionIdStore.class ) ) );
         master = mock( Master.class );
-        availabilityGuard = new AvailabilityGuard( Clock.SYSTEM_CLOCK );
-        availabilityTimeoutMillis = 1000;
+        availabilityGuard = new AvailabilityGuard( Clock.SYSTEM_CLOCK, NullLog.getInstance() );
     }
 
     @Test
@@ -88,15 +86,6 @@
 
     private SlaveLockManager newSlaveLockManager( Locks localLocks )
     {
-<<<<<<< HEAD
-        RequestContextFactory requestContextFactory =
-                new RequestContextFactory( 1, Suppliers.singleton( mock( TransactionIdStore.class ) ) );
-        AvailabilityGuard availabilityGuard = new AvailabilityGuard( Clock.SYSTEM_CLOCK, mock( Log.class ) );
-        return new SlaveLockManager( localLocks, requestContextFactory, mock( Master.class ), availabilityGuard );
-=======
-        return new SlaveLockManager( localLocks, requestContextFactory,
-                master, availabilityGuard,
-                availabilityTimeoutMillis );
->>>>>>> ac2a03d7
+        return new SlaveLockManager( localLocks, requestContextFactory, master, availabilityGuard );
     }
 }