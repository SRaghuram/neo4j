--- conflicted
+++ resolved
@@ -106,7 +106,7 @@
 
             electedLatch.await();
 
-<<<<<<< HEAD
+            clusterManager.getDefaultCluster().await( ClusterManager.allSeesAllAsAvailable() );
             HighlyAvailableGraphDatabase slaveDatabase = clusterManager.getDefaultCluster().getAnySlave();
             long nodeId;
             try ( Transaction tx = slaveDatabase.beginTx() )
@@ -116,19 +116,6 @@
                 nodeId = node.getId();
                 tx.success();
             }
-=======
-            clusterManager.getDefaultCluster().await( ClusterManager.allSeesAllAsAvailable() );
-
-            HighlyAvailableGraphDatabase slaveDatabase = clusterManager.getDefaultCluster().getAnySlave(  );
-            Transaction tx = slaveDatabase.beginTx();
-            Node node = slaveDatabase.createNode();
-            node.setProperty( "foo", "bar" );
-            long nodeId = node.getId();
-            tx.success();
-            tx.finish();
-
-            node = master.getNodeById( nodeId );
->>>>>>> 77dc76a1
 
             try ( Transaction ignore = master.beginTx() )
             {
