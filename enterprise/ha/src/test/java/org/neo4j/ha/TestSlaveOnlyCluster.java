/**
 * Copyright (c) 2002-2014 "Neo Technology,"
 * Network Engine for Objects in Lund AB [http://neotechnology.com]
 *
 * This file is part of Neo4j.
 *
 * Neo4j is free software: you can redistribute it and/or modify
 * it under the terms of the GNU Affero General Public License as
 * published by the Free Software Foundation, either version 3 of the
 * License, or (at your option) any later version.
 *
 * This program is distributed in the hope that it will be useful,
 * but WITHOUT ANY WARRANTY; without even the implied warranty of
 * MERCHANTABILITY or FITNESS FOR A PARTICULAR PURPOSE.  See the
 * GNU Affero General Public License for more details.
 *
 * You should have received a copy of the GNU Affero General Public License
 * along with this program. If not, see <http://www.gnu.org/licenses/>.
 */
package org.neo4j.ha;

import java.net.URI;
import java.util.Map;
import java.util.concurrent.CountDownLatch;

import org.hamcrest.CoreMatchers;
<<<<<<< HEAD
=======
import org.junit.Assert;
>>>>>>> be6793bc
import org.junit.Test;

import org.neo4j.cluster.InstanceId;
import org.neo4j.cluster.client.ClusterClient;
import org.neo4j.cluster.protocol.cluster.ClusterListener;
import org.neo4j.cluster.protocol.heartbeat.HeartbeatListener;
import org.neo4j.graphdb.Node;
import org.neo4j.graphdb.Transaction;
import org.neo4j.helpers.collection.MapUtil;
import org.neo4j.kernel.ha.HaSettings;
import org.neo4j.kernel.ha.HighlyAvailableGraphDatabase;
import org.neo4j.test.TargetDirectory;
import org.neo4j.test.ha.ClusterManager;

import static org.hamcrest.CoreMatchers.equalTo;
<<<<<<< HEAD
import static org.junit.Assert.assertThat;
=======
>>>>>>> be6793bc

import static org.neo4j.test.ha.ClusterManager.fromXml;

public class TestSlaveOnlyCluster
{
    public final TargetDirectory directory = TargetDirectory.forTest( getClass() );

    @Test
    public void testMasterElectionAfterMasterRecoversInSlaveOnlyCluster() throws Throwable
    {
<<<<<<< HEAD
        ClusterManager clusterManager = new ClusterManager( fromXml( getClass().getResource( "/threeinstances.xml" )
                .toURI() ),
                directory.cleanDirectory( "masterrecovery" ), MapUtil.stringMap(),
                MapUtil.<Integer, Map<String, String>>genericMap( 2, MapUtil.stringMap( HaSettings.slave_only.name(),
                                "true" ),
                        3, MapUtil.stringMap( HaSettings.slave_only.name(), "true" ) )
        );
=======
        ClusterManager clusterManager = new ClusterManager( fromXml( getClass().getResource( "/threeinstances.xml" ).toURI() ),
                directory.directory( "masterrecovery", true ), MapUtil.stringMap(),
                MapUtil.<Integer, Map<String, String>>genericMap( 2, MapUtil.stringMap( HaSettings.slave_only.name(), "true" ),
                                                                  3, MapUtil.stringMap( HaSettings.slave_only.name(), "true" )) );
>>>>>>> be6793bc


        try
        {
            clusterManager.start();

            clusterManager.getDefaultCluster().await( ClusterManager.allSeesAllAsAvailable() );

            final CountDownLatch failedLatch = new CountDownLatch( 2 );
            final CountDownLatch electedLatch = new CountDownLatch( 2 );
            HeartbeatListener masterDownListener = new HeartbeatListener()
            {
                @Override
                public void failed( InstanceId server )
                {
                    failedLatch.countDown();
                }

                @Override
                public void alive( InstanceId server )
                {
                }
            };

            for ( HighlyAvailableGraphDatabase highlyAvailableGraphDatabase : clusterManager.getDefaultCluster()
                    .getAllMembers() )
            {
                if ( !highlyAvailableGraphDatabase.isMaster() )
                {
                    highlyAvailableGraphDatabase.getDependencyResolver().resolveDependency( ClusterClient.class )
                            .addHeartbeatListener( masterDownListener );

                    highlyAvailableGraphDatabase.getDependencyResolver().resolveDependency( ClusterClient.class )
                            .addClusterListener( new ClusterListener.Adapter()
                    {
                        @Override
                        public void elected( String role, InstanceId electedMember, URI availableAtUri )
                        {
                            electedLatch.countDown();
                        }
                    } );
                }
            }

            HighlyAvailableGraphDatabase master = clusterManager.getDefaultCluster().getMaster();
            ClusterManager.RepairKit repairKit = clusterManager.getDefaultCluster().fail( master );

            failedLatch.await();

            repairKit.repair();

            electedLatch.await();

            HighlyAvailableGraphDatabase slaveDatabase = clusterManager.getDefaultCluster().getAnySlave();
            long nodeId;
            try ( Transaction tx = slaveDatabase.beginTx() )
            {
                Node node = slaveDatabase.createNode();
                node.setProperty( "foo", "bar" );
                nodeId = node.getId();
                tx.success();
            }

            try ( Transaction ignore = master.beginTx() )
            {
                assertThat( master.getNodeById( nodeId ).getProperty( "foo" ).toString(), equalTo( "bar" ) );
            }
        }
        finally
        {
            clusterManager.stop();
        }
    }

    @Test
    public void testMasterElectionAfterSlaveOnlyInstancesStartFirst() throws Throwable
    {
<<<<<<< HEAD
        ClusterManager clusterManager = new ClusterManager( fromXml( getClass().getResource( "/threeinstances.xml" )
                .toURI() ),
                directory.cleanDirectory( "slaveonly" ), MapUtil.stringMap(),
                MapUtil.<Integer, Map<String, String>>genericMap( 1, MapUtil.stringMap( HaSettings.slave_only.name(),
                                "true" ),
                        2, MapUtil.stringMap( HaSettings.slave_only.name(), "true" ) )
        );
=======
        ClusterManager clusterManager = new ClusterManager( fromXml( getClass().getResource( "/threeinstances.xml" ).toURI() ),
                directory.directory( "slaveonly", true ), MapUtil.stringMap(),
                MapUtil.<Integer, Map<String, String>>genericMap( 1, MapUtil.stringMap( HaSettings.slave_only.name(), "true" ),
                                       2, MapUtil.stringMap( HaSettings.slave_only.name(), "true" )) );
>>>>>>> be6793bc

        try
        {
            clusterManager.start();

            clusterManager.getDefaultCluster().await( ClusterManager.allSeesAllAsAvailable() );

            HighlyAvailableGraphDatabase master = clusterManager.getDefaultCluster().getMaster();
            assertThat( clusterManager.getDefaultCluster().getServerId( master ).toIntegerIndex(), CoreMatchers.equalTo( 3 ) );
        }
        finally
        {
            clusterManager.stop();
        }
    }
}<|MERGE_RESOLUTION|>--- conflicted
+++ resolved
@@ -19,17 +19,16 @@
  */
 package org.neo4j.ha;
 
+import static org.hamcrest.CoreMatchers.equalTo;
+import static org.junit.Assert.assertThat;
+import static org.neo4j.test.ha.ClusterManager.fromXml;
+
 import java.net.URI;
 import java.util.Map;
 import java.util.concurrent.CountDownLatch;
 
 import org.hamcrest.CoreMatchers;
-<<<<<<< HEAD
-=======
-import org.junit.Assert;
->>>>>>> be6793bc
 import org.junit.Test;
-
 import org.neo4j.cluster.InstanceId;
 import org.neo4j.cluster.client.ClusterClient;
 import org.neo4j.cluster.protocol.cluster.ClusterListener;
@@ -42,14 +41,6 @@
 import org.neo4j.test.TargetDirectory;
 import org.neo4j.test.ha.ClusterManager;
 
-import static org.hamcrest.CoreMatchers.equalTo;
-<<<<<<< HEAD
-import static org.junit.Assert.assertThat;
-=======
->>>>>>> be6793bc
-
-import static org.neo4j.test.ha.ClusterManager.fromXml;
-
 public class TestSlaveOnlyCluster
 {
     public final TargetDirectory directory = TargetDirectory.forTest( getClass() );
@@ -57,21 +48,12 @@
     @Test
     public void testMasterElectionAfterMasterRecoversInSlaveOnlyCluster() throws Throwable
     {
-<<<<<<< HEAD
-        ClusterManager clusterManager = new ClusterManager( fromXml( getClass().getResource( "/threeinstances.xml" )
-                .toURI() ),
+        ClusterManager clusterManager = new ClusterManager( fromXml( getClass().getResource( "/threeinstances.xml" ) .toURI() ),
                 directory.cleanDirectory( "masterrecovery" ), MapUtil.stringMap(),
-                MapUtil.<Integer, Map<String, String>>genericMap( 2, MapUtil.stringMap( HaSettings.slave_only.name(),
-                                "true" ),
+                MapUtil.<Integer, Map<String, String>>genericMap(
+                        2, MapUtil.stringMap( HaSettings.slave_only.name(), "true" ),
                         3, MapUtil.stringMap( HaSettings.slave_only.name(), "true" ) )
         );
-=======
-        ClusterManager clusterManager = new ClusterManager( fromXml( getClass().getResource( "/threeinstances.xml" ).toURI() ),
-                directory.directory( "masterrecovery", true ), MapUtil.stringMap(),
-                MapUtil.<Integer, Map<String, String>>genericMap( 2, MapUtil.stringMap( HaSettings.slave_only.name(), "true" ),
-                                                                  3, MapUtil.stringMap( HaSettings.slave_only.name(), "true" )) );
->>>>>>> be6793bc
-
 
         try
         {
@@ -148,20 +130,12 @@
     @Test
     public void testMasterElectionAfterSlaveOnlyInstancesStartFirst() throws Throwable
     {
-<<<<<<< HEAD
-        ClusterManager clusterManager = new ClusterManager( fromXml( getClass().getResource( "/threeinstances.xml" )
-                .toURI() ),
+        ClusterManager clusterManager = new ClusterManager( fromXml( getClass().getResource( "/threeinstances.xml" ).toURI() ),
                 directory.cleanDirectory( "slaveonly" ), MapUtil.stringMap(),
-                MapUtil.<Integer, Map<String, String>>genericMap( 1, MapUtil.stringMap( HaSettings.slave_only.name(),
-                                "true" ),
+                MapUtil.<Integer, Map<String, String>>genericMap(
+                        1, MapUtil.stringMap( HaSettings.slave_only.name(), "true" ),
                         2, MapUtil.stringMap( HaSettings.slave_only.name(), "true" ) )
         );
-=======
-        ClusterManager clusterManager = new ClusterManager( fromXml( getClass().getResource( "/threeinstances.xml" ).toURI() ),
-                directory.directory( "slaveonly", true ), MapUtil.stringMap(),
-                MapUtil.<Integer, Map<String, String>>genericMap( 1, MapUtil.stringMap( HaSettings.slave_only.name(), "true" ),
-                                       2, MapUtil.stringMap( HaSettings.slave_only.name(), "true" )) );
->>>>>>> be6793bc
 
         try
         {
