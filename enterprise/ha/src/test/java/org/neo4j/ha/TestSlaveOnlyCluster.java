/**
 * Copyright (c) 2002-2014 "Neo Technology,"
 * Network Engine for Objects in Lund AB [http://neotechnology.com]
 *
 * This file is part of Neo4j.
 *
 * Neo4j is free software: you can redistribute it and/or modify
 * it under the terms of the GNU Affero General Public License as
 * published by the Free Software Foundation, either version 3 of the
 * License, or (at your option) any later version.
 *
 * This program is distributed in the hope that it will be useful,
 * but WITHOUT ANY WARRANTY; without even the implied warranty of
 * MERCHANTABILITY or FITNESS FOR A PARTICULAR PURPOSE.  See the
 * GNU Affero General Public License for more details.
 *
 * You should have received a copy of the GNU Affero General Public License
 * along with this program. If not, see <http://www.gnu.org/licenses/>.
 */
package org.neo4j.ha;

import static org.hamcrest.CoreMatchers.equalTo;
import static org.junit.Assert.assertThat;
import static org.neo4j.test.ha.ClusterManager.fromXml;
import static org.neo4j.test.ha.ClusterManager.masterAvailable;

import java.net.URI;
import java.util.Map;
import java.util.concurrent.CountDownLatch;

import org.hamcrest.CoreMatchers;
import org.junit.Test;
import org.neo4j.cluster.InstanceId;
import org.neo4j.cluster.client.ClusterClient;
import org.neo4j.cluster.protocol.cluster.ClusterListener;
import org.neo4j.cluster.protocol.heartbeat.HeartbeatListener;
import org.neo4j.graphdb.Node;
import org.neo4j.graphdb.Transaction;
import org.neo4j.helpers.collection.MapUtil;
import org.neo4j.kernel.ha.HaSettings;
import org.neo4j.kernel.ha.HighlyAvailableGraphDatabase;
import org.neo4j.test.TargetDirectory;
import org.neo4j.test.ha.ClusterManager;

<<<<<<< HEAD
import static org.junit.Assert.assertThat;

import static org.neo4j.test.ha.ClusterManager.masterAvailable;

=======
>>>>>>> 77a2cef0
public class TestSlaveOnlyCluster
{
    public final TargetDirectory directory = TargetDirectory.forTest( getClass() );

    @Test
    public void testMasterElectionAfterMasterRecoversInSlaveOnlyCluster() throws Throwable
    {
        ClusterManager clusterManager = new ClusterManager( fromXml( getClass().getResource( "/threeinstances.xml" ) .toURI() ),
                directory.cleanDirectory( "masterrecovery" ), MapUtil.stringMap(),
                MapUtil.<Integer, Map<String, String>>genericMap(
                        2, MapUtil.stringMap( HaSettings.slave_only.name(), "true" ),
                        3, MapUtil.stringMap( HaSettings.slave_only.name(), "true" ) )
        );

        try
        {
            clusterManager.start();

            clusterManager.getDefaultCluster().await( ClusterManager.allSeesAllAsAvailable() );

            final CountDownLatch failedLatch = new CountDownLatch( 2 );
            final CountDownLatch electedLatch = new CountDownLatch( 2 );
            HeartbeatListener masterDownListener = new HeartbeatListener()
            {
                @Override
                public void failed( InstanceId server )
                {
                    failedLatch.countDown();
                }

                @Override
                public void alive( InstanceId server )
                {
                }
            };

            for ( HighlyAvailableGraphDatabase highlyAvailableGraphDatabase : clusterManager.getDefaultCluster()
                    .getAllMembers() )
            {
                if ( !highlyAvailableGraphDatabase.isMaster() )
                {
                    highlyAvailableGraphDatabase.getDependencyResolver().resolveDependency( ClusterClient.class )
                            .addHeartbeatListener( masterDownListener );

                    highlyAvailableGraphDatabase.getDependencyResolver().resolveDependency( ClusterClient.class )
                            .addClusterListener( new ClusterListener.Adapter()
                    {
                        @Override
                        public void elected( String role, InstanceId electedMember, URI availableAtUri )
                        {
                            electedLatch.countDown();
                        }
                    } );
                }
            }

            HighlyAvailableGraphDatabase master = clusterManager.getDefaultCluster().getMaster();
            ClusterManager.RepairKit repairKit = clusterManager.getDefaultCluster().fail( master );

            failedLatch.await();

            repairKit.repair();

            electedLatch.await();

            HighlyAvailableGraphDatabase slaveDatabase = clusterManager.getDefaultCluster().getAnySlave();
            long nodeId;
            try ( Transaction tx = slaveDatabase.beginTx() )
            {
                Node node = slaveDatabase.createNode();
                node.setProperty( "foo", "bar" );
                nodeId = node.getId();
                tx.success();
            }

            try ( Transaction ignore = master.beginTx() )
            {
                assertThat( master.getNodeById( nodeId ).getProperty( "foo" ).toString(), equalTo( "bar" ) );
            }
        }
        finally
        {
            clusterManager.stop();
        }
    }

    @Test
    public void testMasterElectionAfterSlaveOnlyInstancesStartFirst() throws Throwable
    {
        ClusterManager clusterManager = new ClusterManager( fromXml( getClass().getResource( "/threeinstances.xml" ).toURI() ),
                directory.cleanDirectory( "slaveonly" ), MapUtil.stringMap(),
                MapUtil.<Integer, Map<String, String>>genericMap(
                        1, MapUtil.stringMap( HaSettings.slave_only.name(), "true" ),
                        2, MapUtil.stringMap( HaSettings.slave_only.name(), "true" ) )
        );

        try
        {
            clusterManager.start();

            ClusterManager.ManagedCluster cluster = clusterManager.getDefaultCluster();
<<<<<<< HEAD
            cluster.await( masterAvailable( cluster.getMemberByServerId( 1 ), cluster.getMemberByServerId( 2 ) ) );

            HighlyAvailableGraphDatabase master = cluster.getMaster();
            assertThat( cluster.getServerId( master ), CoreMatchers.equalTo( 3 ) );
=======
            cluster.await( masterAvailable( cluster.getMemberByServerId( new InstanceId ( 1 ) ),
                    cluster.getMemberByServerId( new InstanceId( 2 ) ) ) );

            HighlyAvailableGraphDatabase master = cluster.getMaster();
            assertThat( cluster.getServerId( master ).toIntegerIndex(), CoreMatchers.equalTo( 3 ) );
>>>>>>> 77a2cef0
        }
        finally
        {
            clusterManager.stop();
        }
    }
}<|MERGE_RESOLUTION|>--- conflicted
+++ resolved
@@ -42,13 +42,6 @@
 import org.neo4j.test.TargetDirectory;
 import org.neo4j.test.ha.ClusterManager;
 
-<<<<<<< HEAD
-import static org.junit.Assert.assertThat;
-
-import static org.neo4j.test.ha.ClusterManager.masterAvailable;
-
-=======
->>>>>>> 77a2cef0
 public class TestSlaveOnlyCluster
 {
     public final TargetDirectory directory = TargetDirectory.forTest( getClass() );
@@ -150,18 +143,11 @@
             clusterManager.start();
 
             ClusterManager.ManagedCluster cluster = clusterManager.getDefaultCluster();
-<<<<<<< HEAD
-            cluster.await( masterAvailable( cluster.getMemberByServerId( 1 ), cluster.getMemberByServerId( 2 ) ) );
-
-            HighlyAvailableGraphDatabase master = cluster.getMaster();
-            assertThat( cluster.getServerId( master ), CoreMatchers.equalTo( 3 ) );
-=======
             cluster.await( masterAvailable( cluster.getMemberByServerId( new InstanceId ( 1 ) ),
                     cluster.getMemberByServerId( new InstanceId( 2 ) ) ) );
 
             HighlyAvailableGraphDatabase master = cluster.getMaster();
             assertThat( cluster.getServerId( master ).toIntegerIndex(), CoreMatchers.equalTo( 3 ) );
->>>>>>> 77a2cef0
         }
         finally
         {
