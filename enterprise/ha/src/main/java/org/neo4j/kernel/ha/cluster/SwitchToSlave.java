/**
 * Copyright (c) 2002-2015 "Neo Technology,"
 * Network Engine for Objects in Lund AB [http://neotechnology.com]
 *
 * This file is part of Neo4j.
 *
 * Neo4j is free software: you can redistribute it and/or modify
 * it under the terms of the GNU Affero General Public License as
 * published by the Free Software Foundation, either version 3 of the
 * License, or (at your option) any later version.
 *
 * This program is distributed in the hope that it will be useful,
 * but WITHOUT ANY WARRANTY; without even the implied warranty of
 * MERCHANTABILITY or FITNESS FOR A PARTICULAR PURPOSE.  See the
 * GNU Affero General Public License for more details.
 *
 * You should have received a copy of the GNU Affero General Public License
 * along with this program. If not, see <http://www.gnu.org/licenses/>.
 */
package org.neo4j.kernel.ha.cluster;

import java.io.IOException;
import java.net.URI;
import java.util.List;
import javax.transaction.TransactionManager;

import org.neo4j.cluster.ClusterSettings;
import org.neo4j.cluster.InstanceId;
import org.neo4j.cluster.client.ClusterClient;
import org.neo4j.cluster.member.ClusterMemberAvailability;
import org.neo4j.com.RequestContext;
import org.neo4j.com.Response;
import org.neo4j.com.Server;
import org.neo4j.com.ServerUtil;
import org.neo4j.com.storecopy.RemoteStoreCopier;
import org.neo4j.com.storecopy.StoreWriter;
import org.neo4j.graphdb.DependencyResolver;
import org.neo4j.helpers.CancellationRequest;
import org.neo4j.helpers.Function;
import org.neo4j.helpers.HostnamePort;
import org.neo4j.helpers.Pair;
import org.neo4j.kernel.InternalAbstractGraphDatabase;
import org.neo4j.kernel.StoreLockerLifecycleAdapter;
import org.neo4j.kernel.TransactionEventHandlers;
import org.neo4j.kernel.TransactionInterceptorProviders;
import org.neo4j.kernel.configuration.Config;
import org.neo4j.kernel.extension.KernelExtensionFactory;
import org.neo4j.kernel.ha.BranchedDataException;
import org.neo4j.kernel.ha.BranchedDataPolicy;
import org.neo4j.kernel.ha.DelegateInvocationHandler;
import org.neo4j.kernel.ha.HaSettings;
import org.neo4j.kernel.ha.HaXaDataSourceManager;
import org.neo4j.kernel.ha.MasterClient210;
import org.neo4j.kernel.ha.StoreOutOfDateException;
import org.neo4j.kernel.ha.StoreUnableToParticipateInClusterException;
import org.neo4j.kernel.ha.cluster.member.ClusterMember;
import org.neo4j.kernel.ha.cluster.member.ClusterMemberVersionCheck;
import org.neo4j.kernel.ha.cluster.member.ClusterMemberVersionCheck.Outcome;
import org.neo4j.kernel.ha.cluster.member.ClusterMembers;
import org.neo4j.kernel.ha.com.RequestContextFactory;
import org.neo4j.kernel.ha.com.master.HandshakeResult;
import org.neo4j.kernel.ha.com.master.Master;
import org.neo4j.kernel.ha.com.master.Slave;
import org.neo4j.kernel.ha.com.slave.MasterClient;
import org.neo4j.kernel.ha.com.slave.MasterClientResolver;
import org.neo4j.kernel.ha.com.slave.SlaveImpl;
import org.neo4j.kernel.ha.com.slave.SlaveServer;
import org.neo4j.kernel.ha.id.HaIdGeneratorFactory;
import org.neo4j.kernel.ha.transaction.DenseNodeTransactionTranslator;
import org.neo4j.kernel.impl.api.NonTransactionalTokenNameLookup;
import org.neo4j.kernel.impl.api.SchemaWriteGuard;
import org.neo4j.kernel.impl.api.UpdateableSchemaState;
import org.neo4j.kernel.impl.api.index.IndexingService;
import org.neo4j.kernel.impl.core.LabelTokenHolder;
import org.neo4j.kernel.impl.core.NodeManager;
import org.neo4j.kernel.impl.core.PropertyKeyTokenHolder;
import org.neo4j.kernel.impl.core.RelationshipTypeTokenHolder;
import org.neo4j.kernel.impl.index.IndexStore;
import org.neo4j.kernel.impl.locking.LockService;
import org.neo4j.kernel.impl.nioneo.store.FileSystemAbstraction;
import org.neo4j.kernel.impl.nioneo.store.InconsistentlyUpgradedClusterException;
import org.neo4j.kernel.impl.nioneo.store.MismatchingStoreIdException;
import org.neo4j.kernel.impl.nioneo.store.NeoStore;
import org.neo4j.kernel.impl.nioneo.store.StoreFactory;
import org.neo4j.kernel.impl.nioneo.store.StoreId;
import org.neo4j.kernel.impl.nioneo.store.UnableToCopyStoreFromOldMasterException;
import org.neo4j.kernel.impl.nioneo.store.UnavailableMembersException;
import org.neo4j.kernel.impl.nioneo.xa.NeoStoreXaDataSource;
import org.neo4j.kernel.impl.persistence.PersistenceManager;
import org.neo4j.kernel.impl.storemigration.StoreUpgrader;
import org.neo4j.kernel.impl.transaction.AbstractTransactionManager;
import org.neo4j.kernel.impl.transaction.TransactionStateFactory;
import org.neo4j.kernel.impl.transaction.XaDataSourceManager;
import org.neo4j.kernel.impl.transaction.xaframework.LogEntry;
import org.neo4j.kernel.impl.transaction.xaframework.MissingLogDataException;
import org.neo4j.kernel.impl.transaction.xaframework.NoSuchLogVersionException;
import org.neo4j.kernel.impl.transaction.xaframework.XaFactory;
import org.neo4j.kernel.impl.transaction.xaframework.XaLogicalLog;
import org.neo4j.kernel.impl.util.JobScheduler;
import org.neo4j.kernel.impl.util.StringLogger;
import org.neo4j.kernel.lifecycle.LifeSupport;
import org.neo4j.kernel.lifecycle.Lifecycle;
import org.neo4j.kernel.logging.ConsoleLogger;
import org.neo4j.kernel.logging.Logging;
import org.neo4j.kernel.monitoring.Monitors;

import static java.util.concurrent.TimeUnit.SECONDS;

import static org.neo4j.helpers.Clock.SYSTEM_CLOCK;
import static org.neo4j.helpers.collection.Iterables.filter;
import static org.neo4j.helpers.collection.Iterables.first;
import static org.neo4j.kernel.ha.cluster.HighAvailabilityModeSwitcher.MASTER;
import static org.neo4j.kernel.ha.cluster.HighAvailabilityModeSwitcher.getServerId;
import static org.neo4j.kernel.ha.cluster.member.ClusterMembers.inRole;
import static org.neo4j.kernel.impl.nioneo.store.NeoStore.isStorePresent;

public class SwitchToSlave
{
    @SuppressWarnings("unchecked")
    private static final Class<? extends Lifecycle>[] SERVICES_TO_RESTART_FOR_STORE_COPY = new Class[]{
            StoreLockerLifecycleAdapter.class,
            XaDataSourceManager.class,
            TransactionManager.class,
            NodeManager.class,
            IndexStore.class
    };

    private static final int VERSION_CHECK_TIMEOUT = 10;

    private final Logging logging;
    private final StringLogger msgLog;
    private final ConsoleLogger console;
    private final Config config;
    private final DependencyResolver resolver;
    private final HaIdGeneratorFactory idGeneratorFactory;
    private final DelegateInvocationHandler<Master> masterDelegateHandler;
    private final ClusterMemberAvailability clusterMemberAvailability;
    private final ClusterClient clusterClient;
    private final RequestContextFactory requestContextFactory;
    private final UpdateableSchemaState updateableSchemaState;
    private final Monitors monitors;
    private final Iterable<KernelExtensionFactory<?>> kernelExtensions;

    private final MasterClientResolver masterClientResolver;

    public SwitchToSlave( ConsoleLogger console, Config config, DependencyResolver resolver,
            HaIdGeneratorFactory idGeneratorFactory, Logging logging,
            DelegateInvocationHandler<Master> masterDelegateHandler,
            ClusterMemberAvailability clusterMemberAvailability, ClusterClient clusterClient,
            RequestContextFactory requestContextFactory, UpdateableSchemaState updateableSchemaState, Monitors monitors,
            Iterable<KernelExtensionFactory<?>> kernelExtensions )
    {
        this.console = console;
        this.config = config;
        this.resolver = resolver;
        this.idGeneratorFactory = idGeneratorFactory;
        this.logging = logging;
        this.clusterMemberAvailability = clusterMemberAvailability;
        this.requestContextFactory = requestContextFactory;
        this.updateableSchemaState = updateableSchemaState;
        this.monitors = monitors;
        this.kernelExtensions = kernelExtensions;
        this.msgLog = logging.getMessagesLog( getClass() );
        this.masterDelegateHandler = masterDelegateHandler;
<<<<<<< HEAD

        this.masterClientResolver = new MasterClientResolver( logging,
                config.get( HaSettings.read_timeout ).intValue(),
                config.get( HaSettings.lock_read_timeout ).intValue(),
                config.get( HaSettings.max_concurrent_channels_per_slave ),
                config.get( HaSettings.com_chunk_size ).intValue() );
=======
        this.clusterClient = clusterClient;
>>>>>>> efc6db9d
    }

    /**
     * Performs a switch to the slave state. Starts the communication endpoints, switches components to the slave state
     * and ensures that the current database is appropriate for this cluster. It also broadcasts the appropriate
     * Slave Is Available event
     *
     * @param haCommunicationLife The LifeSupport instance to register the network facilities required for communication
     *                            with the rest of the cluster
     * @param me                  The URI this instance must bind to
     * @param masterUri           The URI of the master for which this instance must become slave to
     * @param cancellationRequest A handle for gracefully aborting the switch
     * @return The URI that was broadcasted as the slave endpoint or null if the task was cancelled
     * @throws Throwable
     */
    public URI switchToSlave( LifeSupport haCommunicationLife, URI me, URI masterUri,
                              CancellationRequest cancellationRequest ) throws Throwable
    {
        InstanceId myId = config.get( ClusterSettings.server_id );

<<<<<<< HEAD
        console.log( "ServerId " + myId + ", moving to slave for master " + masterUri );
=======
        assert masterUri != null; // since we are here it must already have been set from outside

        this.masterClientResolver = new MasterClientResolver( logging, clusterClient, clusterMemberAvailability, msgLog,
                config.get( HaSettings.read_timeout ).intValue(),
                config.get( HaSettings.lock_read_timeout ).intValue(),
                config.get( HaSettings.max_concurrent_channels_per_slave ).intValue(),
                config.get( HaSettings.com_chunk_size ).intValue()  );
>>>>>>> efc6db9d

        assert masterUri != null; // since we are here it must already have been set from outside

        HaXaDataSourceManager xaDataSourceManager = resolver.resolveDependency( HaXaDataSourceManager.class );
        idGeneratorFactory.switchToSlave();

        NeoStoreXaDataSource nioneoDataSource;
        StoreId myStoreId;
        synchronized ( xaDataSourceManager )
        {
            copyStoreFromMasterIfNeeded( masterUri, cancellationRequest );

           /*
            * The following check is mandatory, since the store copy can be cancelled and if it was actually
            * happening then we can't continue, as there is no store in place
            */
            if ( cancellationRequest.cancellationRequested() )
            {
                msgLog.info( "Switch to slave cancelled during store copy if no local store is present." );
                return null;
            }

           /*
            * We get here either with a fresh store from the master copy above so we need to
            * start the ds or we already had a store, so we have already started the ds. Either way,
            * make sure it's there.
            */
            nioneoDataSource = ensureDataSourceStarted( xaDataSourceManager, resolver );
            myStoreId = nioneoDataSource.getStoreId();

            boolean consistencyChecksExecutedSuccessfully = executeConsistencyChecks(
                    myId, masterUri, xaDataSourceManager, nioneoDataSource, cancellationRequest );

            if ( !consistencyChecksExecutedSuccessfully )
            {
                msgLog.info( "Switch to slave cancelled due to consistency check failure." );
                return null;
            }
        }

        if ( cancellationRequest.cancellationRequested() )
        {
            msgLog.info( "Switch to slave cancelled after consistency checks." );
            return null;
        }
        // no exception were thrown and we can proceed
        URI slaveUri = startHaCommunication( haCommunicationLife, xaDataSourceManager,
                nioneoDataSource, me, masterUri, myStoreId );

        console.log( "ServerId " + myId + ", successfully moved to slave for master " + masterUri );

        return slaveUri;
    }

    private void copyStoreFromMasterIfNeeded( URI masterUri, CancellationRequest cancellationRequest ) throws Throwable
    {
        if ( !isStorePresent( resolver.resolveDependency( FileSystemAbstraction.class ), config ) )
        {
            LifeSupport copyLife = new LifeSupport();
            try
            {
                MasterClient masterClient = copyLife.add( newMasterClient( masterUri, null ) );
                copyLife.start();

                boolean masterIsOld = MasterClient.CURRENT.compareTo( masterClient.getProtocolVersion() ) > 0;
                if ( masterIsOld )
                {
                    throw new UnableToCopyStoreFromOldMasterException( MasterClient.CURRENT.getApplicationProtocol(),
                            masterClient.getProtocolVersion().getApplicationProtocol() );
                }
                else
                {
                    copyStoreFromMaster( masterClient, cancellationRequest );
                }
            }
            finally
            {
                copyLife.shutdown();
            }
        }
    }

    private boolean executeConsistencyChecks( InstanceId myId, URI masterUri, HaXaDataSourceManager xaDataSourceManager,
                                              NeoStoreXaDataSource nioneoDataSource,
                                              CancellationRequest cancellationRequest ) throws Throwable
    {
        LifeSupport consistencyCheckLife = new LifeSupport();
        try
        {
            StoreId myStoreId = nioneoDataSource.getStoreId();

            MasterClient masterClient = consistencyCheckLife.add( newMasterClient( masterUri, myStoreId ) );
            consistencyCheckLife.start();

            boolean masterIsOld = MasterClient.CURRENT.compareTo( masterClient.getProtocolVersion() ) > 0;

            if ( masterIsOld )
            {
                ClusterMembers members = resolver.resolveDependency( ClusterMembers.class );
                ClusterMemberVersionCheck checker = new ClusterMemberVersionCheck( members, myId, SYSTEM_CLOCK );

                Outcome outcome = checker.doVersionCheck( myStoreId, VERSION_CHECK_TIMEOUT, SECONDS );
                msgLog.info( "Cluster members version  checked: " + outcome );

                if ( outcome.hasUnavailable() )
                {
                    throw new UnavailableMembersException( outcome.getUnavailable() );
                }
                if ( outcome.hasMismatched() )
                {
                    throw new InconsistentlyUpgradedClusterException( myStoreId, outcome.getMismatched() );
                }
            }

            if ( cancellationRequest.cancellationRequested() )
            {
                return false;
            }

            checkDataConsistency( xaDataSourceManager, masterClient,
                                  resolver.resolveDependency( RequestContextFactory.class ),
                                  nioneoDataSource, masterUri, masterIsOld );
        }
        finally
        {
            consistencyCheckLife.shutdown();
        }
        return true;
    }

    private void checkDataConsistency( HaXaDataSourceManager xaDataSourceManager, MasterClient masterClient,
                                       RequestContextFactory requestContextFactory,
                                       NeoStoreXaDataSource nioneoDataSource, URI masterUri,
                                       boolean masterIsOld ) throws Throwable
    {
        // Must be called under lock on XaDataSourceManager
        try
        {
            console.log( "Checking store consistency with master" );

            checkMyStoreIdAndMastersStoreId( nioneoDataSource, masterIsOld );

            checkDataConsistencyWithMaster( masterUri, masterClient, nioneoDataSource );
            console.log( "Store is consistent" );

            /*
             * Pull updates, since the store seems happy and everything. No matter how far back we are, this is just
             * one thread doing the pulling, while the guard is up. This will prevent a race between all transactions
             * that may start the moment the database becomes available, where all of them will pull the same txs from
             * the master but eventually only one will get to apply them.
             */
            console.log( "Catching up with master" );
            RequestContext context = requestContextFactory.newRequestContext( -1 );
            xaDataSourceManager.applyTransactions( masterClient.pullUpdates( context ) );
            console.log( "Now consistent with master" );
        }
        catch ( NoSuchLogVersionException e )
        {
            msgLog.logMessage( "Cannot catch up to master by pulling updates, because I cannot find the archived " +
                    "logical log file that has the transaction I would start from. I'm going to copy the whole " +
                    "store from the master instead." );
            try
            {
                stopServicesAndHandleBranchedStore( config.get( HaSettings.branched_data_policy ) );
            }
            catch ( Throwable throwable )
            {
                msgLog.warn( "Failed preparing for copying the store from the master instance", throwable );
            }
            throw e;
        }
        catch ( StoreUnableToParticipateInClusterException upe )
        {
            console.log( "The store is inconsistent. Will treat it as branched and fetch a new one from the master" );
            msgLog.warn( "Current store is unable to participate in the cluster; fetching new store from master", upe );
            try
            {
                // Unregistering from a running DSManager stops the datasource
                xaDataSourceManager.unregisterDataSource( NeoStoreXaDataSource.DEFAULT_DATA_SOURCE_NAME );
                stopServicesAndHandleBranchedStore( config.get( HaSettings.branched_data_policy ) );
            }
            catch ( IOException e )
            {
                msgLog.warn( "Failed while trying to handle branched data", e );
            }

            throw upe;
        }
        catch ( MismatchingStoreIdException e )
        {
            console.log( "The store does not represent the same database as master. " +
                    "Will remove and fetch a new one from master" );
            if ( nioneoDataSource.getNeoStore().getLastCommittedTx() == 1 )
            {
                msgLog.warn( "Found and deleting empty store with mismatching store id " + e.getMessage() );
                stopServicesAndHandleBranchedStore( BranchedDataPolicy.keep_none );
            }
            else
            {
                msgLog.error( "Store cannot participate in cluster due to mismatching store IDs" );
            }
            throw e;
        }
    }

    private void checkMyStoreIdAndMastersStoreId( NeoStoreXaDataSource nioneoDataSource, boolean masterIsOld )
    {
        if ( !masterIsOld )
        {
            StoreId myStoreId = nioneoDataSource.getStoreId();

            ClusterMembers clusterMembers = resolver.resolveDependency( ClusterMembers.class );
            ClusterMember master = first( filter( inRole( MASTER ), clusterMembers.getMembers() ) );
            StoreId masterStoreId = master.getStoreId();

            if ( !myStoreId.equals( masterStoreId ) )
            {
                throw new MismatchingStoreIdException( myStoreId, master.getStoreId() );
            }
            else if ( !myStoreId.equalsByUpgradeId( master.getStoreId() ) )
            {
                throw new BranchedDataException( "My store with " + myStoreId + " was updated independently from " +
                                                 "master's store " + masterStoreId );
            }
        }
    }

    private URI startHaCommunication( LifeSupport haCommunicationLife, HaXaDataSourceManager xaDataSourceManager,
                                      NeoStoreXaDataSource nioneoDataSource, URI me, URI masterUri, StoreId storeId )
    {
        MasterClient master = haCommunicationLife.add( newMasterClient( masterUri, nioneoDataSource.getStoreId() ) );

        Slave slaveImpl = new SlaveImpl( nioneoDataSource.getStoreId(), master,
                new RequestContextFactory( getServerId( masterUri ).toIntegerIndex(), xaDataSourceManager,
                        resolver ), xaDataSourceManager );

        SlaveServer server = new SlaveServer( slaveImpl, serverConfig(), logging,
                resolver.resolveDependency( Monitors.class ) );

        masterDelegateHandler.setDelegate( master );

        haCommunicationLife.add( slaveImpl );
        haCommunicationLife.add( server );
        haCommunicationLife.start();

        URI slaveHaURI = createHaURI( me, server );
        clusterMemberAvailability.memberIsAvailable( HighAvailabilityModeSwitcher.SLAVE, slaveHaURI, storeId );

        return slaveHaURI;
    }

    private Server.Configuration serverConfig()
    {
        Server.Configuration serverConfig = new Server.Configuration()
        {
            @Override
            public long getOldChannelThreshold()
            {
                return config.get( HaSettings.lock_read_timeout );
            }

            @Override
            public int getMaxConcurrentTransactions()
            {
                return config.get( HaSettings.max_concurrent_channels_per_slave );
            }

            @Override
            public int getChunkSize()
            {
                return config.get( HaSettings.com_chunk_size ).intValue();
            }

            @Override
            public HostnamePort getServerAddress()
            {
                return config.get( HaSettings.ha_server );
            }
        };
        return serverConfig;
    }

    private URI createHaURI( URI me, Server<?, ?> server )
    {
        String hostString = ServerUtil.getHostString( server.getSocketAddress() );
        int port = server.getSocketAddress().getPort();
        InstanceId serverId = config.get( ClusterSettings.server_id );
        String host = hostString.contains( HighAvailabilityModeSwitcher.INADDR_ANY ) ? me.getHost() : hostString;
        return URI.create( "ha://" + host + ":" + port + "?serverId=" + serverId );
    }

    private void copyStoreFromMaster( final MasterClient masterClient,
                                      CancellationRequest cancellationRequest ) throws Throwable
    {
        FileSystemAbstraction fs = resolver.resolveDependency( FileSystemAbstraction.class );
        // Must be called under lock on XaDataSourceManager
        // Remove the current store - neostore file is missing, nothing we can really do
        stopServicesAndHandleBranchedStore( BranchedDataPolicy.keep_none );

        // This will move the copied db to the graphdb location
        console.log( "Copying store from master" );
        RemoteStoreCopier storeCopier = new RemoteStoreCopier( config, kernelExtensions, console, logging, fs );
        storeCopier.copyStore( new RemoteStoreCopier.StoreCopyRequester()
        {
            @Override
            public Response<?> copyStore( StoreWriter writer )
            {
                return masterClient.copyStore( new RequestContext( 0,
                        config.get( ClusterSettings.server_id ).toIntegerIndex(), 0, new RequestContext.Tx[0], 0,
                        0 ), writer );
            }

            @Override
            public void done()
            {
            }
        }, cancellationRequest );

        startServicesAgain();
        console.log( "Finished copying store from master" );
    }

    MasterClient newMasterClient( URI masterUri, StoreId storeId )
    {
        MasterClient masterClient = masterClientResolver.instantiate( masterUri.getHost(), masterUri.getPort(),
                resolver.resolveDependency( Monitors.class ), storeId );
        if ( masterClient.getProtocolVersion().compareTo( MasterClient210.PROTOCOL_VERSION ) < 0 )
        {
            idGeneratorFactory.enableCompatibilityMode();
        }
        return masterClient;
    }

    private void startServicesAgain() throws Throwable
    {
        for ( Class<? extends Lifecycle> serviceClass : SERVICES_TO_RESTART_FOR_STORE_COPY )
        {
            resolver.resolveDependency( serviceClass ).start();
        }
    }

    private void stopServicesAndHandleBranchedStore( BranchedDataPolicy branchPolicy ) throws Throwable
    {
        for ( int i = SERVICES_TO_RESTART_FOR_STORE_COPY.length - 1; i >= 0; i-- )
        {
            Class<? extends Lifecycle> serviceClass = SERVICES_TO_RESTART_FOR_STORE_COPY[i];
            resolver.resolveDependency( serviceClass ).stop();
        }

        branchPolicy.handle( config.get( InternalAbstractGraphDatabase.Configuration.store_dir ) );
    }

    private void checkDataConsistencyWithMaster( URI masterUri, Master master, NeoStoreXaDataSource nioneoDataSource )
            throws NoSuchLogVersionException
    {
        long myLastCommittedTx = nioneoDataSource.getLastCommittedTxId();
        Pair<Integer, Long> myMaster;
        try
        {
            myMaster = nioneoDataSource.getMasterForCommittedTx( myLastCommittedTx );
        }
        catch ( IOException e )
        {
            msgLog.logMessage( "Failed to get master ID for txId " + myLastCommittedTx + ".", e );
            return;
        }
        catch ( Exception e )
        {
            throw new BranchedDataException( "Unable to gather data for mandatory sanity check. Details: " +
                    "Exception while getting master ID for txId " + myLastCommittedTx + ".", e );
        }

        HandshakeResult handshake;
        try ( Response<HandshakeResult> response =
                      master.handshake( myLastCommittedTx, nioneoDataSource.getStoreId() ) )
        {
            handshake = response.response();
            requestContextFactory.setEpoch( handshake.epoch() );
        }
        catch ( BranchedDataException e )
        {
            // Rethrow wrapped in a branched data exception on our side, to clarify where the problem originates.
            throw new BranchedDataException( "The database stored on this machine has diverged from that " +
                    "of the master. This will be automatically resolved.", e );
        }
        catch ( RuntimeException e )
        {
            // Checked exceptions will be wrapped as the cause if this was a serialized
            // server-side exception
            if ( e.getCause() instanceof MissingLogDataException )
            {
                /*
                 * This means the master was unable to find a log entry for the txid we just asked. This
                 * probably means the thing we asked for is too old or too new. Anyway, since it doesn't
                 * have the tx it is better if we just throw our store away and ask for a new copy. Next
                 * time around it shouldn't have to even pass from here.
                 */
                throw new StoreOutOfDateException( "The master is missing the log required to complete the " +
                        "consistency check", e.getCause() );
            }
            throw e;
        }

        if ( myMaster.first() != XaLogicalLog.MASTER_ID_REPRESENTING_NO_MASTER &&
                (myMaster.first() != handshake.txAuthor() || myMaster.other() != handshake.txChecksum()) )
        {
            String msg = "The cluster contains two logically different versions of the database.. This will be " +
                    "automatically resolved. Details: I (machineId:" + config.get( ClusterSettings.server_id ) +
                    ") think machineId for txId (" + myLastCommittedTx + ") is " + myMaster +
                    ", but master (machineId:" + getServerId( masterUri ) + ") says that it's " + handshake;
            throw new BranchedDataException( msg );
        }
        msgLog.logMessage( "Master id for last committed tx ok with highestTxId=" +
                myLastCommittedTx + " with masterId=" + myMaster, true );
    }

    private NeoStoreXaDataSource ensureDataSourceStarted( XaDataSourceManager xaDataSourceManager,
                                                          DependencyResolver resolver ) throws IOException
    {
        // Must be called under lock on XaDataSourceManager
        NeoStoreXaDataSource nioneoDataSource = (NeoStoreXaDataSource) xaDataSourceManager.getXaDataSource(
                NeoStoreXaDataSource.DEFAULT_DATA_SOURCE_NAME );
        if ( nioneoDataSource == null )
        {
            Function<NeoStore, Function<List<LogEntry>, List<LogEntry>>> thing =
                    new Function<NeoStore, Function<List<LogEntry>, List<LogEntry>>>()
                    {
                        @Override
                        public Function<List<LogEntry>, List<LogEntry>> apply( NeoStore neoStore )
                        {
                            return new DenseNodeTransactionTranslator( neoStore );
                        }
                    };

            nioneoDataSource = new NeoStoreXaDataSource( config,
                    resolver.resolveDependency( LockService.class ),
                    resolver.resolveDependency( StoreFactory.class ),
                    resolver.resolveDependency( StringLogger.class ),
                    resolver.resolveDependency( XaFactory.class ),
                    resolver.resolveDependency( TransactionStateFactory.class ),
                    resolver.resolveDependency( TransactionInterceptorProviders.class ),
                    resolver.resolveDependency( JobScheduler.class ),
                    logging,
                    updateableSchemaState,
                    new NonTransactionalTokenNameLookup(
                            resolver.resolveDependency( LabelTokenHolder.class ),
                            resolver.resolveDependency( PropertyKeyTokenHolder.class ) ),
                    resolver,
                    resolver.resolveDependency( AbstractTransactionManager.class ),
                    resolver.resolveDependency( PropertyKeyTokenHolder.class ),
                    resolver.resolveDependency( LabelTokenHolder.class ),
                    resolver.resolveDependency( RelationshipTypeTokenHolder.class ),
                    resolver.resolveDependency( PersistenceManager.class ),
                    resolver.resolveDependency( SchemaWriteGuard.class ),
                    resolver.resolveDependency( TransactionEventHandlers.class ),
                    monitors.newMonitor( IndexingService.Monitor.class ),
                    resolver.resolveDependency( FileSystemAbstraction.class ),
                    thing,
                    resolver.resolveDependency( StoreUpgrader.class ) );
            xaDataSourceManager.registerDataSource( nioneoDataSource );
                /*
                 * CAUTION: The next line may cause severe eye irritation, mental instability and potential
                 * emotional breakdown. On the plus side, it is correct.
                 * See, it is quite possible to get here without the NodeManager having stopped, because we don't
                 * properly manage lifecycle in this class (this is the cause of this ugliness). So, after we
                 * register the datasource with the DsMgr we need to make sure that NodeManager re-reads the reltype
                 * and propindex information. Normally, we would have shutdown everything before getting here.
                 */
            resolver.resolveDependency( NodeManager.class ).start();
        }
        return nioneoDataSource;
    }
}<|MERGE_RESOLUTION|>--- conflicted
+++ resolved
@@ -105,7 +105,6 @@
 import org.neo4j.kernel.monitoring.Monitors;
 
 import static java.util.concurrent.TimeUnit.SECONDS;
-
 import static org.neo4j.helpers.Clock.SYSTEM_CLOCK;
 import static org.neo4j.helpers.collection.Iterables.filter;
 import static org.neo4j.helpers.collection.Iterables.first;
@@ -135,7 +134,6 @@
     private final HaIdGeneratorFactory idGeneratorFactory;
     private final DelegateInvocationHandler<Master> masterDelegateHandler;
     private final ClusterMemberAvailability clusterMemberAvailability;
-    private final ClusterClient clusterClient;
     private final RequestContextFactory requestContextFactory;
     private final UpdateableSchemaState updateableSchemaState;
     private final Monitors monitors;
@@ -162,16 +160,12 @@
         this.kernelExtensions = kernelExtensions;
         this.msgLog = logging.getMessagesLog( getClass() );
         this.masterDelegateHandler = masterDelegateHandler;
-<<<<<<< HEAD
-
-        this.masterClientResolver = new MasterClientResolver( logging,
+
+        this.masterClientResolver = new MasterClientResolver( logging, msgLog, clusterClient, clusterMemberAvailability,
                 config.get( HaSettings.read_timeout ).intValue(),
                 config.get( HaSettings.lock_read_timeout ).intValue(),
                 config.get( HaSettings.max_concurrent_channels_per_slave ),
                 config.get( HaSettings.com_chunk_size ).intValue() );
-=======
-        this.clusterClient = clusterClient;
->>>>>>> efc6db9d
     }
 
     /**
@@ -192,17 +186,7 @@
     {
         InstanceId myId = config.get( ClusterSettings.server_id );
 
-<<<<<<< HEAD
         console.log( "ServerId " + myId + ", moving to slave for master " + masterUri );
-=======
-        assert masterUri != null; // since we are here it must already have been set from outside
-
-        this.masterClientResolver = new MasterClientResolver( logging, clusterClient, clusterMemberAvailability, msgLog,
-                config.get( HaSettings.read_timeout ).intValue(),
-                config.get( HaSettings.lock_read_timeout ).intValue(),
-                config.get( HaSettings.max_concurrent_channels_per_slave ).intValue(),
-                config.get( HaSettings.com_chunk_size ).intValue()  );
->>>>>>> efc6db9d
 
         assert masterUri != null; // since we are here it must already have been set from outside
 
