--- conflicted
+++ resolved
@@ -34,11 +34,8 @@
 import org.neo4j.cluster.ClusterSettings;
 import org.neo4j.cluster.InstanceId;
 import org.neo4j.com.ComException;
-<<<<<<< HEAD
 import org.neo4j.function.Predicate;
-=======
 import org.neo4j.helpers.Clock;
->>>>>>> 797d3cd6
 import org.neo4j.helpers.NamedThreadFactory;
 import org.neo4j.helpers.collection.FilteringIterator;
 import org.neo4j.kernel.configuration.Config;
@@ -47,12 +44,7 @@
 import org.neo4j.kernel.ha.com.master.SlavePriorities;
 import org.neo4j.kernel.ha.com.master.SlavePriority;
 import org.neo4j.kernel.ha.com.master.Slaves;
-<<<<<<< HEAD
-import org.neo4j.kernel.impl.util.CappedOperation;
-=======
 import org.neo4j.kernel.impl.util.CappedLogger;
-import org.neo4j.kernel.impl.util.StringLogger;
->>>>>>> 797d3cd6
 import org.neo4j.kernel.lifecycle.Lifecycle;
 import org.neo4j.logging.Log;
 
@@ -157,33 +149,8 @@
     private final Configuration config;
     private final Slaves slaves;
     private final CommitPusher pusher;
-<<<<<<< HEAD
-    private final CappedOperation<ReplicationContext> slaveCommitFailureLogger =
-            new CappedOperation<ReplicationContext>(
-                    CappedOperation.time( 5, TimeUnit.SECONDS ),
-                    CappedOperation.differentItemClasses() )
-            {
-                @Override
-                protected void triggered( ReplicationContext context )
-                {
-                    log.error( "Slave " + context.slave.getServerId() + ": Replication commit threw" +
-                               (context.throwable instanceof ComException ? " communication" : "") +
-                               " exception:", context.throwable );
-                }
-            };
-    private final CappedOperation<String> pushedToTooFewSlaveLogger =
-            new CappedOperation<String>( time( 5, TimeUnit.SECONDS ) )
-            {
-                @Override
-                protected void triggered( String message )
-                {
-                    log.warn( message );
-                }
-            };
-=======
     private final CappedLogger slaveCommitFailureLogger;
     private final CappedLogger pushedToTooFewSlaveLogger;
->>>>>>> 797d3cd6
 
     public TransactionPropagator( Configuration config, Log log, Slaves slaves, CommitPusher pusher )
     {
