/*
 * Copyright (c) 2002-2015 "Neo Technology,"
 * Network Engine for Objects in Lund AB [http://neotechnology.com]
 *
 * This file is part of Neo4j.
 *
 * Neo4j is free software: you can redistribute it and/or modify
 * it under the terms of the GNU Affero General Public License as
 * published by the Free Software Foundation, either version 3 of the
 * License, or (at your option) any later version.
 *
 * This program is distributed in the hope that it will be useful,
 * but WITHOUT ANY WARRANTY; without even the implied warranty of
 * MERCHANTABILITY or FITNESS FOR A PARTICULAR PURPOSE.  See the
 * GNU Affero General Public License for more details.
 *
 * You should have received a copy of the GNU Affero General Public License
 * along with this program. If not, see <http://www.gnu.org/licenses/>.
 */
package org.neo4j.kernel.ha.factory;

import org.jboss.netty.logging.InternalLoggerFactory;

import java.io.File;
import java.lang.reflect.Proxy;
import java.net.URI;
import java.util.concurrent.atomic.AtomicReference;

import org.neo4j.cluster.ClusterSettings;
import org.neo4j.cluster.InstanceId;
import org.neo4j.cluster.client.ClusterClient;
import org.neo4j.cluster.client.ClusterClientModule;
import org.neo4j.cluster.logging.NettyLoggerFactory;
import org.neo4j.cluster.member.ClusterMemberAvailability;
import org.neo4j.cluster.member.ClusterMemberEvents;
import org.neo4j.cluster.member.paxos.MemberIsAvailable;
import org.neo4j.cluster.member.paxos.PaxosClusterMemberAvailability;
import org.neo4j.cluster.member.paxos.PaxosClusterMemberEvents;
import org.neo4j.cluster.protocol.atomicbroadcast.ObjectStreamFactory;
import org.neo4j.cluster.protocol.cluster.ClusterConfiguration;
import org.neo4j.cluster.protocol.cluster.ClusterListener;
import org.neo4j.cluster.protocol.election.ElectionCredentialsProvider;
import org.neo4j.cluster.protocol.election.NotElectableElectionCredentialsProvider;
import org.neo4j.com.Server;
import org.neo4j.com.monitor.RequestMonitor;
import org.neo4j.com.storecopy.DefaultUnpackerDependencies;
import org.neo4j.com.storecopy.StoreCopyClient;
import org.neo4j.com.storecopy.TransactionCommittingResponseUnpacker;
import org.neo4j.function.BiFunction;
import org.neo4j.function.Factory;
import org.neo4j.function.Function;
import org.neo4j.function.Supplier;
import org.neo4j.graphdb.DependencyResolver;
import org.neo4j.graphdb.factory.GraphDatabaseSettings;
import org.neo4j.helpers.HostnamePort;
import org.neo4j.helpers.NamedThreadFactory;
import org.neo4j.io.fs.FileSystemAbstraction;
import org.neo4j.io.pagecache.PageCache;
import org.neo4j.kernel.AvailabilityGuard;
import org.neo4j.kernel.GraphDatabaseAPI;
import org.neo4j.kernel.IdGeneratorFactory;
import org.neo4j.kernel.KernelData;
import org.neo4j.kernel.KernelHealth;
import org.neo4j.kernel.NeoStoreDataSource;
import org.neo4j.kernel.api.KernelAPI;
import org.neo4j.kernel.api.exceptions.InvalidTransactionTypeKernelException;
import org.neo4j.kernel.configuration.Config;
import org.neo4j.kernel.ha.BranchDetectingTxVerifier;
import org.neo4j.kernel.ha.BranchedDataMigrator;
import org.neo4j.kernel.ha.CommitProcessSwitcher;
import org.neo4j.kernel.ha.DelegateInvocationHandler;
import org.neo4j.kernel.ha.HaSettings;
import org.neo4j.kernel.ha.HighAvailabilityDiagnostics;
import org.neo4j.kernel.ha.HighAvailabilityLogger;
import org.neo4j.kernel.ha.HighAvailabilityMemberInfoProvider;
import org.neo4j.kernel.ha.LabelTokenCreatorModeSwitcher;
import org.neo4j.kernel.ha.LastUpdateTime;
import org.neo4j.kernel.ha.PropertyKeyCreatorModeSwitcher;
import org.neo4j.kernel.ha.PullerFactory;
import org.neo4j.kernel.ha.RelationshipTypeCreatorModeSwitcher;
import org.neo4j.kernel.ha.TransactionChecksumLookup;
import org.neo4j.kernel.ha.UpdatePuller;
import org.neo4j.kernel.ha.UpdatePullerModeSwitcher;
import org.neo4j.kernel.ha.cluster.ConversationSPI;
import org.neo4j.kernel.ha.cluster.DefaultConversationSPI;
import org.neo4j.kernel.ha.cluster.DefaultElectionCredentialsProvider;
import org.neo4j.kernel.ha.cluster.DefaultMasterImplSPI;
import org.neo4j.kernel.ha.cluster.HANewSnapshotFunction;
import org.neo4j.kernel.ha.cluster.HighAvailabilityMemberChangeEvent;
import org.neo4j.kernel.ha.cluster.HighAvailabilityMemberContext;
import org.neo4j.kernel.ha.cluster.HighAvailabilityMemberListener;
import org.neo4j.kernel.ha.cluster.HighAvailabilityMemberState;
import org.neo4j.kernel.ha.cluster.HighAvailabilityMemberStateMachine;
import org.neo4j.kernel.ha.cluster.HighAvailabilityModeSwitcher;
import org.neo4j.kernel.ha.cluster.SimpleHighAvailabilityMemberContext;
import org.neo4j.kernel.ha.cluster.SwitchToMaster;
import org.neo4j.kernel.ha.cluster.SwitchToSlave;
import org.neo4j.kernel.ha.cluster.member.ClusterMembers;
import org.neo4j.kernel.ha.cluster.member.HighAvailabilitySlaves;
import org.neo4j.kernel.ha.cluster.member.ObservedClusterMembers;
import org.neo4j.kernel.ha.com.RequestContextFactory;
import org.neo4j.kernel.ha.com.master.ConversationManager;
import org.neo4j.kernel.ha.com.master.DefaultSlaveFactory;
import org.neo4j.kernel.ha.com.master.Master;
import org.neo4j.kernel.ha.com.master.MasterImpl;
import org.neo4j.kernel.ha.com.master.MasterServer;
import org.neo4j.kernel.ha.com.master.Slave;
import org.neo4j.kernel.ha.com.master.SlaveFactory;
import org.neo4j.kernel.ha.com.master.Slaves;
import org.neo4j.kernel.ha.com.slave.InvalidEpochExceptionHandler;
import org.neo4j.kernel.ha.com.slave.MasterClientResolver;
import org.neo4j.kernel.ha.com.slave.SlaveServer;
import org.neo4j.kernel.ha.id.HaIdGeneratorFactory;
import org.neo4j.kernel.ha.lock.LockManagerModeSwitcher;
import org.neo4j.kernel.ha.management.ClusterDatabaseInfoProvider;
import org.neo4j.kernel.ha.management.HighlyAvailableKernelData;
import org.neo4j.kernel.ha.transaction.CommitPusher;
import org.neo4j.kernel.ha.transaction.OnDiskLastTxIdGetter;
import org.neo4j.kernel.ha.transaction.TransactionPropagator;
import org.neo4j.kernel.impl.api.CommitProcessFactory;
import org.neo4j.kernel.impl.api.ReadOnlyTransactionCommitProcess;
import org.neo4j.kernel.impl.api.SchemaWriteGuard;
import org.neo4j.kernel.impl.api.TransactionCommitProcess;
import org.neo4j.kernel.impl.api.TransactionHeaderInformation;
import org.neo4j.kernel.impl.api.TransactionRepresentationCommitProcess;
import org.neo4j.kernel.impl.api.TransactionRepresentationStoreApplier;
import org.neo4j.kernel.impl.api.index.IndexUpdatesValidator;
import org.neo4j.kernel.impl.api.index.RemoveOrphanConstraintIndexesOnStartup;
import org.neo4j.kernel.impl.core.DelegatingLabelTokenHolder;
import org.neo4j.kernel.impl.core.DelegatingPropertyKeyTokenHolder;
import org.neo4j.kernel.impl.core.DelegatingRelationshipTypeTokenHolder;
import org.neo4j.kernel.impl.core.ReadOnlyTokenCreator;
import org.neo4j.kernel.impl.core.TokenCreator;
import org.neo4j.kernel.impl.enterprise.EnterpriseConstraintSemantics;
import org.neo4j.kernel.impl.enterprise.EnterpriseEditionModule;
import org.neo4j.kernel.impl.factory.CommunityEditionModule;
import org.neo4j.kernel.impl.factory.EditionModule;
import org.neo4j.kernel.impl.factory.GraphDatabaseFacadeFactory;
import org.neo4j.kernel.impl.factory.PlatformModule;
import org.neo4j.kernel.impl.locking.Locks;
import org.neo4j.kernel.impl.logging.LogService;
import org.neo4j.kernel.impl.store.NeoStores;
import org.neo4j.kernel.impl.store.StoreId;
import org.neo4j.kernel.impl.storemigration.UpgradeConfiguration;
import org.neo4j.kernel.impl.storemigration.UpgradeNotAllowedByDatabaseModeException;
import org.neo4j.kernel.impl.transaction.TransactionHeaderInformationFactory;
import org.neo4j.kernel.impl.transaction.log.LogicalTransactionStore;
import org.neo4j.kernel.impl.transaction.log.TransactionAppender;
import org.neo4j.kernel.impl.transaction.log.TransactionIdStore;
import org.neo4j.kernel.impl.transaction.log.checkpoint.CheckPointer;
import org.neo4j.kernel.impl.transaction.state.NeoStoreInjectedTransactionValidator;
import org.neo4j.kernel.impl.util.Dependencies;
import org.neo4j.kernel.impl.util.JobScheduler;
import org.neo4j.kernel.lifecycle.LifeSupport;
import org.neo4j.kernel.lifecycle.Lifecycle;
import org.neo4j.kernel.monitoring.ByteCounterMonitor;
import org.neo4j.kernel.monitoring.Monitors;
import org.neo4j.logging.Log;
import org.neo4j.logging.LogProvider;
import org.neo4j.udc.UsageData;
import org.neo4j.udc.UsageDataKeys;

import static java.lang.reflect.Proxy.newProxyInstance;

/**
 * This implementation of {@link org.neo4j.kernel.impl.factory.EditionModule} creates the implementations of services
 * that are specific to the Enterprise edition.
 */
public class HighlyAvailableEditionModule
        extends EditionModule
{
    public HighAvailabilityMemberStateMachine memberStateMachine;
    public ClusterMembers members;

    public HighlyAvailableEditionModule( final PlatformModule platformModule )
    {
        final LifeSupport life = platformModule.life;
        final FileSystemAbstraction fs = platformModule.fileSystem;
        final File storeDir = platformModule.storeDir;
        final Config config = platformModule.config;
        final Dependencies dependencies = platformModule.dependencies;
        final LogService logging = platformModule.logging;
        final Monitors monitors = platformModule.monitors;

        // Set Netty logger
        InternalLoggerFactory.setDefaultFactory( new NettyLoggerFactory( logging.getInternalLogProvider() ) );

        life.add( new BranchedDataMigrator( platformModule.storeDir ) );
        DelegateInvocationHandler<Master> masterDelegateInvocationHandler =
                new DelegateInvocationHandler<>( Master.class );
        Master master = (Master) newProxyInstance( Master.class.getClassLoader(), new Class[]{Master.class},
                masterDelegateInvocationHandler );
        InstanceId serverId = config.get( ClusterSettings.server_id );

        RequestContextFactory requestContextFactory = dependencies.satisfyDependency( new RequestContextFactory(
                serverId.toIntegerIndex(),
                dependencies.provideDependency( TransactionIdStore.class ) ) );

        TransactionCommittingResponseUnpacker responseUnpacker = dependencies.satisfyDependency(
                new TransactionCommittingResponseUnpacker( new DefaultUnpackerDependencies( dependencies ),
                        config.get( HaSettings.pull_apply_batch_size ) ) );

        Supplier<KernelAPI> kernelProvider = dependencies.provideDependency( KernelAPI.class );

        transactionStartTimeout = config.get( HaSettings.state_switch_timeout );

        DelegateInvocationHandler<ClusterMemberEvents> clusterEventsDelegateInvocationHandler =
                new DelegateInvocationHandler<>( ClusterMemberEvents.class );
        DelegateInvocationHandler<HighAvailabilityMemberContext> memberContextDelegateInvocationHandler =
                new DelegateInvocationHandler<>( HighAvailabilityMemberContext.class );
        DelegateInvocationHandler<ClusterMemberAvailability> clusterMemberAvailabilityDelegateInvocationHandler =
                new DelegateInvocationHandler<>( ClusterMemberAvailability.class );

        ClusterMemberEvents clusterEvents = dependencies.satisfyDependency(
                (ClusterMemberEvents) newProxyInstance(
                        ClusterMemberEvents.class.getClassLoader(),
                        new Class[]{ClusterMemberEvents.class, Lifecycle.class},
                        clusterEventsDelegateInvocationHandler ) );

        HighAvailabilityMemberContext memberContext = (HighAvailabilityMemberContext) newProxyInstance(
                HighAvailabilityMemberContext.class.getClassLoader(),
                new Class[]{HighAvailabilityMemberContext.class}, memberContextDelegateInvocationHandler );
        ClusterMemberAvailability clusterMemberAvailability = dependencies.satisfyDependency(
                (ClusterMemberAvailability) newProxyInstance(
                        ClusterMemberAvailability.class.getClassLoader(),
                        new Class[]{ClusterMemberAvailability.class},
                        clusterMemberAvailabilityDelegateInvocationHandler ) );

        // TODO There's a cyclical dependency here that should be fixed
        final AtomicReference<HighAvailabilityMemberStateMachine> electionProviderRef = new AtomicReference<>();
        ElectionCredentialsProvider electionCredentialsProvider = config.get( HaSettings.slave_only ) ?
                new NotElectableElectionCredentialsProvider() :
                new DefaultElectionCredentialsProvider(
                        config.get( ClusterSettings.server_id ),
                        new OnDiskLastTxIdGetter( platformModule.dependencies.provideDependency( NeoStores.class ) ),
                        new HighAvailabilityMemberInfoProvider()
                        {
                            @Override
                            public HighAvailabilityMemberState getHighAvailabilityMemberState()
                            {
                                return electionProviderRef.get().getCurrentState();
                            }
                        }
                );


        ObjectStreamFactory objectStreamFactory = new ObjectStreamFactory();


        ClusterClientModule clusterClientModule = new ClusterClientModule(life, dependencies, monitors, config, logging, electionCredentialsProvider );
        final ClusterClient clusterClient = clusterClientModule.clusterClient;
        PaxosClusterMemberEvents localClusterEvents = new PaxosClusterMemberEvents( clusterClient, clusterClient,
                clusterClient, clusterClient, logging.getInternalLogProvider(),
                new org.neo4j.function.Predicate<PaxosClusterMemberEvents
                        .ClusterMembersSnapshot>()
                {
                    @Override
                    public boolean test( PaxosClusterMemberEvents.ClusterMembersSnapshot item )
                    {
                        for ( MemberIsAvailable member : item.getCurrentAvailableMembers() )
                        {
                            if ( member.getRoleUri().getScheme().equals( "ha" ) )
                            {
                                if ( HighAvailabilityModeSwitcher.getServerId( member.getRoleUri() ).equals(
                                        platformModule.config.get( ClusterSettings.server_id ) ) )
                                {
                                    logging.getInternalLog( PaxosClusterMemberEvents.class ).error(
                                            String.format( "Instance " +
                                                            "%s has" +
                                                            " the same serverId as ours (%s) - will not " +
                                                            "join this cluster",
                                                    member.getRoleUri(),
                                                    config.get( ClusterSettings.server_id ).toIntegerIndex()
                                            ) );
                                    return true;
                                }
                            }
                        }
                        return true;
                    }
                }, new HANewSnapshotFunction(), objectStreamFactory, objectStreamFactory,
                platformModule.monitors.newMonitor( NamedThreadFactory.Monitor.class )
        );

        // Force a reelection after we enter the cluster
        // and when that election is finished refresh the snapshot
        clusterClient.addClusterListener( new ClusterListener.Adapter()
        {
            boolean hasRequestedElection = true; // This ensures that the election result is (at least) from our
            // request or thereafter

            @Override
            public void enteredCluster( ClusterConfiguration clusterConfiguration )
            {
                clusterClient.performRoleElections();
            }

            @Override
            public void elected( String role, InstanceId instanceId, URI electedMember )
            {
                if ( hasRequestedElection && role.equals( ClusterConfiguration.COORDINATOR ) )
                {
                    clusterClient.removeClusterListener( this );
                }
            }
        } );

        HighAvailabilityMemberContext localMemberContext = new SimpleHighAvailabilityMemberContext( clusterClient
                .getServerId(), config.get( HaSettings.slave_only ) );
        PaxosClusterMemberAvailability localClusterMemberAvailability = new PaxosClusterMemberAvailability(
                clusterClient.getServerId(), clusterClient, clusterClient, logging.getInternalLogProvider(),
                objectStreamFactory,
                objectStreamFactory );

        memberContextDelegateInvocationHandler.setDelegate( localMemberContext );
        clusterEventsDelegateInvocationHandler.setDelegate( localClusterEvents );
        clusterMemberAvailabilityDelegateInvocationHandler.setDelegate( localClusterMemberAvailability );

        ObservedClusterMembers observedMembers = new ObservedClusterMembers( logging.getInternalLogProvider(),
                clusterClient, clusterClient, clusterEvents, config.get( ClusterSettings.server_id ) );

        HighAvailabilityMemberStateMachine stateMachine = new HighAvailabilityMemberStateMachine( memberContext,
                platformModule.availabilityGuard, observedMembers, clusterEvents, clusterClient,
                logging.getInternalLogProvider() );

        members = dependencies.satisfyDependency( new ClusterMembers( observedMembers, stateMachine ) );

        memberStateMachine = paxosLife.add( stateMachine );
        electionProviderRef.set( memberStateMachine );

        HighAvailabilityLogger highAvailabilityLogger = new HighAvailabilityLogger( logging.getUserLogProvider(),
                config.get( ClusterSettings.server_id ) );
        platformModule.availabilityGuard.addListener( highAvailabilityLogger );
        clusterEvents.addClusterMemberListener( highAvailabilityLogger );
        clusterClient.addClusterListener( highAvailabilityLogger );

<<<<<<< HEAD
        LifeSupport paxosLife = new LifeSupport();

        paxosLife.add( memberStateMachine );
=======
>>>>>>> a63a28bf
        paxosLife.add( (Lifecycle)clusterEvents );
        paxosLife.add( localClusterMemberAvailability );

        idGeneratorFactory = dependencies.satisfyDependency( createIdGeneratorFactory(
                masterDelegateInvocationHandler, logging.getInternalLogProvider(), requestContextFactory, fs ) );

        // TODO There's a cyclical dependency here that should be fixed
        final AtomicReference<HighAvailabilityModeSwitcher> exceptionHandlerRef = new AtomicReference<>();
        InvalidEpochExceptionHandler invalidEpochHandler = new InvalidEpochExceptionHandler()
        {
            @Override
            public void handle()
            {
                exceptionHandlerRef.get().postMemberUnavailable();
            }
        };

        MasterClientResolver masterClientResolver = new MasterClientResolver( logging.getInternalLogProvider(),
                responseUnpacker,
                invalidEpochHandler,
                config.get( HaSettings.read_timeout ).intValue(),
                config.get( HaSettings.lock_read_timeout ).intValue(),
                config.get( HaSettings.max_concurrent_channels_per_slave ),
                config.get( HaSettings.com_chunk_size ).intValue() );

        LastUpdateTime lastUpdateTime = new LastUpdateTime();

        DelegateInvocationHandler<UpdatePuller> updatePullerDelegate =
                new DelegateInvocationHandler<>( UpdatePuller.class );
        UpdatePuller updatePullerProxy = (UpdatePuller) Proxy.newProxyInstance(
                UpdatePuller.class .getClassLoader(), new Class[]{UpdatePuller.class}, updatePullerDelegate );
        dependencies.satisfyDependency( updatePullerProxy );

        PullerFactory pullerFactory = new PullerFactory( requestContextFactory, master, lastUpdateTime,
                logging.getInternalLogProvider(), serverId, invalidEpochHandler,
                config.get( HaSettings.pull_interval ), platformModule.jobScheduler,
                dependencies, platformModule.availabilityGuard, memberStateMachine );

        dependencies.satisfyDependency( pullerFactory.createObligationFulfiller( paxosLife, updatePullerProxy ) );

        Function<Slave, SlaveServer> slaveServerFactory = new Function<Slave, SlaveServer>()
        {
            @Override
            public SlaveServer apply( Slave slave ) throws RuntimeException
            {
                return new SlaveServer( slave, slaveServerConfig( config ), logging.getInternalLogProvider(),
                        monitors.newMonitor( ByteCounterMonitor.class, SlaveServer.class ),
                        monitors.newMonitor( RequestMonitor.class, SlaveServer.class ) );
            }
        };


        SwitchToSlave switchToSlaveInstance = new SwitchToSlave( platformModule.storeDir, logging,
                platformModule.fileSystem, config, dependencies, (HaIdGeneratorFactory) idGeneratorFactory,
                masterDelegateInvocationHandler, clusterMemberAvailability, requestContextFactory, pullerFactory,
                platformModule.kernelExtensions.listFactories(), masterClientResolver,
                monitors.newMonitor( SwitchToSlave.Monitor.class ),
                monitors.newMonitor( StoreCopyClient.Monitor.class ),
                dependencies.provideDependency( NeoStoreDataSource.class ),
                dependencies.provideDependency( TransactionIdStore.class ),
                slaveServerFactory, updatePullerProxy, platformModule.pageCache,
                monitors, platformModule.transactionMonitor );

        final Factory<MasterImpl.SPI> masterSPIFactory = new Factory<MasterImpl.SPI>()
        {
            @Override
            public MasterImpl.SPI newInstance()
            {
                return new DefaultMasterImplSPI( platformModule.graphDatabaseFacade, platformModule.fileSystem,
                        platformModule.monitors,
                        labelTokenHolder, propertyKeyTokenHolder, relationshipTypeTokenHolder, idGeneratorFactory,
                        platformModule.dependencies.resolveDependency( TransactionCommitProcess.class ),
                        platformModule.dependencies.resolveDependency( CheckPointer.class ),
                        platformModule.dependencies.resolveDependency( TransactionIdStore.class ),
                        platformModule.dependencies.resolveDependency( LogicalTransactionStore.class ),
                        platformModule.dependencies.resolveDependency( NeoStoreDataSource.class ));
            }
        };

        final Factory<ConversationSPI> conversationSPIFactory = new Factory<ConversationSPI>()
        {
            @Override
            public ConversationSPI newInstance()
            {
                return new DefaultConversationSPI( lockManager, platformModule.jobScheduler );
            }
        };
        Factory<ConversationManager> conversationManagerFactory = new Factory<ConversationManager>()

        {
            @Override
            public ConversationManager newInstance()
            {
                return new ConversationManager( conversationSPIFactory.newInstance(), config );
            }
        };

        BiFunction<ConversationManager, LifeSupport, Master> masterFactory = new BiFunction<ConversationManager, LifeSupport, Master>()
        {
            @Override
            public Master apply( ConversationManager conversationManager, LifeSupport life )
            {
                return life.add( new MasterImpl( masterSPIFactory.newInstance(),
                        conversationManager, monitors.newMonitor( MasterImpl.Monitor.class, MasterImpl.class ), config ) );
            }
        };

        BiFunction<Master, ConversationManager, MasterServer> masterServerFactory = new BiFunction<Master, ConversationManager, MasterServer>()
        {
            @Override
            public MasterServer apply( final Master master, ConversationManager conversationManager ) throws RuntimeException
            {
                TransactionChecksumLookup txChecksumLookup = new TransactionChecksumLookup(
                        platformModule.dependencies.resolveDependency( TransactionIdStore.class ),
                        platformModule.dependencies.resolveDependency( LogicalTransactionStore.class ) );



                MasterServer masterServer = new MasterServer( master, logging.getInternalLogProvider(),
                        masterServerConfig( config ),
                        new BranchDetectingTxVerifier( logging.getInternalLogProvider(), txChecksumLookup ),
                        monitors.newMonitor( ByteCounterMonitor.class, MasterServer.class ),
                        monitors.newMonitor( RequestMonitor.class, MasterServer.class ), conversationManager );
                return masterServer;
            }
        };

        SwitchToMaster switchToMasterInstance = new SwitchToMaster( logging, (HaIdGeneratorFactory) idGeneratorFactory,
                config, dependencies.provideDependency( SlaveFactory.class ),
                conversationManagerFactory,
                masterFactory,
                masterServerFactory,
                masterDelegateInvocationHandler, clusterMemberAvailability,
                platformModule.dependencies.provideDependency(
                        NeoStoreDataSource.class ));

        final HighAvailabilityModeSwitcher highAvailabilityModeSwitcher = new HighAvailabilityModeSwitcher(
                switchToSlaveInstance, switchToMasterInstance,
                clusterClient, clusterMemberAvailability, clusterClient, new Supplier<StoreId>()
        {
            @Override
            public StoreId get()
            {
                return dependencies.resolveDependency( NeoStoreDataSource.class ).getStoreId();
            }
        }, config.get( ClusterSettings.server_id ),
                logging );
        exceptionHandlerRef.set( highAvailabilityModeSwitcher );

        clusterClient.addBindingListener( highAvailabilityModeSwitcher );
        memberStateMachine.addHighAvailabilityMemberListener( highAvailabilityModeSwitcher );

        /*
         * We always need the mode switcher and we need it to restart on switchover.
         */
        paxosLife.add( highAvailabilityModeSwitcher );
        paxosLife.add(
                new UpdatePullerModeSwitcher( highAvailabilityModeSwitcher, updatePullerDelegate, pullerFactory ) );


        life.add( requestContextFactory );

        life.add( responseUnpacker );

        life.add( paxosLife );

        platformModule.diagnosticsManager.appendProvider( new HighAvailabilityDiagnostics( memberStateMachine,
                clusterClient ) );

        // Create HA services
        lockManager = dependencies.satisfyDependency(
                createLockManager( highAvailabilityModeSwitcher, paxosLife, config, masterDelegateInvocationHandler,
                        requestContextFactory, platformModule.availabilityGuard, logging ) );

        propertyKeyTokenHolder = dependencies.satisfyDependency( new DelegatingPropertyKeyTokenHolder(
                createPropertyKeyCreator( config, paxosLife, highAvailabilityModeSwitcher,
                        masterDelegateInvocationHandler, requestContextFactory, kernelProvider ) ) );
        labelTokenHolder = dependencies.satisfyDependency( new DelegatingLabelTokenHolder( createLabelIdCreator( config,
                paxosLife, highAvailabilityModeSwitcher, masterDelegateInvocationHandler, requestContextFactory,
                kernelProvider ) ) );
        relationshipTypeTokenHolder = dependencies.satisfyDependency( new DelegatingRelationshipTypeTokenHolder(
                createRelationshipTypeCreator( config, paxosLife, highAvailabilityModeSwitcher,
                        masterDelegateInvocationHandler, requestContextFactory, kernelProvider ) ) );

        dependencies.satisfyDependency(
                createKernelData( config, platformModule.graphDatabaseFacade, members, fs, platformModule.pageCache,
                        storeDir, lastUpdateTime, dependencies.provideDependency( NeoStores.class ), life ) );

        commitProcessFactory = createCommitProcessFactory( dependencies, logging, monitors, config, paxosLife,
                clusterClient, members, platformModule.jobScheduler, master, requestContextFactory,
                highAvailabilityModeSwitcher );

        headerInformationFactory = createHeaderInformationFactory( memberContext );

        schemaWriteGuard = new SchemaWriteGuard()
        {
            @Override
            public void assertSchemaWritesAllowed() throws InvalidTransactionTypeKernelException
            {
                if ( !memberStateMachine.isMaster() )
                {
                    throw new InvalidTransactionTypeKernelException(
                            "Modifying the database schema can only be done on the master server, " +
                                    "this server is a slave. Please issue schema modification commands directly to " +
                                    "the master."
                    );
                }
            }
        };

        upgradeConfiguration = new HAUpgradeConfiguration();

        constraintSemantics = new EnterpriseConstraintSemantics();

        registerRecovery( config.get( GraphDatabaseFacadeFactory.Configuration.editionName ), dependencies, logging );

        publishEditionInfo( config, dependencies.resolveDependency( UsageData.class ) );
    }

    private void publishEditionInfo( Config config, UsageData sysInfo )
    {
        sysInfo.set( UsageDataKeys.edition, UsageDataKeys.Edition.enterprise );
        sysInfo.set( UsageDataKeys.operationalMode, UsageDataKeys.OperationalMode.ha );
        sysInfo.set( UsageDataKeys.serverId, config.get( ClusterSettings.server_id ).toString() );
    }


    protected TransactionHeaderInformationFactory createHeaderInformationFactory(
            final HighAvailabilityMemberContext memberContext )
    {
        return new TransactionHeaderInformationFactory.WithRandomBytes()
        {
            @Override
            protected TransactionHeaderInformation createUsing( byte[] additionalHeader )
            {
                return new TransactionHeaderInformation( memberContext.getElectedMasterId().toIntegerIndex(),
                        memberContext.getMyId().toIntegerIndex(), additionalHeader );
            }
        };
    }

    protected CommitProcessFactory createCommitProcessFactory( Dependencies dependencies, LogService logging,
                                                               Monitors monitors, Config config, final LifeSupport paxosLife,
                                                               ClusterClient clusterClient, ClusterMembers members,
                                                               JobScheduler jobScheduler, final Master master,
                                                               final RequestContextFactory requestContextFactory,
                                                               final HighAvailabilityModeSwitcher highAvailabilityModeSwitcher )
    {
        final DelegateInvocationHandler<TransactionCommitProcess> commitProcessDelegate =
                new DelegateInvocationHandler<>( TransactionCommitProcess.class );

        DefaultSlaveFactory slaveFactory = dependencies.satisfyDependency(
                new DefaultSlaveFactory( logging.getInternalLogProvider(), monitors,
                        config.get( HaSettings.com_chunk_size ).intValue() ) );

        Slaves slaves = dependencies.satisfyDependency(
                paxosLife.add( new HighAvailabilitySlaves( members, clusterClient, slaveFactory ) ) );

        final TransactionPropagator pusher = paxosLife.add( new TransactionPropagator( TransactionPropagator.from( config ),
                logging.getInternalLog( TransactionPropagator.class ), slaves, new CommitPusher( jobScheduler ) ) );

        return new CommitProcessFactory()
        {
            @Override
            public TransactionCommitProcess create( TransactionAppender appender,
                                                    KernelHealth kernelHealth, NeoStores neoStores,
                                                    TransactionRepresentationStoreApplier storeApplier,
                                                    NeoStoreInjectedTransactionValidator txValidator,
                                                    IndexUpdatesValidator indexUpdatesValidator,
                                                    Config config )
            {
                if ( config.get( GraphDatabaseSettings.read_only ) )
                {
                    return new ReadOnlyTransactionCommitProcess();
                }
                else
                {
                    TransactionCommitProcess inner = new TransactionRepresentationCommitProcess( appender, storeApplier,
                            indexUpdatesValidator );
                    paxosLife.add( new CommitProcessSwitcher( pusher, master, commitProcessDelegate, requestContextFactory,
                            highAvailabilityModeSwitcher, txValidator, inner ) );

                    return (TransactionCommitProcess)
                            newProxyInstance( TransactionCommitProcess.class.getClassLoader(),
                                    new Class[]{TransactionCommitProcess.class}, commitProcessDelegate );
                }
            }
        };
    }

    protected IdGeneratorFactory createIdGeneratorFactory(
            DelegateInvocationHandler<Master> masterDelegateInvocationHandler,
            LogProvider logging,
            RequestContextFactory requestContextFactory,
            FileSystemAbstraction fs )
    {
        idGeneratorFactory = new HaIdGeneratorFactory(
                masterDelegateInvocationHandler, logging, requestContextFactory, fs );

        /*
         * We don't really switch to master here. We just need to initialize the idGenerator so the initial store
         * can be started (if required). In any case, the rest of the database is in pending state, so nothing will
         * happen until events start arriving and that will set us to the proper state anyway.
         */
        ((HaIdGeneratorFactory) idGeneratorFactory).switchToMaster();

        return idGeneratorFactory;
    }

    protected Locks createLockManager( final HighAvailabilityModeSwitcher highAvailabilityModeSwitcher,
                                       final LifeSupport paxosLife, final Config config,
                                       DelegateInvocationHandler<Master> masterDelegateInvocationHandler,
                                       RequestContextFactory requestContextFactory,
                                       AvailabilityGuard availabilityGuard, final LogService logging )
    {
        DelegateInvocationHandler<Locks> lockManagerDelegate = new DelegateInvocationHandler<>( Locks.class );
        final Locks lockManager = (Locks) newProxyInstance( Locks.class.getClassLoader(),
                new Class[]{Locks.class},
                lockManagerDelegate );
        paxosLife.add( new LockManagerModeSwitcher( highAvailabilityModeSwitcher, lockManagerDelegate,
                masterDelegateInvocationHandler,
                requestContextFactory, availabilityGuard, new Factory<Locks>()
        {
            @Override
            public Locks newInstance()
            {
                return CommunityEditionModule.createLockManager( config, logging );
            }
        } ) );
        return lockManager;
    }

    protected TokenCreator createRelationshipTypeCreator( Config config, LifeSupport paxosLife,
                                                          HighAvailabilityModeSwitcher haModeSwitcher,
                                                          DelegateInvocationHandler<Master> masterInvocationHandler,
                                                          RequestContextFactory requestContextFactory,
                                                          Supplier<KernelAPI> kernelProvider )
    {
        if ( config.get( GraphDatabaseSettings.read_only ) )
        {
            return new ReadOnlyTokenCreator();
        }
        else
        {
            DelegateInvocationHandler<TokenCreator> relationshipTypeCreatorDelegate =
                    new DelegateInvocationHandler<>( TokenCreator.class );
            TokenCreator relationshipTypeCreator = (TokenCreator) newProxyInstance( TokenCreator.class.getClassLoader(),
                    new Class[]{TokenCreator.class}, relationshipTypeCreatorDelegate );

            paxosLife.add( new RelationshipTypeCreatorModeSwitcher( haModeSwitcher, relationshipTypeCreatorDelegate,
                    masterInvocationHandler, requestContextFactory, kernelProvider, idGeneratorFactory ) );

            return relationshipTypeCreator;
        }
    }

    protected TokenCreator createPropertyKeyCreator( Config config, LifeSupport paxosLife,
                                                     HighAvailabilityModeSwitcher highAvailabilityModeSwitcher,
                                                     DelegateInvocationHandler<Master> masterDelegateInvocationHandler,
                                                     RequestContextFactory requestContextFactory,
                                                     Supplier<KernelAPI> kernelProvider )
    {
        if ( config.get( GraphDatabaseSettings.read_only ) )
        {
            return new ReadOnlyTokenCreator();
        }
        else
        {
            DelegateInvocationHandler<TokenCreator> propertyKeyCreatorDelegate =
                    new DelegateInvocationHandler<>( TokenCreator.class );
            TokenCreator propertyTokenCreator = (TokenCreator) newProxyInstance( TokenCreator.class.getClassLoader(),
                    new Class[]{TokenCreator.class}, propertyKeyCreatorDelegate );
            paxosLife.add( new PropertyKeyCreatorModeSwitcher( highAvailabilityModeSwitcher, propertyKeyCreatorDelegate,
                    masterDelegateInvocationHandler, requestContextFactory, kernelProvider, idGeneratorFactory ) );
            return propertyTokenCreator;
        }
    }

    protected TokenCreator createLabelIdCreator( Config config, LifeSupport paxosLife,
                                                 HighAvailabilityModeSwitcher highAvailabilityModeSwitcher,
                                                 DelegateInvocationHandler<Master> masterDelegateInvocationHandler,
                                                 RequestContextFactory requestContextFactory,
                                                 Supplier<KernelAPI> kernelProvider )
    {
        if ( config.get( GraphDatabaseSettings.read_only ) )
        {
            return new ReadOnlyTokenCreator();
        }
        else
        {
            DelegateInvocationHandler<TokenCreator> labelIdCreatorDelegate =
                    new DelegateInvocationHandler<>( TokenCreator.class );
            TokenCreator labelIdCreator = (TokenCreator) newProxyInstance( TokenCreator.class.getClassLoader(),
                    new Class[]{TokenCreator.class}, labelIdCreatorDelegate );
            paxosLife.add( new LabelTokenCreatorModeSwitcher( highAvailabilityModeSwitcher, labelIdCreatorDelegate,
                    masterDelegateInvocationHandler, requestContextFactory, kernelProvider, idGeneratorFactory ) );
            return labelIdCreator;
        }
    }

    protected KernelData createKernelData( Config config, GraphDatabaseAPI graphDb, ClusterMembers members,
            FileSystemAbstraction fs, PageCache pageCache, File storeDir,
            LastUpdateTime lastUpdateTime, Supplier<NeoStores> neoStoreSupplier, LifeSupport life )
    {
        OnDiskLastTxIdGetter txIdGetter = new OnDiskLastTxIdGetter( neoStoreSupplier );
        ClusterDatabaseInfoProvider databaseInfo = new ClusterDatabaseInfoProvider( members,
                txIdGetter,
                lastUpdateTime );
        return life.add( new HighlyAvailableKernelData( graphDb, members, databaseInfo, fs, pageCache, storeDir, config ) );
    }

    protected void registerRecovery( final String editionName, final DependencyResolver dependencyResolver,
                                     final LogService logging )
    {
        memberStateMachine.addHighAvailabilityMemberListener( new HighAvailabilityMemberListener()
        {
            @Override
            public void masterIsElected( HighAvailabilityMemberChangeEvent event )
            {
            }

            @Override
            public void masterIsAvailable( HighAvailabilityMemberChangeEvent event )
            {
                if ( event.getOldState().equals( HighAvailabilityMemberState.TO_MASTER ) &&
                        event.getNewState().equals( HighAvailabilityMemberState.MASTER ) )
                {
                    doAfterRecoveryAndStartup( true );
                }
            }

            @Override
            public void slaveIsAvailable( HighAvailabilityMemberChangeEvent event )
            {
                if ( event.getOldState().equals( HighAvailabilityMemberState.TO_SLAVE ) &&
                        event.getNewState().equals( HighAvailabilityMemberState.SLAVE ) )
                {
                    doAfterRecoveryAndStartup( false );
                }
            }

            @Override
            public void instanceStops( HighAvailabilityMemberChangeEvent event )
            {
            }

            private void doAfterRecoveryAndStartup( boolean isMaster )
            {
                try
                {
                    HighlyAvailableEditionModule.this.doAfterRecoveryAndStartup( editionName, dependencyResolver, isMaster );
                }
                catch ( Throwable throwable )
                {
                    Log messagesLog = logging.getInternalLog( EnterpriseEditionModule.class );
                    messagesLog.error( "Post recovery error", throwable );
                    try
                    {
                        memberStateMachine.stop();
                    }
                    catch ( Throwable throwable1 )
                    {
                        messagesLog.warn( "Could not stop", throwable1 );
                    }
                    try
                    {
                        memberStateMachine.start();
                    }
                    catch ( Throwable throwable1 )
                    {
                        messagesLog.warn( "Could not start", throwable1 );
                    }
                }
            }
        } );
    }

    protected void doAfterRecoveryAndStartup( String editionName, DependencyResolver resolver, boolean isMaster )
    {
        super.doAfterRecoveryAndStartup( editionName, resolver );

        if ( isMaster )
        {
            new RemoveOrphanConstraintIndexesOnStartup( resolver.resolveDependency( KernelAPI.class ),
                    resolver.resolveDependency( LogService.class ).getInternalLogProvider() ).perform();
        }
    }

    private Server.Configuration masterServerConfig( final Config config )
    {
        return new Server.Configuration()
        {
            @Override
            public long getOldChannelThreshold()
            {
                return config.get( HaSettings.lock_read_timeout );
            }

            @Override
            public int getMaxConcurrentTransactions()
            {
                return config.get( HaSettings.max_concurrent_channels_per_slave );
            }

            @Override
            public int getChunkSize()
            {
                return config.get( HaSettings.com_chunk_size ).intValue();
            }

            @Override
            public HostnamePort getServerAddress()
            {
                return config.get( HaSettings.ha_server );
            }
        };
    }

    private Server.Configuration slaveServerConfig( final Config config )
    {
        return new Server.Configuration()
        {
            @Override
            public long getOldChannelThreshold()
            {
                return config.get( HaSettings.lock_read_timeout );
            }

            @Override
            public int getMaxConcurrentTransactions()
            {
                return config.get( HaSettings.max_concurrent_channels_per_slave );
            }

            @Override
            public int getChunkSize()
            {
                return config.get( HaSettings.com_chunk_size ).intValue();
            }

            @Override
            public HostnamePort getServerAddress()
            {
                return config.get( HaSettings.ha_server );
            }
        };
    }


    private static final class HAUpgradeConfiguration implements UpgradeConfiguration
    {
        @Override
        public void checkConfigurationAllowsAutomaticUpgrade()
        {
            throw new UpgradeNotAllowedByDatabaseModeException();
        }
    }
}<|MERGE_RESOLUTION|>--- conflicted
+++ resolved
@@ -325,6 +325,8 @@
 
         members = dependencies.satisfyDependency( new ClusterMembers( observedMembers, stateMachine ) );
 
+        LifeSupport paxosLife = new LifeSupport();
+
         memberStateMachine = paxosLife.add( stateMachine );
         electionProviderRef.set( memberStateMachine );
 
@@ -334,12 +336,6 @@
         clusterEvents.addClusterMemberListener( highAvailabilityLogger );
         clusterClient.addClusterListener( highAvailabilityLogger );
 
-<<<<<<< HEAD
-        LifeSupport paxosLife = new LifeSupport();
-
-        paxosLife.add( memberStateMachine );
-=======
->>>>>>> a63a28bf
         paxosLife.add( (Lifecycle)clusterEvents );
         paxosLife.add( localClusterMemberAvailability );
 
