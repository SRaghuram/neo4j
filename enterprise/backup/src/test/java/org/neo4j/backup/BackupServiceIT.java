/*
 * Copyright (c) 2002-2015 "Neo Technology,"
 * Network Engine for Objects in Lund AB [http://neotechnology.com]
 *
 * This file is part of Neo4j.
 *
 * Neo4j is free software: you can redistribute it and/or modify
 * it under the terms of the GNU Affero General Public License as
 * published by the Free Software Foundation, either version 3 of the
 * License, or (at your option) any later version.
 *
 * This program is distributed in the hope that it will be useful,
 * but WITHOUT ANY WARRANTY; without even the implied warranty of
 * MERCHANTABILITY or FITNESS FOR A PARTICULAR PURPOSE.  See the
 * GNU Affero General Public License for more details.
 *
 * You should have received a copy of the GNU Affero General Public License
 * along with this program. If not, see <http://www.gnu.org/licenses/>.
 */
package org.neo4j.backup;

import org.hamcrest.BaseMatcher;
import org.hamcrest.Description;
import org.junit.Before;
import org.junit.Rule;
import org.junit.Test;

import java.io.File;
import java.io.FileFilter;
import java.io.IOException;
import java.util.concurrent.Callable;
import java.util.concurrent.ExecutorService;
import java.util.concurrent.Executors;
import java.util.concurrent.TimeUnit;

import org.neo4j.com.storecopy.StoreCopyServer;
<<<<<<< HEAD
import org.neo4j.graphdb.DependencyResolver;
=======
import org.neo4j.graphdb.DynamicLabel;
>>>>>>> 93f69236
import org.neo4j.graphdb.GraphDatabaseService;
import org.neo4j.graphdb.Label;
import org.neo4j.graphdb.Node;
import org.neo4j.graphdb.ResourceIterator;
import org.neo4j.graphdb.Transaction;
import org.neo4j.graphdb.factory.GraphDatabaseFactory;
import org.neo4j.graphdb.factory.GraphDatabaseSettings;
import org.neo4j.graphdb.index.Index;
import org.neo4j.helpers.collection.Iterables;
import org.neo4j.io.fs.DefaultFileSystemAbstraction;
import org.neo4j.io.fs.FileSystemAbstraction;
import org.neo4j.io.fs.FileUtils;
import org.neo4j.io.pagecache.PageCache;
import org.neo4j.kernel.GraphDatabaseAPI;
import org.neo4j.kernel.NeoStoreDataSource;
import org.neo4j.kernel.configuration.Config;
import org.neo4j.kernel.impl.store.MismatchingStoreIdException;
import org.neo4j.kernel.impl.store.NeoStore;
import org.neo4j.kernel.impl.store.NeoStore.Position;
import org.neo4j.kernel.impl.store.StoreFactory;
import org.neo4j.kernel.impl.storemigration.LogFiles;
import org.neo4j.kernel.impl.storemigration.StoreFile;
import org.neo4j.kernel.impl.transaction.CommittedTransactionRepresentation;
import org.neo4j.kernel.impl.transaction.log.IOCursor;
import org.neo4j.kernel.impl.transaction.log.LogFile;
import org.neo4j.kernel.impl.transaction.log.LogicalTransactionStore;
import org.neo4j.kernel.impl.transaction.log.PhysicalLogFiles;
import org.neo4j.kernel.impl.transaction.log.ReadOnlyTransactionStore;
import org.neo4j.kernel.impl.transaction.log.TransactionIdStore;
import org.neo4j.kernel.impl.transaction.log.checkpoint.CheckPointer;
import org.neo4j.kernel.impl.transaction.log.entry.LogHeader;
import org.neo4j.kernel.impl.transaction.log.entry.LogHeaderReader;
import org.neo4j.kernel.impl.transaction.log.rotation.LogRotation;
import org.neo4j.kernel.impl.transaction.state.DataSourceManager;
import org.neo4j.kernel.impl.transaction.state.NeoStoreSupplier;
import org.neo4j.kernel.impl.util.Dependencies;
import org.neo4j.kernel.impl.util.DependenciesProxy;
import org.neo4j.kernel.lifecycle.LifeSupport;
import org.neo4j.kernel.monitoring.Monitors;
import org.neo4j.logging.FormattedLogProvider;
import org.neo4j.logging.NullLogProvider;
import org.neo4j.test.Barrier;
import org.neo4j.test.DatabaseRule;
import org.neo4j.test.DbRepresentation;
import org.neo4j.test.EmbeddedDatabaseRule;
import org.neo4j.test.PageCacheRule;
import org.neo4j.test.SuppressOutput;
import org.neo4j.test.TargetDirectory;

import static java.util.concurrent.TimeUnit.SECONDS;
import static org.hamcrest.CoreMatchers.containsString;
import static org.hamcrest.CoreMatchers.equalTo;
import static org.hamcrest.CoreMatchers.instanceOf;
import static org.hamcrest.MatcherAssert.assertThat;
import static org.junit.Assert.assertEquals;
import static org.junit.Assert.assertFalse;
import static org.junit.Assert.assertNotEquals;
import static org.junit.Assert.assertTrue;
import static org.junit.Assert.fail;
<<<<<<< HEAD

import static java.util.concurrent.TimeUnit.SECONDS;

=======
import static org.mockito.Mockito.mock;
>>>>>>> 93f69236
import static org.neo4j.backup.BackupServiceStressTestingBuilder.untilTimeExpired;

public class BackupServiceIT
{

    private static final class StoreSnoopingMonitor extends StoreCopyServer.Monitor.Adapter
    {
        private final Barrier barrier;

        private StoreSnoopingMonitor( Barrier barrier )
        {
            this.barrier = barrier;
        }

        @Override
        public void finishStreamingStoreFile( File storefile )
        {
            if ( storefile.getAbsolutePath().contains( NODE_STORE ) ||
                 storefile.getAbsolutePath().contains( RELATIONSHIP_STORE ) )
            {
                barrier.reached(); // multiple calls to this barrier will not block
            }
        }
    }

    @Rule
    public final TargetDirectory.TestDirectory target = TargetDirectory.testDirForTest( BackupServiceIT.class );
    private static final String NODE_STORE = StoreFactory.NODE_STORE_NAME;
    private static final String RELATIONSHIP_STORE = StoreFactory.RELATIONSHIP_STORE_NAME;
    private static final String BACKUP_HOST = "localhost";

    private final FileSystemAbstraction fileSystem = new DefaultFileSystemAbstraction();
    private final Monitors monitors = new Monitors();
    private File storeDir;
    private File backupDir;
    public int backupPort = 8200;

    @Rule
    public EmbeddedDatabaseRule dbRule = new EmbeddedDatabaseRule( getClass() ).startLazily();
    @Rule
    public SuppressOutput suppressOutput = SuppressOutput.suppressAll();
    @Rule
    public final PageCacheRule pageCacheRule = new PageCacheRule();

    @Before
    public void setup()
    {
        backupPort = backupPort + 1;
        storeDir = dbRule.getStoreDirFile();
        backupDir = target.directory( "backup_dir" );
    }

    private BackupService backupService()
    {
        return new BackupService( fileSystem, FormattedLogProvider.toOutputStream( System.out ), new Monitors() );
    }

    @Test
    public void shouldThrowExceptionWhenDoingFullBackupOnADirectoryContainingANeoStore() throws Exception
    {
        // given
        fileSystem.mkdir( backupDir );
        fileSystem.create( new File( backupDir, NeoStore.DEFAULT_NAME ) ).close();

        try
        {
            // when
            backupService().doFullBackup( "", 0, backupDir.getAbsoluteFile(), true, new Config(),
                    BackupClient.BIG_READ_TIMEOUT, false );
        }
        catch ( RuntimeException ex )
        {
            // then
            assertThat( ex.getMessage(), containsString( "already contains a database" ) );
        }
    }

    @Test
    public void shouldCopyStoreFiles() throws Throwable
    {
        // given
        defaultBackupPortHostParams();
        GraphDatabaseAPI db = dbRule.getGraphDatabaseAPI();
        createAndIndexNode( db, 1 );

        // when
        BackupService backupService = backupService();
        backupService.doFullBackup( BACKUP_HOST, backupPort, backupDir.getAbsoluteFile(), false, dbRule.getConfigCopy(),
                BackupClient.BIG_READ_TIMEOUT, false );
        db.shutdown();

        // then
        File[] files = fileSystem.listFiles( backupDir );

        for ( final StoreFile storeFile : StoreFile.values() )
        {
            assertThat( files, hasFile( storeFile.storeFileName() ) );
        }

        assertEquals( DbRepresentation.of( storeDir ), DbRepresentation.of( backupDir ) );
    }

    /*
     * During incremental backup destination db should not track free ids independently from source db
     * for now we will always cleanup id files generated after incremental backup and will regenerate them afterwards
     * This should prevent situation when destination db free id following master, but never allocates it from
     * generator till some db will be started on top of it.
     * That will cause all sorts of problems with several entities in a store with same id.
     *
     * As soon as backup will be able to align ids between participants please remove description and adapt test.
     */
    @Test
    public void incrementallyBackupDatabaseShouldNotKeepGeneratedIdFiles()
    {
        defaultBackupPortHostParams();
        GraphDatabaseAPI graphDatabase = dbRule.getGraphDatabaseAPI();
        Label markerLabel = DynamicLabel.label( "marker" );

        try ( Transaction transaction = graphDatabase.beginTx() )
        {
            Node node = graphDatabase.createNode();
            node.addLabel( markerLabel );
            transaction.success();
        }

        try ( Transaction transaction = graphDatabase.beginTx() )
        {
            Node node = findNodeByLabel( graphDatabase, markerLabel );
            for ( int i = 0; i < 10; i++ )
            {
                node.setProperty( "property" + i, "testValue" + i );
            }
            transaction.success();
        }
        // propagate to backup node and properties
        doIncrementalBackupOrFallbackToFull();

        // removing properties will free couple of ids that will be reused during next properties creation
        try ( Transaction transaction = graphDatabase.beginTx() )
        {
            Node node = findNodeByLabel( graphDatabase, markerLabel );
            for ( int i = 0; i < 6; i++ )
            {
                node.removeProperty( "property" + i );
            }

            transaction.success();
        }

        // propagate removed properties
        doIncrementalBackupOrFallbackToFull();

        try ( Transaction transaction = graphDatabase.beginTx() )
        {
            Node node = findNodeByLabel( graphDatabase, markerLabel );
            for ( int i = 10; i < 16; i++ )
            {
                node.setProperty( "property" + i, "updatedValue" + i );
            }

            transaction.success();
        }

        // propagate to backup new properties with reclaimed ids
        doIncrementalBackupOrFallbackToFull();

        // it should be possible to at this point to start db based on our backup and create couple of properties
        // their ids should not clash with already existing
        GraphDatabaseService backupBasedDatabase =
                new GraphDatabaseFactory().newEmbeddedDatabase( backupDir.getAbsolutePath() );
        try
        {
            try ( Transaction transaction = backupBasedDatabase.beginTx() )
            {
                Node node = findNodeByLabel( (GraphDatabaseAPI) backupBasedDatabase, markerLabel );
                Iterable<String> propertyKeys = node.getPropertyKeys();
                for ( String propertyKey : propertyKeys )
                {
                    node.setProperty( propertyKey, "updatedClientValue" + propertyKey );
                }
                node.setProperty( "newProperty", "updatedClientValue" );
                transaction.success();
            }

            try ( Transaction transaction = backupBasedDatabase.beginTx() )
            {
                Node node = findNodeByLabel( (GraphDatabaseAPI) backupBasedDatabase, markerLabel );
                // newProperty + 10 defined properties.
                assertEquals( "We should be able to see all previously defined properties.",
                        11, Iterables.toList( node.getPropertyKeys() ).size() );
            }
        }
        finally
        {
            backupBasedDatabase.shutdown();
        }
    }

    @Test
    public void shouldBeAbleToBackupEvenIfTransactionLogsAreIncomplete() throws Throwable
    {
        /*
        * This test deletes the old persisted log file and expects backup to still be functional. It
        * should not be assumed that the log files have any particular length of history. They could
        * for example have been mangled during backups or removed during pruning.
        */

        // given
        defaultBackupPortHostParams();
        GraphDatabaseAPI db = dbRule.getGraphDatabaseAPI();

        for ( int i = 0; i < 100; i++ )
        {
            createAndIndexNode( db, i );
        }

        final File oldLog = db.getDependencyResolver().resolveDependency( LogFile.class ).currentLogFile();
        rotateAndCheckPoint( db );

        for ( int i = 0; i < 1; i++ )
        {
            createAndIndexNode( db, i );
        }
        rotateAndCheckPoint( db );

        long lastCommittedTxBefore = db.getDependencyResolver().resolveDependency( NeoStore.class )
                .getLastCommittedTransactionId();

        db = dbRule.restartDatabase( new DatabaseRule.RestartAction()
        {
            @Override
            public void run( FileSystemAbstraction fs, File storeDirectory ) throws IOException
            {
                FileUtils.deleteFile( oldLog );
            }
        } );

        long lastCommittedTxAfter = db.getDependencyResolver().resolveDependency( NeoStore.class )
                .getLastCommittedTransactionId();

        // when
        BackupService backupService = backupService();
        BackupService.BackupOutcome outcome = backupService.doFullBackup( BACKUP_HOST, backupPort,
                backupDir.getAbsoluteFile(), true, dbRule.getConfigCopy(), BackupClient.BIG_READ_TIMEOUT, false );

        db.shutdown();

        // then
        assertEquals( lastCommittedTxBefore, lastCommittedTxAfter );
        assertTrue( outcome.isConsistent() );
        assertEquals( DbRepresentation.of( storeDir ), DbRepresentation.of( backupDir ) );
    }

    @Test
    public void shouldFindTransactionLogContainingLastNeoStoreTransactionInAnEmptyStore()
    {
        // This test highlights a special case where an empty store can return transaction metadata for transaction 0.

        // given
        defaultBackupPortHostParams();
        GraphDatabaseAPI db = dbRule.getGraphDatabaseAPI();

        // when
        BackupService backupService = backupService();
        backupService.doFullBackup( BACKUP_HOST, backupPort, backupDir.getAbsoluteFile(), false, dbRule.getConfigCopy(),
                BackupClient.BIG_READ_TIMEOUT, false );
        db.shutdown();

        // then
        assertEquals( DbRepresentation.of( storeDir ), DbRepresentation.of( backupDir ) );

        assertEquals( 0, getLastTxChecksum( pageCacheRule.getPageCache( fileSystem ) ) );
    }

    @Test
    public void shouldFindTransactionLogContainingLastNeoStoreTransaction() throws Throwable
    {
        // given
        defaultBackupPortHostParams();
        GraphDatabaseAPI db = dbRule.getGraphDatabaseAPI();
        createAndIndexNode( db, 1 );

        // when
        BackupService backupService = backupService();
        backupService.doFullBackup( BACKUP_HOST, backupPort, backupDir.getAbsoluteFile(), false, dbRule.getConfigCopy(),
                BackupClient.BIG_READ_TIMEOUT, false );
        db.shutdown();

        // then
        assertEquals( DbRepresentation.of( storeDir ), DbRepresentation.of( backupDir ) );
        assertNotEquals( 0, getLastTxChecksum( pageCacheRule.getPageCache( fileSystem ) ) );
    }

    @Test
    public void shouldFindValidPreviousCommittedTxIdInFirstNeoStoreLog() throws Throwable
    {
        // given
        defaultBackupPortHostParams();
        GraphDatabaseAPI db = dbRule.getGraphDatabaseAPI();
        createAndIndexNode( db, 1 );
        createAndIndexNode( db, 2 );
        createAndIndexNode( db, 3 );
        createAndIndexNode( db, 4 );

        NeoStore neoStore = db.getDependencyResolver().resolveDependency( NeoStore.class );
        neoStore.flush();
        long txId = neoStore.getLastCommittedTransactionId();

        // when
        BackupService backupService = backupService();
        backupService.doFullBackup( BACKUP_HOST, backupPort, backupDir.getAbsoluteFile(), false, dbRule.getConfigCopy(),
                BackupClient.BIG_READ_TIMEOUT, false );
        db.shutdown();

        // then
        checkPreviousCommittedTxIdFromLog( 0, TransactionIdStore.BASE_TX_ID );
    }

    @Test
    public void shouldFindTransactionLogContainingLastLuceneTransaction() throws Throwable
    {
        // given
        defaultBackupPortHostParams();
        Config defaultConfig = dbRule.getConfigCopy();
        GraphDatabaseAPI db = dbRule.getGraphDatabaseAPI();
        createAndIndexNode( db, 1 );

        // when
        BackupService backupService = backupService();
        backupService.doFullBackup( BACKUP_HOST, backupPort, backupDir.getAbsoluteFile(), false, defaultConfig,
                BackupClient.BIG_READ_TIMEOUT, false );
        db.shutdown();

        // then
        assertEquals( DbRepresentation.of( storeDir ), DbRepresentation.of( backupDir ) );
        assertNotEquals( 0, getLastTxChecksum( pageCacheRule.getPageCache( fileSystem ) ) );
    }

    @Test
    public void shouldGiveHelpfulErrorMessageIfLogsPrunedPastThePointOfNoReturn() throws Exception
    {
        // Given
        defaultBackupPortHostParams();
        Config defaultConfig = dbRule.getConfigCopy();
        dbRule.setConfig( GraphDatabaseSettings.keep_logical_logs, "false" );
        // have logs rotated on every transaction
        GraphDatabaseAPI db = dbRule.getGraphDatabaseAPI();
        BackupService backupService = backupService();

        createAndIndexNode( db, 1 );
        rotateAndCheckPoint( db );

        // A full backup
        backupService.doFullBackup( BACKUP_HOST, backupPort, backupDir.getAbsoluteFile(),
                false, defaultConfig, BackupClient.BIG_READ_TIMEOUT, false );

        // And the log the backup uses is rotated out
        createAndIndexNode( db, 2 );
        rotateAndCheckPoint( db );
        createAndIndexNode( db, 3 );
        rotateAndCheckPoint( db );
        createAndIndexNode( db, 4 );
        rotateAndCheckPoint( db );
        createAndIndexNode( db, 5 );
        rotateAndCheckPoint( db );

        // when
        try
        {
            backupService.doIncrementalBackup( BACKUP_HOST, backupPort, backupDir.getAbsoluteFile(),
                    false, BackupClient.BIG_READ_TIMEOUT, defaultConfig );
            fail( "Should have thrown exception." );
        }
        // Then
        catch ( IncrementalBackupNotPossibleException e )
        {
            assertThat( e.getMessage(), equalTo( BackupService.TOO_OLD_BACKUP ) );
        }
    }

    @Test
    public void shouldFallbackToFullBackupIfIncrementalFailsAndExplicitlyAskedToDoThis() throws Exception
    {
        // Given
        defaultBackupPortHostParams();
        Config defaultConfig = dbRule.getConfigCopy();
        dbRule.setConfig( GraphDatabaseSettings.keep_logical_logs, "false" );
        // have logs rotated on every transaction
        GraphDatabaseAPI db = dbRule.getGraphDatabaseAPI();
        BackupService backupService = backupService();

        createAndIndexNode( db, 1 );

        // A full backup
        backupService.doFullBackup( BACKUP_HOST, backupPort, backupDir.getAbsoluteFile(),
                false, defaultConfig, BackupClient.BIG_READ_TIMEOUT, false );

        // And the log the backup uses is rotated out
        createAndIndexNode( db, 2 );
        rotateAndCheckPoint( db );
        createAndIndexNode( db, 3 );
        rotateAndCheckPoint( db );
        createAndIndexNode( db, 4 );
        rotateAndCheckPoint( db );

        // when
        backupService.doIncrementalBackupOrFallbackToFull(
                BACKUP_HOST, backupPort, backupDir.getAbsoluteFile(), false, defaultConfig,
                BackupClient.BIG_READ_TIMEOUT, false );

        // Then
        db.shutdown();
        assertEquals( DbRepresentation.of( storeDir ), DbRepresentation.of( backupDir ) );
    }

    private void rotateAndCheckPoint( GraphDatabaseAPI db ) throws IOException
    {
        db.getDependencyResolver().resolveDependency( LogRotation.class ).rotateLogFile();
        db.getDependencyResolver().resolveDependency( CheckPointer.class ).forceCheckPoint();
    }

    @Test
    public void shouldHandleBackupWhenLogFilesHaveBeenDeleted() throws Exception
    {
        // Given
        defaultBackupPortHostParams();
        Config defaultConfig = dbRule.getConfigCopy();
        dbRule.setConfig( GraphDatabaseSettings.keep_logical_logs, "false" );
        GraphDatabaseAPI db = dbRule.getGraphDatabaseAPI();
        BackupService backupService = backupService();

        createAndIndexNode( db, 1 );

        // A full backup
        backupService.doIncrementalBackupOrFallbackToFull(
                BACKUP_HOST, backupPort, backupDir.getAbsoluteFile(), false, defaultConfig,
                BackupClient.BIG_READ_TIMEOUT, false );

        // And the log the backup uses is rotated out
        createAndIndexNode( db, 2 );
        db = deleteLogFilesAndRestart();

        createAndIndexNode( db, 3 );
        db = deleteLogFilesAndRestart();

        // when
        backupService.doIncrementalBackupOrFallbackToFull(
                BACKUP_HOST, backupPort, backupDir.getAbsoluteFile(), false, defaultConfig,
                BackupClient.BIG_READ_TIMEOUT, false );

        // Then
        db.shutdown();
        assertEquals( DbRepresentation.of( storeDir ), DbRepresentation.of( backupDir ) );
    }

    private GraphDatabaseAPI deleteLogFilesAndRestart()
            throws IOException
    {
        final FileFilter logFileFilter = new FileFilter()
        {
            @Override
            public boolean accept( File pathname )
            {
                return pathname.getName().contains( "logical" );
            }
        };
        return dbRule.restartDatabase( new DatabaseRule.RestartAction()
        {
            @Override
            public void run( FileSystemAbstraction fs, File storeDirectory ) throws IOException
            {
                for ( File logFile : storeDir.listFiles( logFileFilter ) )
                {
                    logFile.delete();
                }
            }
        } );
    }

    @Test
    public void shouldDoFullBackupOnIncrementalFallbackToFullIfNoBackupFolderExists() throws Exception
    {
        // Given
        defaultBackupPortHostParams();
        Config defaultConfig = dbRule.getConfigCopy();
        dbRule.setConfig( GraphDatabaseSettings.keep_logical_logs, "false" );
        GraphDatabaseAPI db = dbRule.getGraphDatabaseAPI();
        BackupService backupService = backupService();

        createAndIndexNode( db, 1 );

        // when
        backupService.doIncrementalBackupOrFallbackToFull(
                BACKUP_HOST, backupPort, backupDir.getAbsoluteFile(), false, defaultConfig,
                BackupClient.BIG_READ_TIMEOUT, false );

        // then
        db.shutdown();
        assertEquals( DbRepresentation.of( storeDir ), DbRepresentation.of( backupDir ) );
    }

    @Test
    public void shouldContainTransactionsThatHappenDuringBackupProcess() throws Throwable
    {
        // given
        defaultBackupPortHostParams();
        Config defaultConfig = dbRule.getConfigCopy();
        dbRule.setConfig( OnlineBackupSettings.online_backup_enabled, "false" );
        Config withOnlineBackupEnabled = dbRule.getConfigCopy();

        final Barrier.Control barrier = new Barrier.Control();
        final GraphDatabaseAPI db = dbRule.getGraphDatabaseAPI();

        createAndIndexNode( db, 1 ); // create some data

        final DependencyResolver resolver = db.getDependencyResolver();
        NeoStoreDataSource ds = resolver.resolveDependency( DataSourceManager.class ).getDataSource();
        long expectedLastTxId = ds.getNeoStore().getLastCommittedTransactionId();

        // This monitor is added server-side...
        monitors.addMonitorListener( new StoreSnoopingMonitor( barrier ) );

        Dependencies dependencies = new Dependencies( resolver );
        dependencies.satisfyDependencies( defaultConfig, monitors, NullLogProvider.getInstance() );

        OnlineBackupKernelExtension backup = (OnlineBackupKernelExtension) new OnlineBackupExtensionFactory().newKernelExtension(
                DependenciesProxy.dependencies(dependencies, OnlineBackupExtensionFactory.Dependencies.class));
        backup.start();

        // when
        BackupService backupService = backupService();
        ExecutorService executor = Executors.newSingleThreadExecutor();
        executor.execute( new Runnable()
        {
            @Override
            public void run()
            {
                barrier.awaitUninterruptibly();

                createAndIndexNode( db, 1 );
                resolver.resolveDependency( NeoStoreSupplier.class ).get().flush();

                barrier.release();
            }
        } );

        BackupService.BackupOutcome backupOutcome = backupService.doFullBackup( BACKUP_HOST, backupPort,
                backupDir.getAbsoluteFile(), true, withOnlineBackupEnabled, BackupClient.BIG_READ_TIMEOUT, false );

        backup.stop();
        executor.shutdown();
        executor.awaitTermination( 30, TimeUnit.SECONDS );

        // then
        checkPreviousCommittedTxIdFromLog( 0, expectedLastTxId );
        File neoStore = new File( storeDir, NeoStore.DEFAULT_NAME );
        long txIdFromOrigin = NeoStore.getRecord(
                resolver.resolveDependency( PageCache.class ), neoStore, Position.LAST_TRANSACTION_ID );
        checkLastCommittedTxIdInLogAndNeoStore( expectedLastTxId+1, txIdFromOrigin );
        assertEquals( DbRepresentation.of( db ), DbRepresentation.of( backupDir ) );
        assertTrue( backupOutcome.isConsistent() );
    }

    @Test
    public void incrementalBackupShouldFailWhenTargetDirContainsDifferentStore() throws IOException
    {
        // Given
        defaultBackupPortHostParams();
        Config defaultConfig = dbRule.getConfigCopy();
        GraphDatabaseAPI db1 = dbRule.getGraphDatabaseAPI();
        createAndIndexNode( db1, 1 );

        backupService().doFullBackup( BACKUP_HOST, backupPort, backupDir.getAbsoluteFile(), false,
                defaultConfig, BackupClient.BIG_READ_TIMEOUT, false );

        // When
        GraphDatabaseAPI db2 = dbRule.restartDatabase( new DatabaseRule.RestartAction()
        {
            @Override
            public void run( FileSystemAbstraction fs, File storeDirectory ) throws IOException
            {
                deleteAllBackedUpTransactionLogs();

                fileSystem.deleteRecursively( storeDir );
                fileSystem.mkdir( storeDir );
            }
        } );
        createAndIndexNode( db2, 2 );

        try
        {
            backupService().doIncrementalBackupOrFallbackToFull( BACKUP_HOST, backupPort,
                    backupDir.getAbsoluteFile(), false, defaultConfig, BackupClient.BIG_READ_TIMEOUT, false );

            fail( "Should have thrown exception about mismatching store ids" );
        }
        catch ( RuntimeException e )
        {
            // Then
            assertThat( e.getMessage(), equalTo( BackupService.DIFFERENT_STORE ) );
            assertThat( e.getCause(), instanceOf( MismatchingStoreIdException.class ) );
        }
    }

    @Test
    public void theBackupServiceShouldBeHappyUnderStress() throws Exception
    {
        Callable<Integer> callable = new BackupServiceStressTestingBuilder()
                .until( untilTimeExpired( 10, SECONDS ) )
                .withStore( storeDir )
                .withWorkingDirectory( backupDir )
                .withBackupAddress( BACKUP_HOST, backupPort )
                .build();

        int brokenStores = callable.call();
        assertEquals( 0, brokenStores );
    }

    private void defaultBackupPortHostParams()
    {
        dbRule.setConfig( OnlineBackupSettings.online_backup_server, BACKUP_HOST + ":" + backupPort );
    }

    private void createAndIndexNode( GraphDatabaseService db, int i )
    {
        try ( Transaction tx = db.beginTx() )
        {
            Index<Node> index = db.index().forNodes( "delete_me" );
            Node node = db.createNode();
            node.setProperty( "id", System.currentTimeMillis() + i );
            index.add( node, "delete", "me" );
            tx.success();
        }
    }

    private BaseMatcher<File[]> hasFile( final String fileName )
    {
        return new BaseMatcher<File[]>()
        {
            @Override
            public boolean matches( Object o )
            {
                File[] files = (File[]) o;
                if ( files == null )
                {
                    return false;
                }
                for ( File file : files )
                {
                    if ( file.getAbsolutePath().contains( fileName ) )
                    {
                        return true;
                    }
                }
                return false;
            }

            @Override
            public void describeTo( Description description )
            {
                description.appendText( String.format( "[%s] in list of copied files", fileName ) );
            }
        };
    }

    private void checkPreviousCommittedTxIdFromLog( long logVersion, long txId ) throws IOException
    {
        // Assert header of specified log version containing correct txId
        PhysicalLogFiles logFiles = new PhysicalLogFiles( backupDir, fileSystem );
        LogHeader logHeader = LogHeaderReader.readLogHeader( fileSystem, logFiles.getLogFileForVersion( logVersion ) );
        assertEquals( txId, logHeader.lastCommittedTxId );
    }

    private void checkLastCommittedTxIdInLogAndNeoStore( long txId, long txIdFromOrigin ) throws IOException
    {
        // Assert last committed transaction can be found in tx log and is the last tx in the log
        LifeSupport life = new LifeSupport();
        PageCache pageCache = pageCacheRule.getPageCache( fileSystem );
        LogicalTransactionStore transactionStore =
                life.add( new ReadOnlyTransactionStore( pageCache, fileSystem, backupDir, monitors ) );
        life.start();
        try ( IOCursor<CommittedTransactionRepresentation> cursor =
                      transactionStore.getTransactions( txId ) )
        {
            assertTrue( cursor.next() );
            assertEquals( txId, cursor.get().getCommitEntry().getTxId() );
            assertFalse( cursor.next() );
        }
        finally
        {
            life.shutdown();
        }

        // Assert last committed transaction is correct in neostore
        assertEquals( txId, txIdFromOrigin );
    }

    private long getLastTxChecksum( PageCache pageCache )
    {
        File neoStore = new File( backupDir, NeoStore.DEFAULT_NAME );
        return NeoStore.getRecord( pageCache, neoStore, Position.LAST_TRANSACTION_CHECKSUM );
    }

    private void deleteAllBackedUpTransactionLogs()
    {
        for ( File log : fileSystem.listFiles( backupDir, LogFiles.FILENAME_FILTER ) )
        {
            fileSystem.deleteFile( log );
        }
    }

    private void doIncrementalBackupOrFallbackToFull()
    {
        BackupService backupService = backupService();
        backupService.doIncrementalBackupOrFallbackToFull( BACKUP_HOST, backupPort,
                backupDir.getAbsolutePath(), false, new Config(), BackupClient.BIG_READ_TIMEOUT, false );
    }

    private Node findNodeByLabel( GraphDatabaseAPI graphDatabase, Label label )
    {
        try ( ResourceIterator<Node> nodes = graphDatabase.findNodes( label ) )
        {
            return nodes.next();
        }
    }
}<|MERGE_RESOLUTION|>--- conflicted
+++ resolved
@@ -34,11 +34,8 @@
 import java.util.concurrent.TimeUnit;
 
 import org.neo4j.com.storecopy.StoreCopyServer;
-<<<<<<< HEAD
 import org.neo4j.graphdb.DependencyResolver;
-=======
 import org.neo4j.graphdb.DynamicLabel;
->>>>>>> 93f69236
 import org.neo4j.graphdb.GraphDatabaseService;
 import org.neo4j.graphdb.Label;
 import org.neo4j.graphdb.Node;
@@ -88,7 +85,6 @@
 import org.neo4j.test.SuppressOutput;
 import org.neo4j.test.TargetDirectory;
 
-import static java.util.concurrent.TimeUnit.SECONDS;
 import static org.hamcrest.CoreMatchers.containsString;
 import static org.hamcrest.CoreMatchers.equalTo;
 import static org.hamcrest.CoreMatchers.instanceOf;
@@ -98,18 +94,13 @@
 import static org.junit.Assert.assertNotEquals;
 import static org.junit.Assert.assertTrue;
 import static org.junit.Assert.fail;
-<<<<<<< HEAD
 
 import static java.util.concurrent.TimeUnit.SECONDS;
 
-=======
-import static org.mockito.Mockito.mock;
->>>>>>> 93f69236
 import static org.neo4j.backup.BackupServiceStressTestingBuilder.untilTimeExpired;
 
 public class BackupServiceIT
 {
-
     private static final class StoreSnoopingMonitor extends StoreCopyServer.Monitor.Adapter
     {
         private final Barrier barrier;
@@ -820,7 +811,7 @@
     {
         BackupService backupService = backupService();
         backupService.doIncrementalBackupOrFallbackToFull( BACKUP_HOST, backupPort,
-                backupDir.getAbsolutePath(), false, new Config(), BackupClient.BIG_READ_TIMEOUT, false );
+                backupDir, false, new Config(), BackupClient.BIG_READ_TIMEOUT, false );
     }
 
     private Node findNodeByLabel( GraphDatabaseAPI graphDatabase, Label label )
