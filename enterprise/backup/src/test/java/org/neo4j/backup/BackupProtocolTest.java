/*
 * Copyright (c) 2002-2016 "Neo Technology,"
 * Network Engine for Objects in Lund AB [http://neotechnology.com]
 *
 * This file is part of Neo4j.
 *
 * Neo4j is free software: you can redistribute it and/or modify
 * it under the terms of the GNU Affero General Public License as
 * published by the Free Software Foundation, either version 3 of the
 * License, or (at your option) any later version.
 *
 * This program is distributed in the hope that it will be useful,
 * but WITHOUT ANY WARRANTY; without even the implied warranty of
 * MERCHANTABILITY or FITNESS FOR A PARTICULAR PURPOSE.  See the
 * GNU Affero General Public License for more details.
 *
 * You should have received a copy of the GNU Affero General Public License
 * along with this program. If not, see <http://www.gnu.org/licenses/>.
 */
package org.neo4j.backup;

import org.junit.Test;

import org.neo4j.backup.BackupClient.BackupRequestType;
import org.neo4j.com.RequestContext;
import org.neo4j.com.Response;
import org.neo4j.com.monitor.RequestMonitor;
import org.neo4j.com.storecopy.ResponseUnpacker;
import org.neo4j.com.storecopy.StoreWriter;
import org.neo4j.helpers.HostnamePort;
import org.neo4j.kernel.impl.storageengine.impl.recordstorage.RecordStorageCommandReaderFactory;
import org.neo4j.kernel.impl.store.StoreId;
import org.neo4j.kernel.impl.transaction.log.ReadableClosablePositionAwareChannel;
import org.neo4j.kernel.impl.transaction.log.entry.LogEntryReader;
import org.neo4j.kernel.impl.transaction.log.entry.VersionAwareLogEntryReader;
import org.neo4j.kernel.lifecycle.LifeSupport;
import org.neo4j.kernel.monitoring.ByteCounterMonitor;
import org.neo4j.logging.NullLogProvider;

import static org.jboss.netty.buffer.ChannelBuffers.EMPTY_BUFFER;
import static org.junit.Assert.assertEquals;
import static org.mockito.Matchers.any;
import static org.mockito.Matchers.eq;
import static org.mockito.Mockito.mock;
import static org.mockito.Mockito.verify;

public class BackupProtocolTest
{
    @Test
    public void shouldGatherForensicsInFullBackupRequest() throws Exception
    {
        shouldGatherForensicsInFullBackupRequest( true );
    }

    @Test
    public void shouldSkipGatheringForensicsInFullBackupRequest() throws Exception
    {
        shouldGatherForensicsInFullBackupRequest( false );
    }

    @Test
    public void shouldHandleNoForensicsSpecifiedInFullBackupRequest() throws Exception
    {
        TheBackupInterface backup = mock( TheBackupInterface.class );
        RequestContext ctx = new RequestContext( 0, 1, 0, -1, 12 );
        BackupRequestType.FULL_BACKUP.getTargetCaller().call( backup, ctx, EMPTY_BUFFER, null );
        verify( backup ).fullBackup( any( StoreWriter.class ), eq( false ) );
    }

    private void shouldGatherForensicsInFullBackupRequest( boolean forensics ) throws Exception
    {
        // GIVEN
        Response<Void> response = Response.EMPTY;
        StoreId storeId = response.getStoreId();
        String host = "localhost";
        int port = BackupServer.DEFAULT_PORT;
        LifeSupport life = new LifeSupport();

<<<<<<< HEAD
        LogEntryReader<ReadableClosablePositionAwareChannel> reader =
                new VersionAwareLogEntryReader<>( new RecordStorageCommandReaderFactory() );
        BackupClient client = life.add( new BackupClient( host, port, NullLogProvider.getInstance(), storeId, 1000,
                mock( ResponseUnpacker.class ), mock( ByteCounterMonitor.class ), mock( RequestMonitor.class ), reader ) );
=======
        BackupClient client = life.add( new BackupClient( host, port, null, NullLogProvider.getInstance(), storeId, 1000,
                mock( ResponseUnpacker.class ), mock( ByteCounterMonitor.class ), mock( RequestMonitor.class ) ) );
>>>>>>> 9c386fc8
        ControlledBackupInterface backup = new ControlledBackupInterface();
        life.add( new BackupServer( backup, new HostnamePort( host, port ), NullLogProvider.getInstance(), mock( ByteCounterMonitor.class ),
                mock( RequestMonitor.class )) );
        life.start();

        try
        {
            // WHEN
            StoreWriter writer = mock( StoreWriter.class );
            client.fullBackup( writer, forensics );

            // THEN
            assertEquals( forensics, backup.receivedForensics.booleanValue() );
        }
        finally
        {
            life.shutdown();
        }
    }

    private static class ControlledBackupInterface implements TheBackupInterface
    {
        private Boolean receivedForensics;

        @Override
        public Response<Void> fullBackup( StoreWriter writer, boolean forensics )
        {
            this.receivedForensics = forensics;
            writer.close();
            return Response.EMPTY;
        }

        @Override
        public Response<Void> incrementalBackup( RequestContext context )
        {
            throw new UnsupportedOperationException( "Should be required" );
        }
    }
}<|MERGE_RESOLUTION|>--- conflicted
+++ resolved
@@ -76,15 +76,10 @@
         int port = BackupServer.DEFAULT_PORT;
         LifeSupport life = new LifeSupport();
 
-<<<<<<< HEAD
         LogEntryReader<ReadableClosablePositionAwareChannel> reader =
                 new VersionAwareLogEntryReader<>( new RecordStorageCommandReaderFactory() );
-        BackupClient client = life.add( new BackupClient( host, port, NullLogProvider.getInstance(), storeId, 1000,
+        BackupClient client = life.add( new BackupClient( host, port, null, NullLogProvider.getInstance(), storeId, 1000,
                 mock( ResponseUnpacker.class ), mock( ByteCounterMonitor.class ), mock( RequestMonitor.class ), reader ) );
-=======
-        BackupClient client = life.add( new BackupClient( host, port, null, NullLogProvider.getInstance(), storeId, 1000,
-                mock( ResponseUnpacker.class ), mock( ByteCounterMonitor.class ), mock( RequestMonitor.class ) ) );
->>>>>>> 9c386fc8
         ControlledBackupInterface backup = new ControlledBackupInterface();
         life.add( new BackupServer( backup, new HostnamePort( host, port ), NullLogProvider.getInstance(), mock( ByteCounterMonitor.class ),
                 mock( RequestMonitor.class )) );
