--- conflicted
+++ resolved
@@ -31,12 +31,8 @@
     public EmbeddedServer( String storeDir, String serverAddress )
     {
         GraphDatabaseBuilder graphDatabaseBuilder = new GraphDatabaseFactory().newEmbeddedDatabaseBuilder( storeDir );
-<<<<<<< HEAD
         graphDatabaseBuilder.setConfig( OnlineBackupSettings.online_backup_enabled, Settings.TRUE );
-=======
-        graphDatabaseBuilder.setConfig( OnlineBackupSettings.online_backup_enabled, GraphDatabaseSetting.TRUE );
         graphDatabaseBuilder.setConfig( OnlineBackupSettings.online_backup_server, serverAddress );
->>>>>>> a92ec12b
         this.db = graphDatabaseBuilder.newGraphDatabase();
     }
     
