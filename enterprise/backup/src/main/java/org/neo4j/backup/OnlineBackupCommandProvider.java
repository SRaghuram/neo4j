/*
 * Copyright (c) 2002-2017 "Neo Technology,"
 * Network Engine for Objects in Lund AB [http://neotechnology.com]
 *
 * This file is part of Neo4j.
 *
 * Neo4j is free software: you can redistribute it and/or modify
 * it under the terms of the GNU Affero General Public License as
 * published by the Free Software Foundation, either version 3 of the
 * License, or (at your option) any later version.
 *
 * This program is distributed in the hope that it will be useful,
 * but WITHOUT ANY WARRANTY; without even the implied warranty of
 * MERCHANTABILITY or FITNESS FOR A PARTICULAR PURPOSE.  See the
 * GNU Affero General Public License for more details.
 *
 * You should have received a copy of the GNU Affero General Public License
 * along with this program. If not, see <http://www.gnu.org/licenses/>.
 */
package org.neo4j.backup;

import java.nio.file.Path;
import java.util.function.Supplier;
import javax.annotation.Nonnull;

import org.neo4j.OnlineBackupCommandSection;
import org.neo4j.commandline.admin.AdminCommand;
import org.neo4j.commandline.admin.AdminCommandSection;
import org.neo4j.commandline.admin.OutsideWorld;
import org.neo4j.commandline.arguments.Arguments;
import org.neo4j.kernel.monitoring.Monitors;
import org.neo4j.logging.LogProvider;
import org.neo4j.logging.NullLogProvider;

import static java.lang.String.format;
import static org.neo4j.backup.BackupSupportingClassesFactoryProvider.getProvidersByPriority;

public class OnlineBackupCommandProvider extends AdminCommand.Provider
{
    public OnlineBackupCommandProvider()
    {
        super( "backup" );
    }

    @Override
    @Nonnull
    public Arguments allArguments()
    {
        return OnlineBackupContextBuilder.arguments();
    }

    @Override
    @Nonnull
    public String description()
    {
        return format( "Perform an online backup from a running Neo4j enterprise server. Neo4j's backup service must " +
                "have been configured on the server beforehand.%n" +
                "%n" +
                "All consistency checks except 'cc-graph' can be quite expensive so it may be useful to turn them off" +
                " for very large databases. Increasing the heap size can also be a good idea." +
                " See 'neo4j-admin help' for details.%n" +
                "%n" +
                "For more information see: https://neo4j.com/docs/operations-manual/current/backup/" );
    }

    @Override
    @Nonnull
    public String summary()
    {
        return "Perform an online backup from a running Neo4j enterprise server.";
    }

    @Override
    @Nonnull
    public AdminCommandSection commandSection()
    {
        return OnlineBackupCommandSection.instance();
    }

    @Override
    @Nonnull
    public AdminCommand create( Path homeDir, Path configDir, OutsideWorld outsideWorld )
    {
        LogProvider logProvider = NullLogProvider.getInstance();
        Monitors monitors = new Monitors();

        OnlineBackupContextBuilder contextBuilder = new OnlineBackupContextBuilder( homeDir, configDir );
        BackupModule backupModule = new BackupModule( outsideWorld, logProvider, monitors );

<<<<<<< HEAD
        BackupSupportingClassesFactoryProvider classesFactoryProvider =
                getProvidersByPriority().findFirst().orElseThrow( noProviderException() );
        BackupSupportingClassesFactory supportingClassesFactory =
                classesFactoryProvider.getFactory( backupModule );
        BackupFlowFactory backupFlowFactory = new BackupFlowFactory( backupModule );

        return new OnlineBackupCommand(
                outsideWorld, contextBuilder, supportingClassesFactory, backupFlowFactory );
=======
        return new OnlineBackupCommand( outsideWorld,
                onlineBackupContextLoader,
                BackupSupportingClassesFactoryProvider.findBestProvider()
                        .orElseThrow( noProviderException() )
                        .getFactory( backupModuleResolveAtRuntime ),
                new BackupStrategyCoordinatorFactory( backupModuleResolveAtRuntime )
        );
>>>>>>> 9a2e56a8
    }

    private static Supplier<IllegalStateException> noProviderException()
    {
        return () -> new IllegalStateException(
                "Unable to find a suitable backup supporting classes provider in the classpath" );
    }
}<|MERGE_RESOLUTION|>--- conflicted
+++ resolved
@@ -87,24 +87,14 @@
         OnlineBackupContextBuilder contextBuilder = new OnlineBackupContextBuilder( homeDir, configDir );
         BackupModule backupModule = new BackupModule( outsideWorld, logProvider, monitors );
 
-<<<<<<< HEAD
         BackupSupportingClassesFactoryProvider classesFactoryProvider =
                 getProvidersByPriority().findFirst().orElseThrow( noProviderException() );
         BackupSupportingClassesFactory supportingClassesFactory =
                 classesFactoryProvider.getFactory( backupModule );
-        BackupFlowFactory backupFlowFactory = new BackupFlowFactory( backupModule );
+        BackupStrategyCoordinatorFactory coordinatorFactory = new BackupStrategyCoordinatorFactory( backupModule );
 
         return new OnlineBackupCommand(
-                outsideWorld, contextBuilder, supportingClassesFactory, backupFlowFactory );
-=======
-        return new OnlineBackupCommand( outsideWorld,
-                onlineBackupContextLoader,
-                BackupSupportingClassesFactoryProvider.findBestProvider()
-                        .orElseThrow( noProviderException() )
-                        .getFactory( backupModuleResolveAtRuntime ),
-                new BackupStrategyCoordinatorFactory( backupModuleResolveAtRuntime )
-        );
->>>>>>> 9a2e56a8
+                outsideWorld, contextBuilder, supportingClassesFactory, coordinatorFactory );
     }
 
     private static Supplier<IllegalStateException> noProviderException()
