/*
 * Copyright (c) 2002-2019 "Neo4j,"
 * Neo4j Sweden AB [http://neo4j.com]
 * This file is part of Neo4j internal tooling.
 */
package com.neo4j.bench.micro.benchmarks.cypher

import com.neo4j.bench.jmh.api.config.{BenchmarkEnabled, ParamValues}
import com.neo4j.bench.micro.benchmarks.cypher.CypherRuntime.from
import com.neo4j.bench.micro.data.Plans.{astLiteralFor, _}
import com.neo4j.bench.micro.data.TypeParamValues.{LNG, STR_SML}
import com.neo4j.bench.micro.data.{DataGeneratorConfig, DataGeneratorConfigBuilder}
import org.neo4j.cypher.internal.logical.plans
import org.neo4j.cypher.internal.logical.plans.{DoNotIncludeTies, LogicalPlan}
import org.neo4j.cypher.internal.planner.spi.PlanContext
import org.neo4j.cypher.internal.v4_0.ast.semantics.SemanticTable
import org.neo4j.kernel.impl.coreapi.InternalTransaction
import org.openjdk.jmh.annotations._
import org.openjdk.jmh.infra.Blackhole

@BenchmarkEnabled(true)
class Eager extends AbstractCypherBenchmark {
  @ParamValues(
<<<<<<< HEAD
    allowed = Array(CompiledByteCode.NAME, CompiledSourceCode.NAME, Interpreted.NAME, EnterpriseInterpreted.NAME, Morsel.NAME, Parallel.NAME),
    base = Array(Interpreted.NAME, EnterpriseInterpreted.NAME))
=======
    allowed = Array(CompiledByteCode.NAME, CompiledSourceCode.NAME, Interpreted.NAME, Slotted.NAME, Morsel.NAME),
    base = Array(Interpreted.NAME, Slotted.NAME))
>>>>>>> f8ce0db9
  @Param(Array[String]())
  var Eager_runtime: String = _

  @ParamValues(
    allowed = Array("0", "4"),
    base = Array("4"))
  @Param(Array[String]())
  var Eager_referenceColumns: Int = _

  @ParamValues(
    allowed = Array("1", "4"),
    base = Array("1", "4"))
  @Param(Array[String]())
  var Eager_primitiveColumns: Int = _

  @ParamValues(
    allowed = Array(LNG, STR_SML),
    base = Array(STR_SML))
  @Param(Array[String]())
  var Eager_refType: String = _

  override def description = "MATCH (n1), (n2) WITH n1, n2, 1 AS r1, 2 AS r2 LIMIT count RETURN n1, n2, r1, r2"

  val NODE_COUNT = 1000000
  val EXPECTED_ROW_COUNT = NODE_COUNT

  override protected def getConfig: DataGeneratorConfig =
    new DataGeneratorConfigBuilder()
      .withNodeCount(NODE_COUNT)
      .isReusableStore(true)
      .build()

  override def getLogicalPlanAndSemanticTable(planContext: PlanContext): (plans.LogicalPlan, SemanticTable, List[String]) = {
    val nodeName = s"n$Eager_primitiveColumns"
    val leftAllNodesScan = plans.AllNodesScan(nodeName, Set.empty)(IdGen)
    val (cartesianProducts, table, nodeNames) = buildCartesianProducts(
      Eager_primitiveColumns - 1,
      leftAllNodesScan,
      SemanticTable().addNode(astVariable(nodeName)),
      List(nodeName))
    val limit = plans.Limit(cartesianProducts, astLiteralFor(NODE_COUNT, LNG), DoNotIncludeTies)(IdGen)
    val projectColumns = Range(0, Eager_referenceColumns).map(i => (s"r$i", astLiteralFor(i, Eager_refType))).toMap
    val projection = plans.Projection(limit, projectColumns)(IdGen)
    val eager = plans.Eager(projection)(IdGen)
    val resultColumns = nodeNames ++ projectColumns.keys.toList
    val produceResult = plans.ProduceResult(eager, columns = resultColumns)(IdGen)
    (produceResult, table, resultColumns)
  }

  private def buildCartesianProducts(count: Int, left: LogicalPlan, table: SemanticTable, nodeNames: List[String]): (plans.LogicalPlan, SemanticTable, List[String]) = {
    if (count == 0)
      (left, table, nodeNames)
    else {
      val nodeName = s"n$count"
      val allNodesScan = plans.AllNodesScan(nodeName, Set.empty)(IdGen)
      buildCartesianProducts(
        count - 1,
        plans.CartesianProduct(left, allNodesScan)(IdGen),
        table.addNode(astVariable(nodeName)),
        nodeNames :+ nodeName)
    }
  }

  @Benchmark
  @BenchmarkMode(Array(Mode.SampleTime))
  def executePlan(threadState: EagerThreadState, bh: Blackhole): Long = {
    val subscriber = new CountSubscriber(bh)
    val result = threadState.executablePlan.execute(tx = threadState.tx, subscriber = subscriber)
    result.consumeAll()
    assertExpectedRowCount(EXPECTED_ROW_COUNT, subscriber)
  }
}

@State(Scope.Thread)
class EagerThreadState {
  var tx: InternalTransaction = _
  var executablePlan: ExecutablePlan = _

  @Setup
  def setUp(benchmarkState: Eager): Unit = {
    executablePlan = benchmarkState.buildPlan(from(benchmarkState.Eager_runtime))
    tx = benchmarkState.beginInternalTransaction()
  }

  @TearDown
  def tearDown(): Unit = {
    tx.close()
  }
}<|MERGE_RESOLUTION|>--- conflicted
+++ resolved
@@ -21,13 +21,8 @@
 @BenchmarkEnabled(true)
 class Eager extends AbstractCypherBenchmark {
   @ParamValues(
-<<<<<<< HEAD
-    allowed = Array(CompiledByteCode.NAME, CompiledSourceCode.NAME, Interpreted.NAME, EnterpriseInterpreted.NAME, Morsel.NAME, Parallel.NAME),
-    base = Array(Interpreted.NAME, EnterpriseInterpreted.NAME))
-=======
-    allowed = Array(CompiledByteCode.NAME, CompiledSourceCode.NAME, Interpreted.NAME, Slotted.NAME, Morsel.NAME),
+    allowed = Array(CompiledByteCode.NAME, CompiledSourceCode.NAME, Interpreted.NAME, Slotted.NAME, Morsel.NAME, Parallel.NAME),
     base = Array(Interpreted.NAME, Slotted.NAME))
->>>>>>> f8ce0db9
   @Param(Array[String]())
   var Eager_runtime: String = _
 
