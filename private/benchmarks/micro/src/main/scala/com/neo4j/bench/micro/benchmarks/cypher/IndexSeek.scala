--- conflicted
+++ resolved
@@ -24,13 +24,8 @@
 @BenchmarkEnabled(true)
 class IndexSeek extends AbstractCypherBenchmark {
   @ParamValues(
-<<<<<<< HEAD
-    allowed = Array(CompiledByteCode.NAME, CompiledSourceCode.NAME, Interpreted.NAME, EnterpriseInterpreted.NAME, Morsel.NAME),
-    base = Array(CompiledByteCode.NAME, Interpreted.NAME, EnterpriseInterpreted.NAME))
-=======
-    allowed = Array(CompiledByteCode.NAME, CompiledSourceCode.NAME, Interpreted.NAME, Slotted.NAME),
+    allowed = Array(CompiledByteCode.NAME, CompiledSourceCode.NAME, Interpreted.NAME, Slotted.NAME, Morsel.NAME),
     base = Array(CompiledByteCode.NAME, Interpreted.NAME, Slotted.NAME))
->>>>>>> 89db7f81
   @Param(Array[String]())
   var IndexSeek_runtime: String = _
 
