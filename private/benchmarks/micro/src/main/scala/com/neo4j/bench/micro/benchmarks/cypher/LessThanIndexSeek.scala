--- conflicted
+++ resolved
@@ -23,13 +23,8 @@
 @BenchmarkEnabled(false)
 class LessThanIndexSeek extends AbstractCypherBenchmark {
   @ParamValues(
-<<<<<<< HEAD
-    allowed = Array(CompiledByteCode.NAME, CompiledSourceCode.NAME, Interpreted.NAME, EnterpriseInterpreted.NAME, Morsel.NAME, Parallel.NAME),
-    base = Array(Interpreted.NAME, EnterpriseInterpreted.NAME))
-=======
-    allowed = Array(CompiledByteCode.NAME, CompiledSourceCode.NAME, Interpreted.NAME, Slotted.NAME, Morsel.NAME),
+    allowed = Array(CompiledByteCode.NAME, CompiledSourceCode.NAME, Interpreted.NAME, Slotted.NAME, Morsel.NAME, Parallel.NAME),
     base = Array(Interpreted.NAME, Slotted.NAME))
->>>>>>> f8ce0db9
   @Param(Array[String]())
   var LessThanIndexSeek_runtime: String = _
 
