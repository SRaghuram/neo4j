--- conflicted
+++ resolved
@@ -19,13 +19,8 @@
 @BenchmarkEnabled(true)
 class AllNodesScan extends AbstractCypherBenchmark {
   @ParamValues(
-<<<<<<< HEAD
-    allowed = Array(CompiledByteCode.NAME, CompiledSourceCode.NAME, Interpreted.NAME, EnterpriseInterpreted.NAME, Morsel.NAME),
-    base = Array(EnterpriseInterpreted.NAME))
-=======
     allowed = Array(CompiledByteCode.NAME, CompiledSourceCode.NAME, Interpreted.NAME, Slotted.NAME),
     base = Array(Slotted.NAME))
->>>>>>> bc655448
   @Param(Array[String]())
   var AllNodesScan_runtime: String = _
 
