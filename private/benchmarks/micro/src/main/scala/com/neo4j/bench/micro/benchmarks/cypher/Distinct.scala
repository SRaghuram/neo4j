/*
 * Copyright (c) 2002-2019 "Neo4j,"
 * Neo4j Sweden AB [http://neo4j.com]
 * This file is part of Neo4j internal tooling.
 */
package com.neo4j.bench.micro.benchmarks.cypher

import com.neo4j.bench.jmh.api.config.{BenchmarkEnabled, ParamValues}
import com.neo4j.bench.micro.benchmarks.cypher.CypherRuntime.from
import com.neo4j.bench.micro.data.Plans._
import com.neo4j.bench.micro.data.TypeParamValues.{LNG, STR_SML}
import com.neo4j.bench.micro.data.ValueGeneratorUtil.randPropertyFor
import com.neo4j.bench.micro.data._
import org.neo4j.cypher.internal.planner.v3_5.spi.PlanContext
import org.neo4j.cypher.internal.v3_5.ast.semantics.SemanticTable
import org.neo4j.cypher.internal.v3_5.logical.plans
import org.neo4j.kernel.impl.coreapi.InternalTransaction
import org.openjdk.jmh.annotations._
import org.openjdk.jmh.infra.Blackhole

@BenchmarkEnabled(true)
class Distinct extends AbstractCypherBenchmark {
  private final val ONE_COLUMN_PRIMITIVE = "primitive"
  private final val ONE_COLUMN_LNG = LNG
  private final val ONE_COLUMN_STR_SML = STR_SML
  private final val TWO_COLUMNS_PRIMITIVE = "primitive-primitive"
  private final val TWO_COLUMNS_PRIMITIVE_LNG = "primitive-" + LNG
  private final val TWO_COLUMNS_PRIMITIVE_STR_SML = "primitive-" + STR_SML

  private val NODE_A = "nodeA"
  private val NODE_B = "nodeB"
  private val PROPERTY = "prop"

  private lazy val NODE_COUNT = Distinct_columns match {
    case ONE_COLUMN_PRIMITIVE | ONE_COLUMN_LNG | ONE_COLUMN_STR_SML => 10000
    case TWO_COLUMNS_PRIMITIVE | TWO_COLUMNS_PRIMITIVE_LNG | TWO_COLUMNS_PRIMITIVE_STR_SML => 100
  }

  private val TOLERATED_ROW_COUNT_ERROR = 0.10
  private val EXPECTED_ROW_COUNT = 10000
  private val EXPECTED_ROW_COUNT_MIN = Math.round(EXPECTED_ROW_COUNT - EXPECTED_ROW_COUNT * TOLERATED_ROW_COUNT_ERROR).toInt
  private val EXPECTED_ROW_COUNT_MAX = Math.round(EXPECTED_ROW_COUNT + EXPECTED_ROW_COUNT * TOLERATED_ROW_COUNT_ERROR).toInt

  @ParamValues(
<<<<<<< HEAD
    allowed = Array(CompiledByteCode.NAME, CompiledSourceCode.NAME, Interpreted.NAME, EnterpriseInterpreted.NAME, Morsel.NAME),
    base = Array(CompiledByteCode.NAME, EnterpriseInterpreted.NAME))
=======
    allowed = Array(CompiledByteCode.NAME, CompiledSourceCode.NAME, Interpreted.NAME, Slotted.NAME),
    base = Array(CompiledByteCode.NAME, Slotted.NAME))
>>>>>>> 89db7f81
  @Param(Array[String]())
  var Distinct_runtime: String = _

  @ParamValues(
    allowed = Array(ONE_COLUMN_PRIMITIVE, ONE_COLUMN_LNG, ONE_COLUMN_STR_SML, TWO_COLUMNS_PRIMITIVE, TWO_COLUMNS_PRIMITIVE_LNG, TWO_COLUMNS_PRIMITIVE_STR_SML),
    base = Array(ONE_COLUMN_PRIMITIVE, TWO_COLUMNS_PRIMITIVE, TWO_COLUMNS_PRIMITIVE_STR_SML))
  @Param(Array[String]())
  var Distinct_columns: String = _

  override def description = "Distinct only, e.g., MATCH (n), (m) RETURN DISTINCT n, m." + PROPERTY

  override protected def getConfig: DataGeneratorConfig = {
    val builder = new DataGeneratorConfigBuilder()
      .withNodeCount(NODE_COUNT)
      .isReusableStore(true)
    withProperty(Distinct_columns, builder)
    .build()
  }

  def withProperty(columnDefinition: String, builder: DataGeneratorConfigBuilder): DataGeneratorConfigBuilder = Distinct_columns match {
    case ONE_COLUMN_PRIMITIVE => builder
    case ONE_COLUMN_LNG | ONE_COLUMN_STR_SML => builder.withNodeProperties(randPropertyFor(columnDefinition, PROPERTY))
    case TWO_COLUMNS_PRIMITIVE => builder
    case TWO_COLUMNS_PRIMITIVE_LNG | TWO_COLUMNS_PRIMITIVE_STR_SML => builder.withNodeProperties(randPropertyFor(columnDefinition.split("-")(1), PROPERTY))
  }

  override def getLogicalPlanAndSemanticTable(planContext: PlanContext): (plans.LogicalPlan, SemanticTable, List[String]) = {
    val table = SemanticTable()
                .addNode(astVariable(NODE_A))
                .addNode(astVariable(NODE_B))
    Distinct_columns match {
      case ONE_COLUMN_PRIMITIVE =>
        val allNodesScanA = plans.AllNodesScan(NODE_A, Set.empty)(IdGen)
        val allNodesScanB = plans.AllNodesScan(NODE_B, Set.empty)(IdGen)
        val cartesianProduct = plans.CartesianProduct(allNodesScanA, allNodesScanB)(IdGen)
        val distinct = plans.Distinct(cartesianProduct, Map(NODE_B -> astVariable(NODE_B)))(IdGen)
        val resultColumns = List(NODE_B)
        val produceResults = plans.ProduceResult(distinct, columns = resultColumns)(IdGen)
        (produceResults, table, resultColumns)

      case ONE_COLUMN_LNG | ONE_COLUMN_STR_SML =>
        val allNodesScanA = plans.AllNodesScan(NODE_A, Set.empty)(IdGen)
        val nodePropertyA = astProperty(astVariable(NODE_A), PROPERTY)
        val projectionA = plans.Projection(
          allNodesScanA,
          Map(PROPERTY -> nodePropertyA))(IdGen)
        val allNodesScanB = plans.AllNodesScan(NODE_B, Set.empty)(IdGen)
        val cartesianProduct = plans.CartesianProduct(projectionA, allNodesScanB)(IdGen)
        val distinct = plans.Distinct(
          cartesianProduct,
          Map(PROPERTY -> nodePropertyA))(IdGen)
        val resultColumns = List(PROPERTY)
        val produceResults = plans.ProduceResult(distinct, columns = resultColumns)(IdGen)
        (produceResults, table, resultColumns)

      case TWO_COLUMNS_PRIMITIVE =>
        val allNodesScanA = plans.AllNodesScan(NODE_A, Set.empty)(IdGen)
        val allNodesScanB = plans.AllNodesScan(NODE_B, Set.empty)(IdGen)
        val cartesianProduct = plans.CartesianProduct(allNodesScanA, allNodesScanB)(IdGen)
        val distinct = plans.Distinct(
          cartesianProduct,
          Map(NODE_A -> astVariable(NODE_A), NODE_B -> astVariable(NODE_B)))(IdGen)
        val resultColumns = List(NODE_A, NODE_B)
        val produceResults = plans.ProduceResult(distinct, columns = resultColumns)(IdGen)
        (produceResults, table, resultColumns)

      case TWO_COLUMNS_PRIMITIVE_LNG | TWO_COLUMNS_PRIMITIVE_STR_SML =>
        val allNodesScanA = plans.AllNodesScan(NODE_A, Set.empty)(IdGen)
        val nodePropertyA = astProperty(astVariable(NODE_A), PROPERTY)
        val projectionA = plans.Projection(
          allNodesScanA,
          Map(PROPERTY -> nodePropertyA))(IdGen)
        val allNodesScanB = plans.AllNodesScan(NODE_B, Set.empty)(IdGen)
        val cartesianProduct = plans.CartesianProduct(projectionA, allNodesScanB)(IdGen)
        val distinct = plans.Distinct(
          cartesianProduct,
          Map(PROPERTY -> nodePropertyA, NODE_B -> astVariable(NODE_B)))(IdGen)
        val resultColumns = List(PROPERTY, NODE_B)
        val produceResults = plans.ProduceResult(distinct, columns = resultColumns)(IdGen)
        (produceResults, table, resultColumns)
    }
  }

  @Benchmark
  @BenchmarkMode(Array(Mode.SampleTime))
  def executePlan(threadState: DistinctThreadState, bh: Blackhole): Long = {
    val visitor = new CountVisitor(bh)
    threadState.executablePlan.execute(tx = threadState.tx).accept(visitor)
    assertExpectedRowCount(EXPECTED_ROW_COUNT_MIN, EXPECTED_ROW_COUNT_MAX, visitor)
  }
}

@State(Scope.Thread)
class DistinctThreadState {
  var tx: InternalTransaction = _
  var executablePlan: ExecutablePlan = _

  @Setup
  def setUp(benchmarkState: Distinct): Unit = {
    executablePlan = benchmarkState.buildPlan(from(benchmarkState.Distinct_runtime))
    tx = benchmarkState.beginInternalTransaction()
  }

  @TearDown
  def tearDown(): Unit = {
    tx.close()
  }
}<|MERGE_RESOLUTION|>--- conflicted
+++ resolved
@@ -42,13 +42,8 @@
   private val EXPECTED_ROW_COUNT_MAX = Math.round(EXPECTED_ROW_COUNT + EXPECTED_ROW_COUNT * TOLERATED_ROW_COUNT_ERROR).toInt
 
   @ParamValues(
-<<<<<<< HEAD
-    allowed = Array(CompiledByteCode.NAME, CompiledSourceCode.NAME, Interpreted.NAME, EnterpriseInterpreted.NAME, Morsel.NAME),
-    base = Array(CompiledByteCode.NAME, EnterpriseInterpreted.NAME))
-=======
     allowed = Array(CompiledByteCode.NAME, CompiledSourceCode.NAME, Interpreted.NAME, Slotted.NAME),
     base = Array(CompiledByteCode.NAME, Slotted.NAME))
->>>>>>> 89db7f81
   @Param(Array[String]())
   var Distinct_runtime: String = _
 
