--- conflicted
+++ resolved
@@ -30,11 +30,7 @@
 @BenchmarkEnabled(true)
 class StringEndsWithIndexScan extends AbstractCypherBenchmark {
   @ParamValues(
-<<<<<<< HEAD
-    allowed = Array(CompiledByteCode.NAME, CompiledSourceCode.NAME, Interpreted.NAME, EnterpriseInterpreted.NAME, Morsel.NAME, Parallel.NAME),
-=======
-    allowed = Array(CompiledByteCode.NAME, CompiledSourceCode.NAME, Interpreted.NAME, Slotted.NAME, Morsel.NAME),
->>>>>>> f8ce0db9
+    allowed = Array(CompiledByteCode.NAME, CompiledSourceCode.NAME, Interpreted.NAME, Slotted.NAME, Morsel.NAME, Parallel.NAME),
     base = Array(Interpreted.NAME))
   @Param(Array[String]())
   var StringEndsWithIndexScan_runtime: String = _
