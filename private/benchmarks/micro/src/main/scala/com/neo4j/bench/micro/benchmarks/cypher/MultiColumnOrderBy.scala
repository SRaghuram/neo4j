/*
 * Copyright (c) 2002-2019 "Neo4j,"
 * Neo4j Sweden AB [http://neo4j.com]
 * This file is part of Neo4j internal tooling.
 */
package com.neo4j.bench.micro.benchmarks.cypher

import com.neo4j.bench.jmh.api.config.{BenchmarkEnabled, ParamValues}
import com.neo4j.bench.micro.benchmarks.cypher.CypherRuntime.from
import com.neo4j.bench.micro.data.Plans._
import com.neo4j.bench.micro.data.TypeParamValues.{LNG, STR_SML, mapValuesOfList}
import org.neo4j.cypher.internal.logical.plans
import org.neo4j.cypher.internal.logical.plans.{Ascending, ColumnOrder, Descending}
import org.neo4j.cypher.internal.planner.spi.PlanContext
import org.neo4j.cypher.internal.v4_0.ast.ASTAnnotationMap
import org.neo4j.cypher.internal.v4_0.ast.semantics.{ExpressionTypeInfo, SemanticTable}
import org.neo4j.cypher.internal.v4_0.expressions.Expression
import org.neo4j.cypher.internal.v4_0.util.symbols
import org.neo4j.cypher.internal.v4_0.util.symbols.ListType
import org.neo4j.kernel.impl.coreapi.InternalTransaction
import org.neo4j.values.virtual.MapValue
import org.openjdk.jmh.annotations._
import org.openjdk.jmh.infra.Blackhole

import scala.collection.JavaConverters._
import scala.util.Random

@BenchmarkEnabled(true)
class MultiColumnOrderBy extends AbstractCypherBenchmark {
  @ParamValues(
<<<<<<< HEAD
    allowed = Array(CompiledByteCode.NAME, CompiledSourceCode.NAME, Interpreted.NAME, EnterpriseInterpreted.NAME, Morsel.NAME, Parallel.NAME),
    base = Array(CompiledByteCode.NAME, Interpreted.NAME, EnterpriseInterpreted.NAME, Morsel.NAME))
=======
    allowed = Array(CompiledByteCode.NAME, CompiledSourceCode.NAME, Interpreted.NAME, Slotted.NAME),
    base = Array(CompiledByteCode.NAME, Interpreted.NAME, Slotted.NAME))
>>>>>>> f8ce0db9
  @Param(Array[String]())
  var MultiColumnOrderBy_runtime: String = _

  @ParamValues(
    allowed = Array(LNG, STR_SML),
    base = Array(STR_SML))
  @Param(Array[String]())
  var MultiColumnOrderBy_type: String = _

  @ParamValues(
    allowed = Array("1", "10", "100"),
    base = Array("100"))
  @Param(Array[String]())
  var MultiColumnOrderBy_columns: Int = _

  override def description = "Order By multiple columns, e.g., UNWIND [{a:4},{a:2},...] AS x RETURN x.a, x.b, ... ORDER BY x.a, x.b, ..."

  private val EXPECTED_ROW_COUNT = 100000
  var params: MapValue = _

  def values: java.util.List[java.util.Map[String, Any]] = {
    val rng = new Random(42)
    val rngRange = 10
    MultiColumnOrderBy_type match {
      case STR_SML =>
        List.range(0, EXPECTED_ROW_COUNT).map(i =>
          columnNames().map(keyName => keyName -> rng.nextInt(rngRange).toString).toMap[String, Any].asJava
        ).asJava
      case LNG =>
        List.range(0, EXPECTED_ROW_COUNT).map(i =>
          columnNames().map(keyName => keyName -> rng.nextInt(rngRange).toLong).toMap[String, Any].asJava
        ).asJava
      case _ => throw new IllegalArgumentException(s"Unsupported type: $MultiColumnOrderBy_type")
    }
  }

  override def getLogicalPlanAndSemanticTable(planContext: PlanContext): (plans.LogicalPlan, SemanticTable, List[String]) = {
    val listElementType = toInnerType(MultiColumnOrderBy_type)
    val listType = symbols.CTList(listElementType)
    val parameter = astParameter("list", listType)
    val unwindVariable = astVariable("value")
    val leaf = plans.UnwindCollection(plans.Argument()(IdGen), unwindVariable.name, parameter)(IdGen)
    val expressionsAndSortItems: Map[String, (Expression, ColumnOrder)] = columnNames()
                                                                          .map(keyName => "c" + keyName -> (astProperty(unwindVariable, keyName), sortItemFor(keyName)))
                                                                          .toMap[String, (Expression, ColumnOrder)]
    val expressions = expressionsAndSortItems.map {
      case (key: String, value: (Expression, ColumnOrder)) => key -> value._1
    }
    val projection = plans.Projection(leaf, expressions)(IdGen)
    // TODO randomize Ascending/Descending?
    val sortItems: Seq[ColumnOrder] = expressionsAndSortItems.keys.map(key => Ascending(key)).toSeq
    val orderBy = plans.Sort(projection, sortItems)(IdGen)
    val resultColumns = expressionsAndSortItems.keys.toList
    val produceResults = plans.ProduceResult(orderBy, resultColumns)(IdGen)

    val table = SemanticTable(types = ASTAnnotationMap.empty.updated(unwindVariable, ExpressionTypeInfo(listElementType.invariant, None)))

    (produceResults, table, resultColumns)
  }

  private def toInnerType(columnType: String): ListType = symbols.CTList(cypherTypeFor(columnType))

  private def columnNames(): List[String] = List.range(0, MultiColumnOrderBy_columns).map(i => keyNameFor(i))

  private def keyNameFor(i: Int) = i.toString

  private def sortItemFor(key: String) =
    if (Integer.parseInt(key) % 2 == 0) Ascending(key) else Descending(key)

  @Benchmark
  @BenchmarkMode(Array(Mode.SampleTime))
  def executePlan(threadState: MultiColumnOrderByThreadState, bh: Blackhole): Long = {
    val subscriber = new CountSubscriber(bh)
    val result = threadState.executablePlan.execute(params, tx = threadState.tx, subscriber = subscriber)
    result.consumeAll()
    assertExpectedRowCount(EXPECTED_ROW_COUNT, subscriber)
  }
}

@State(Scope.Thread)
class MultiColumnOrderByThreadState {
  var tx: InternalTransaction = _
  var executablePlan: ExecutablePlan = _

  @Setup
  def setUp(benchmarkState: MultiColumnOrderBy): Unit = {
    benchmarkState.params = mapValuesOfList("list", benchmarkState.values)
    executablePlan = benchmarkState.buildPlan(from(benchmarkState.MultiColumnOrderBy_runtime))
    tx = benchmarkState.beginInternalTransaction()
  }

  @TearDown
  def tearDown(): Unit = {
    tx.close()
  }
}<|MERGE_RESOLUTION|>--- conflicted
+++ resolved
@@ -28,13 +28,8 @@
 @BenchmarkEnabled(true)
 class MultiColumnOrderBy extends AbstractCypherBenchmark {
   @ParamValues(
-<<<<<<< HEAD
-    allowed = Array(CompiledByteCode.NAME, CompiledSourceCode.NAME, Interpreted.NAME, EnterpriseInterpreted.NAME, Morsel.NAME, Parallel.NAME),
-    base = Array(CompiledByteCode.NAME, Interpreted.NAME, EnterpriseInterpreted.NAME, Morsel.NAME))
-=======
-    allowed = Array(CompiledByteCode.NAME, CompiledSourceCode.NAME, Interpreted.NAME, Slotted.NAME),
-    base = Array(CompiledByteCode.NAME, Interpreted.NAME, Slotted.NAME))
->>>>>>> f8ce0db9
+    allowed = Array(CompiledByteCode.NAME, CompiledSourceCode.NAME, Interpreted.NAME, Slotted.NAME, Morsel.NAME, Parallel.NAME),
+    base = Array(CompiledByteCode.NAME, Interpreted.NAME, Slotted.NAME, Morsel.NAME))
   @Param(Array[String]())
   var MultiColumnOrderBy_runtime: String = _
 
