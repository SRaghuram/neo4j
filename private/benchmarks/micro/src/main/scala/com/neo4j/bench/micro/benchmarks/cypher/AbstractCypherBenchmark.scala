/*
 * Copyright (c) 2002-2019 "Neo4j,"
 * Neo4j Sweden AB [http://neo4j.com]
 * This file is part of Neo4j internal tooling.
 */
package com.neo4j.bench.micro.benchmarks.cypher

import java.util
import java.util.function.LongSupplier

import com.neo4j.bench.micro.benchmarks.BaseDatabaseBenchmark
import org.neo4j.cypher.CypherRuntimeOption
import org.neo4j.cypher.internal.ir.{PlannerQuery, ProvidedOrder}
import org.neo4j.cypher.internal.javacompat.GraphDatabaseCypherService
import org.neo4j.cypher.internal.logical.plans.LogicalPlan
import org.neo4j.cypher.internal.planner.spi.PlanningAttributes.{Cardinalities, ProvidedOrders, Solveds}
import org.neo4j.cypher.internal.planner.spi._
import org.neo4j.cypher.internal.runtime.interpreted.TransactionBoundQueryContext.IndexSearchMonitor
import org.neo4j.cypher.internal.runtime.interpreted.{TransactionBoundQueryContext, TransactionalContextWrapper}
import org.neo4j.cypher.internal.runtime.{NoInput, QueryContext}
import org.neo4j.cypher.internal.spi.TransactionBoundPlanContext
import org.neo4j.cypher.internal.spi.codegen.GeneratedQueryStructure
import org.neo4j.cypher.internal.v4_0.ast.semantics.SemanticTable
import org.neo4j.cypher.internal.v4_0.frontend.PlannerName
import org.neo4j.cypher.internal.v4_0.frontend.phases.devNullLogger
import org.neo4j.cypher.internal.v4_0.util.attribution.Id
import org.neo4j.cypher.internal.v4_0.util.{Cardinality, LabelId, RelTypeId, Selectivity}
import org.neo4j.cypher.internal.{EnterpriseRuntimeContext, EnterpriseRuntimeFactory, ExecutionPlan, LogicalQuery}
import org.neo4j.cypher.result.RuntimeResult
import org.neo4j.internal.kernel.api.connectioninfo.ClientConnectionInfo
import org.neo4j.internal.kernel.api.security.SecurityContext
import org.neo4j.internal.kernel.api.{CursorFactory, Kernel, SchemaRead, Transaction}
import org.neo4j.io.pagecache.tracing.cursor.DefaultPageCursorTracer
import org.neo4j.kernel.api.Statement
import org.neo4j.kernel.api.query.ExecutingQuery
import org.neo4j.kernel.database.{Database, TestDatabaseIdRepository}
import org.neo4j.kernel.impl.core.{EmbeddedProxySPI, ThreadToStatementContextBridge}
import org.neo4j.kernel.impl.coreapi.InternalTransaction
import org.neo4j.kernel.impl.query.{Neo4jTransactionalContext, QuerySubscriber, QuerySubscriberAdapter, TransactionalContext}
import org.neo4j.kernel.impl.util.DefaultValueMapper
import org.neo4j.kernel.internal.GraphDatabaseAPI
import org.neo4j.kernel.lifecycle.LifeSupport
import org.neo4j.monitoring.Monitors
import org.neo4j.resources.{CpuClock, HeapAllocation}
import org.neo4j.scheduler.JobScheduler
import org.neo4j.time.Clocks
import org.neo4j.values.AnyValue
import org.neo4j.values.virtual.{MapValue, VirtualValues}
import org.openjdk.jmh.infra.Blackhole

abstract class AbstractCypherBenchmark extends BaseDatabaseBenchmark {
  private val defaultPlannerName: PlannerName = CostBasedPlannerName.default
  private val solveds = new Solveds
  private val cardinalities = new Cardinalities
  private val databaseIdRepository = new TestDatabaseIdRepository()

  class CountSubscriber(bh: Blackhole) extends QuerySubscriberAdapter {
    var count: Int = 0

    override def onRecord(): Unit = {
      count += 1
    }

    override def onField(offset: Int, value: AnyValue): Unit = {
      bh.consume(value)
    }
  }

  override def benchmarkGroup = "Cypher"

  override def isThreadSafe = false

  def getLogicalPlanAndSemanticTable(planContext: PlanContext): (LogicalPlan, SemanticTable, List[String])

  def assertExpectedRowCount(expectedRowCount: Int, visitor: CountSubscriber): Int =
    if (visitor.count != expectedRowCount) {
      val actualCount = visitor.count
      throw new RuntimeException(s"Expected $expectedRowCount results but found $actualCount")
    } else visitor.count

  def assertExpectedRowCount(minRowCount: Int, maxRowCount: Int, visitor: CountSubscriber): Int =
    if (minRowCount > visitor.count || visitor.count > maxRowCount) {
      val actualCount = visitor.count
      throw new RuntimeException(s"Expected result count in range ($minRowCount,$maxRowCount) but found $actualCount")
    } else visitor.count

  def beginInternalTransaction(): InternalTransaction =
    new GraphDatabaseCypherService(db).beginTransaction(Transaction.Type.explicit, SecurityContext.AUTH_DISABLED)

  private def solve(logicalPlan: LogicalPlan) {
    solveds.set(logicalPlan.id, PlannerQuery.empty)
    cardinalities.set(logicalPlan.id, 0.0)
    logicalPlan.lhs.foreach(solve)
    logicalPlan.rhs.foreach(solve)
  }

  def buildPlan(cypherRuntime: CypherRuntime, useCompiledExpressions: Boolean = true): ExecutablePlan = {
    def cypherRuntimeOption(cypherRuntime: CypherRuntime): CypherRuntimeOption =
      cypherRuntime match {
<<<<<<< HEAD
        case Interpreted => CypherRuntimeOption.interpreted
        case EnterpriseInterpreted => CypherRuntimeOption.slotted
        case CompiledByteCode => CypherRuntimeOption.compiled
        case CompiledSourceCode => CypherRuntimeOption.compiled
        case Morsel => CypherRuntimeOption.morsel
=======
        case Interpreted            => CypherRuntimeOption.interpreted
        case Slotted                => CypherRuntimeOption.slotted
        case CompiledByteCode       => CypherRuntimeOption.compiled
        case CompiledSourceCode     => CypherRuntimeOption.compiled
        case Morsel                 => CypherRuntimeOption.morsel
>>>>>>> f8ce0db9
        case _ => throw new IllegalArgumentException(s"Invalid runtime: $cypherRuntime")
      }

    val tx: InternalTransaction = beginInternalTransaction()
    try {
      val transactionalContext: TransactionalContext = txContext(tx)
      val planContext: PlanContext = getPlanContext(transactionalContext)
      val schemaRead = transactionalContext.kernelTransaction().schemaRead()
      val cursors = dependencyResolver.resolveDependency(classOf[Kernel]).cursors()
      val txBridge = dependencyResolver.resolveDependency(classOf[ThreadToStatementContextBridge])
      val lifeSupport = dependencyResolver.resolveDependency( classOf[Database] ).getLife
      val runtimeContext = getContext(cypherRuntime, planContext, useCompiledExpressions, schemaRead, cursors, txBridge, lifeSupport)
      val (logicalPlan, semanticTable, resultColumns) = getLogicalPlanAndSemanticTable(planContext)
      solve(logicalPlan)
      val compilationStateBefore = getLogicalQuery(logicalPlan, semanticTable, resultColumns)
      val runtime = EnterpriseRuntimeFactory.getRuntime(cypherRuntimeOption(cypherRuntime), disallowFallback = true)
      val executionPlan = runtime.compileToExecutable(compilationStateBefore, runtimeContext)

      ExecutablePlan(executionPlan, tx => newQueryContext(tx))
    }
    finally {
      tx.close()
    }
  }

  private def getContext(cypherRuntime         : CypherRuntime,
                         planContext           : PlanContext,
                         useCompiledExpressions: Boolean = true,
                         schemaRead            : SchemaRead,
                         cursors               : CursorFactory,
                         txBridge              : ThreadToStatementContextBridge,
                         lifeSupport           : LifeSupport): EnterpriseRuntimeContext =
    ContextHelper.create(
      codeStructure = GeneratedQueryStructure,
      planContext = planContext,
      debugOptions = cypherRuntime.debugOptions,
      useCompiledExpressions = useCompiledExpressions,
      jobScheduler = jobScheduler,
      schemaRead = schemaRead,
      cursors = cursors,
      txBridge = txBridge,
      lifeSupport = lifeSupport)

  private def getPlanContext(tx: TransactionalContext): PlanContext =
    new TransactionBoundPlanContext(
      transactionalContextWrapper(tx),
      devNullLogger,
      InstrumentedGraphStatistics(new DummyGraphStatistics(), new MutableGraphStatisticsSnapshot()))

  private def newQueryContext(tx: InternalTransaction): QueryContext = {
    val searchMonitor: IndexSearchMonitor = kernelMonitors.newMonitor(classOf[IndexSearchMonitor])
    new TransactionBoundQueryContext(transactionalContextWrapper(txContext(tx)))(searchMonitor)
  }

  private def jobScheduler = dependencyResolver.resolveDependency(classOf[JobScheduler])

  private def kernelMonitors = dependencyResolver.resolveDependency(classOf[Monitors])

  private def transactionalContextWrapper(txContext: TransactionalContext) = TransactionalContextWrapper(txContext)

  private def getLogicalQuery(logicalPlan: LogicalPlan, semanticTable: SemanticTable, resultColumns: List[String]): LogicalQuery = {
    // Dummy query to get a statement
    val queryText = "return " + resultColumns.mkString(",")
    LogicalQuery(
      logicalPlan,
      queryText,
      readOnly = true,
      resultColumns.toArray,
      semanticTable,
      cardinalities,
      hasLoadCSV = false,
      Option.empty)
  }

  private def txContext(tx: InternalTransaction): TransactionalContext = {
    val queryId = 1
    val queryParameters = VirtualValues.EMPTY_MAP
    val metaData = new util.HashMap[String, AnyRef]()
    val threadToStatementContextBridge =
      dependencyResolver.provideDependency(classOf[ThreadToStatementContextBridge]).get
    val initialStatement: Statement = threadToStatementContextBridge.get()
    val threadExecutingTheQuery = Thread.currentThread()
    val activeLockCount: LongSupplier = new LongSupplier {
      override def getAsLong = 0
    }
    val proxySpi = dependencyResolver.resolveDependency(classOf[EmbeddedProxySPI])
    new Neo4jTransactionalContext(
      new GraphDatabaseCypherService(db),
      threadToStatementContextBridge,
      tx,
      initialStatement,
      new ExecutingQuery(queryId, ClientConnectionInfo.EMBEDDED_CONNECTION, databaseIdRepository.defaultDatabase(), "username", "query text", queryParameters, metaData, activeLockCount, new DefaultPageCursorTracer(), threadExecutingTheQuery.getId, threadExecutingTheQuery.getName, Clocks.nanoClock(), CpuClock.CPU_CLOCK, HeapAllocation.HEAP_ALLOCATION),
      new DefaultValueMapper(proxySpi)) {
      override def close(success: Boolean): Unit = ()
    }
  }

  private def dependencyResolver = db.asInstanceOf[GraphDatabaseAPI].getDependencyResolver

  private trait TestMonitor {
    def testInvoke(obj: AnyRef)
  }

  private class DummyGraphStatistics extends GraphStatistics {
    override def nodesWithLabelCardinality(labelId: Option[LabelId]): Cardinality = ???

    override def nodesAllCardinality(): Cardinality = ???

    override def patternStepCardinality(fromLabel: Option[LabelId], relTypeId: Option[RelTypeId], toLabel: Option[LabelId]): Cardinality = ???

    override def indexPropertyExistsSelectivity(index: IndexDescriptor): Option[Selectivity] = ???

    override def uniqueValueSelectivity(index: IndexDescriptor): Option[Selectivity] = ???
  }

}

case class ExecutablePlan(executionPlan: ExecutionPlan, newQueryContext: InternalTransaction => QueryContext) {
  def execute(params: MapValue = VirtualValues.EMPTY_MAP, tx: InternalTransaction, subscriber: QuerySubscriber): RuntimeResult = {
    val queryContext = newQueryContext(tx)

    executionPlan.run(queryContext, doProfile = false, params, prePopulateResults = false, input = NoInput, subscriber)
  }
}


class StubProvidedOrders extends ProvidedOrders {
  override def set(id: Id, t: ProvidedOrder): Unit = {}

  override def isDefinedAt(id: Id): Boolean = true

  override def get(id: Id): ProvidedOrder = ProvidedOrder.empty

  override def copy(from: Id, to: Id): Unit = {}
}<|MERGE_RESOLUTION|>--- conflicted
+++ resolved
@@ -97,19 +97,11 @@
   def buildPlan(cypherRuntime: CypherRuntime, useCompiledExpressions: Boolean = true): ExecutablePlan = {
     def cypherRuntimeOption(cypherRuntime: CypherRuntime): CypherRuntimeOption =
       cypherRuntime match {
-<<<<<<< HEAD
         case Interpreted => CypherRuntimeOption.interpreted
-        case EnterpriseInterpreted => CypherRuntimeOption.slotted
+        case Slotted => CypherRuntimeOption.slotted
         case CompiledByteCode => CypherRuntimeOption.compiled
         case CompiledSourceCode => CypherRuntimeOption.compiled
         case Morsel => CypherRuntimeOption.morsel
-=======
-        case Interpreted            => CypherRuntimeOption.interpreted
-        case Slotted                => CypherRuntimeOption.slotted
-        case CompiledByteCode       => CypherRuntimeOption.compiled
-        case CompiledSourceCode     => CypherRuntimeOption.compiled
-        case Morsel                 => CypherRuntimeOption.morsel
->>>>>>> f8ce0db9
         case _ => throw new IllegalArgumentException(s"Invalid runtime: $cypherRuntime")
       }
 
