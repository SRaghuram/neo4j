/*
 * Copyright (c) 2002-2019 "Neo4j,"
 * Neo4j Sweden AB [http://neo4j.com]
 * This file is part of Neo4j internal tooling.
 */
package com.neo4j.bench.micro.benchmarks.cypher

import com.neo4j.bench.jmh.api.config.{BenchmarkEnabled, ParamValues}
import com.neo4j.bench.micro.benchmarks.cypher.CypherRuntime.from
import com.neo4j.bench.micro.data.DiscreteGenerator.discrete
import com.neo4j.bench.micro.data.Plans.{astLiteralFor, _}
import com.neo4j.bench.micro.data.TypeParamValues.LNG
import com.neo4j.bench.micro.data.ValueGeneratorUtil.discreteBucketsFor
import com.neo4j.bench.micro.data._
import org.neo4j.cypher.internal.ir.VarPatternLength
import org.neo4j.cypher.internal.logical.plans
import org.neo4j.cypher.internal.logical.plans._
import org.neo4j.cypher.internal.planner.spi.PlanContext
import org.neo4j.cypher.internal.v4_0.ast.semantics.{ExpressionTypeInfo, SemanticTable}
import org.neo4j.cypher.internal.v4_0.expressions.{RelTypeName, SemanticDirection}
import org.neo4j.cypher.internal.v4_0.util.symbols
import org.neo4j.graphdb.{Label, RelationshipType}
import org.neo4j.kernel.impl.coreapi.InternalTransaction
import org.openjdk.jmh.annotations._
import org.openjdk.jmh.infra.Blackhole

@BenchmarkEnabled(true)
class VarExpand extends AbstractCypherBenchmark {
  @ParamValues(
<<<<<<< HEAD
    allowed = Array(Interpreted.NAME, EnterpriseInterpreted.NAME, Morsel.NAME, Parallel.NAME),
    base = Array(Interpreted.NAME, EnterpriseInterpreted.NAME))
=======
    allowed = Array(Interpreted.NAME, Slotted.NAME),
    base = Array(Interpreted.NAME, Slotted.NAME))
>>>>>>> f8ce0db9
  @Param(Array[String]())
  var VarExpand_runtime: String = _

  @ParamValues(
    allowed = Array("10"),
    base = Array("10"))
  @Param(Array[String]())
  var VarExpand_degree: Int = _

  @ParamValues(
    allowed = Array("1", "2"),
    base = Array("2"))
  @Param(Array[String]())
  var VarExpand_minDepth: Int = _

  @ParamValues(
    allowed = Array("1", "2", "3"),
    base = Array("3"))
  @Param(Array[String]())
  var VarExpand_length: Int = _

  override def description = "MATCH (a:Label{k1:42})-[:*1..3]->(b) RETURN a,b"

  private val nodeCount = 100000
  private val label = Label.label("Label")
  private val lookupKey = "lookup"
  private val lookupSelectivity = 0.01
  private val lookupDistribution = discreteBucketsFor(LNG, lookupSelectivity, 1 - lookupSelectivity)
  private val relType = RelationshipType.withName("REL")

  override protected def getConfig: DataGeneratorConfig = new DataGeneratorConfigBuilder()
    .withNodeCount(nodeCount)
    .withLabels(label)
    .withNodeProperties(new PropertyDefinition(lookupKey, discrete(lookupDistribution: _*)))
    .withSchemaIndexes(new LabelKeyDefinition(label, lookupKey))
    .withOutRelationships(new RelationshipDefinition(relType, VarExpand_degree))
    .isReusableStore(true)
    .build()

  override def getLogicalPlanAndSemanticTable(planContext: PlanContext): (plans.LogicalPlan, SemanticTable, List[String]) = {
    val startNode = astVariable("start")
    val endNode = astVariable("end")
    val rel = astVariable("rel")
    val startNodeName = startNode.name
    val endNodeName = endNode.name
    val relName = rel.name

    val labelToken = astLabelToken(label, planContext)
    val keyToken = IndexedProperty(astPropertyKeyToken(lookupKey, planContext), DoNotGetValue)
    val seekExpression = SingleQueryExpression(astLiteralFor(lookupDistribution(0), LNG))
    val indexSeek = plans.NodeIndexSeek(
      startNodeName,
      labelToken,
      Seq(keyToken),
      seekExpression,
      Set.empty,
      IndexOrderNone)(IdGen)

    val expand = plans.VarExpand(
      indexSeek,
      startNodeName,
      SemanticDirection.OUTGOING,
      SemanticDirection.OUTGOING,
      Seq(RelTypeName(relType.name())(Pos)),
      endNodeName,
      relName,
      VarPatternLength(VarExpand_minDepth, Some(VarExpand_minDepth + VarExpand_length)),
      ExpandAll,
      nodePredicate = None,
      relationshipPredicate = None)(IdGen)

    val resultColumns = List(startNode.name, endNode.name)
    val produceResults = plans.ProduceResult(expand, columns = resultColumns)(IdGen)

    val nodesTable = SemanticTable()
                     .addNode(startNode)
                     .addNode(endNode)
    val table = nodesTable.copy(types = nodesTable.types.updated(rel, ExpressionTypeInfo(symbols.CTList(symbols.CTRelationship), None)))

    (produceResults, table, resultColumns)
  }

  @Benchmark
  @BenchmarkMode(Array(Mode.SampleTime))
  def executePlan(threadState: VarExpandThreadState, bh: Blackhole): Long = {
    val subscriber = new CountSubscriber(bh)
    val result = threadState.executablePlan.execute(tx = threadState.tx, subscriber = subscriber)
    result.consumeAll()
    subscriber.count
  }
}

@State(Scope.Thread)
class VarExpandThreadState {
  var tx: InternalTransaction = _
  var executablePlan: ExecutablePlan = _

  @Setup
  def setUp(benchmarkState: VarExpand): Unit = {
    executablePlan = benchmarkState.buildPlan(from(benchmarkState.VarExpand_runtime))
    tx = benchmarkState.beginInternalTransaction()
  }

  @TearDown
  def tearDown(): Unit = {
    tx.close()
  }
}<|MERGE_RESOLUTION|>--- conflicted
+++ resolved
@@ -27,13 +27,8 @@
 @BenchmarkEnabled(true)
 class VarExpand extends AbstractCypherBenchmark {
   @ParamValues(
-<<<<<<< HEAD
-    allowed = Array(Interpreted.NAME, EnterpriseInterpreted.NAME, Morsel.NAME, Parallel.NAME),
-    base = Array(Interpreted.NAME, EnterpriseInterpreted.NAME))
-=======
-    allowed = Array(Interpreted.NAME, Slotted.NAME),
+    allowed = Array(Interpreted.NAME, Slotted.NAME, Morsel.NAME, Parallel.NAME),
     base = Array(Interpreted.NAME, Slotted.NAME))
->>>>>>> f8ce0db9
   @Param(Array[String]())
   var VarExpand_runtime: String = _
 
