--- conflicted
+++ resolved
@@ -22,13 +22,8 @@
 @BenchmarkEnabled(true)
 class Selection extends AbstractCypherBenchmark {
   @ParamValues(
-<<<<<<< HEAD
-    allowed = Array(CompiledByteCode.NAME, CompiledSourceCode.NAME, Interpreted.NAME, EnterpriseInterpreted.NAME, Morsel.NAME),
-    base = Array(EnterpriseInterpreted.NAME))
-=======
-    allowed = Array(CompiledByteCode.NAME, CompiledSourceCode.NAME, Interpreted.NAME, Slotted.NAME),
+    allowed = Array(CompiledByteCode.NAME, CompiledSourceCode.NAME, Interpreted.NAME, Slotted.NAME, Morsel.NAME),
     base = Array(Slotted.NAME))
->>>>>>> 89db7f81
   @Param(Array[String]())
   var Selection_runtime: String = _
 
