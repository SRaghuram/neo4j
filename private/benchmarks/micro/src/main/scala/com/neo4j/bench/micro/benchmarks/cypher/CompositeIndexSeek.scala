/*
 * Copyright (c) 2002-2019 "Neo4j,"
 * Neo4j Sweden AB [http://neo4j.com]
 * This file is part of Neo4j internal tooling.
 */
package com.neo4j.bench.micro.benchmarks.cypher

import com.neo4j.bench.jmh.api.config.{BenchmarkEnabled, ParamValues}
import com.neo4j.bench.micro.benchmarks.cypher.CypherRuntime.from
import com.neo4j.bench.micro.data.DataGenerator.Order
import com.neo4j.bench.micro.data.DiscreteGenerator.{Bucket, discrete}
import com.neo4j.bench.micro.data.Plans._
import com.neo4j.bench.micro.data.TypeParamValues._
import com.neo4j.bench.micro.data._
import org.neo4j.cypher.internal.planner.v3_5.spi.PlanContext
import org.neo4j.cypher.internal.v3_5.ast.semantics.SemanticTable
import org.neo4j.cypher.internal.v3_5.logical.plans
import org.neo4j.cypher.internal.v3_5.logical.plans._
import org.neo4j.cypher.internal.v3_5.logical.plans.IndexOrderNone
import org.neo4j.cypher.internal.v3_5.logical.plans.IndexedProperty
import org.neo4j.graphdb.Label
import org.neo4j.kernel.impl.coreapi.InternalTransaction
import org.openjdk.jmh.annotations._
import org.openjdk.jmh.infra.Blackhole

@BenchmarkEnabled(true)
class CompositeIndexSeek extends AbstractCypherBenchmark {
  @ParamValues(
<<<<<<< HEAD
    allowed = Array(CompiledByteCode.NAME, CompiledSourceCode.NAME, Interpreted.NAME, EnterpriseInterpreted.NAME, Morsel.NAME),
    base = Array(Interpreted.NAME, EnterpriseInterpreted.NAME))
=======
    allowed = Array(CompiledByteCode.NAME, CompiledSourceCode.NAME, Interpreted.NAME, Slotted.NAME),
    base = Array(Interpreted.NAME, Slotted.NAME))
>>>>>>> bc655448
  @Param(Array[String]())
  var CompositeIndexSeek_runtime: String = _

  @ParamValues(
    allowed = Array("0.001", "0.01", "0.1"),
    base = Array("0.001", "0.1"))
  @Param(Array[String]())
  var CompositeIndexSeek_selectivity: Double = _

  @ParamValues(
    allowed = Array(LNG, DBL, STR_SML, STR_BIG),
    base = Array(LNG))
  @Param(Array[String]())
  var CompositeIndexSeek_type: String = _

  @ParamValues(
    allowed = Array("2", "4"),
    base = Array("2", "4"))
  @Param(Array[String]())
  var CompositeIndexSeek_propertyCount: Int = _

  override def description = "Composite Index Seek"

  private val NODE_COUNT = 1000000
  private val LABEL: Label = Label.label("SampleLabel")

  private val TOLERATED_ROW_COUNT_ERROR: Double = 0.05
  private lazy val expectedRowCount: Double = NODE_COUNT * CompositeIndexSeek_selectivity
  private lazy val minExpectedRowCount: Int = Math.round(expectedRowCount - TOLERATED_ROW_COUNT_ERROR * expectedRowCount).toInt
  private lazy val maxExpectedRowCount: Int = Math.round(expectedRowCount + TOLERATED_ROW_COUNT_ERROR * expectedRowCount).toInt

  lazy val buckets: Array[Bucket] = {
    val selectivity = Math.pow(CompositeIndexSeek_selectivity, 1.0 / CompositeIndexSeek_propertyCount)
    ValueGeneratorUtil.discreteBucketsFor(CompositeIndexSeek_type, selectivity, 1 - selectivity)
  }

  lazy val properties: Array[PropertyDefinition] =
    Array.range(0, CompositeIndexSeek_propertyCount)
      .map(i => new PropertyDefinition(s"${CompositeIndexSeek_type}_$i", discrete(buckets: _*)))

  lazy val index: LabelKeyDefinition = new LabelKeyDefinition(LABEL, keys: _*)

  lazy val keys: Array[String] = properties.map(_.key())

  override protected def getConfig: DataGeneratorConfig =
    new DataGeneratorConfigBuilder()
      .withNodeCount(NODE_COUNT)
      .withLabels(LABEL)
      .withNodeProperties(properties: _*)
      .withPropertyOrder(Order.ORDERED)
      .withSchemaIndexes(index)
      .isReusableStore(true)
      .build()

  override def getLogicalPlanAndSemanticTable(planContext: PlanContext): (plans.LogicalPlan, SemanticTable, List[String]) = {
    val node = astVariable("node")
    val nodeIdName = node.name
    val labelToken = astLabelToken(LABEL, planContext)
    // TODO assuming this property key id mapping only works when properties are written in ORDERED order, not SHUFFLED
    // TODO if store was available at this point it would be possible to retrieve this info from the store
    val keyTokens = Seq.range(0, CompositeIndexSeek_propertyCount)
                    .map(i => IndexedProperty(astPropertyKeyToken(properties(i).key(), planContext), DoNotGetValue))
    val seekExpressions = Seq.range(0, CompositeIndexSeek_propertyCount)
                          .map(_ => SingleQueryExpression(astLiteralFor(buckets(0), CompositeIndexSeek_type)))
    val indexSeek = plans.NodeIndexSeek(
      nodeIdName,
      labelToken,
      keyTokens,
      CompositeQueryExpression(seekExpressions),
      Set.empty,
      IndexOrderNone)(IdGen)
    val resultColumns = List(nodeIdName)
    val produceResults = ProduceResult(indexSeek, resultColumns)(IdGen)

    val table = SemanticTable().addNode(node)

    (produceResults, table, resultColumns)
  }

  @Benchmark
  @BenchmarkMode(Array(Mode.SampleTime))
  def executePlan(threadState: CompositeIndexSeekThreadState, bh: Blackhole): Long = {
    val visitor = new CountVisitor(bh)
    threadState.executablePlan.execute(tx = threadState.tx).accept(visitor)
    assertExpectedRowCount(minExpectedRowCount, maxExpectedRowCount, visitor)
  }
}

@State(Scope.Thread)
class CompositeIndexSeekThreadState {
  var tx: InternalTransaction = _
  var executablePlan: ExecutablePlan = _

  @Setup
  def setUp(benchmarkState: CompositeIndexSeek): Unit = {
    executablePlan = benchmarkState.buildPlan(from(benchmarkState.CompositeIndexSeek_runtime))
    tx = benchmarkState.beginInternalTransaction()
  }

  @TearDown
  def tearDown(): Unit = {
    tx.close()
  }
}<|MERGE_RESOLUTION|>--- conflicted
+++ resolved
@@ -26,13 +26,8 @@
 @BenchmarkEnabled(true)
 class CompositeIndexSeek extends AbstractCypherBenchmark {
   @ParamValues(
-<<<<<<< HEAD
-    allowed = Array(CompiledByteCode.NAME, CompiledSourceCode.NAME, Interpreted.NAME, EnterpriseInterpreted.NAME, Morsel.NAME),
-    base = Array(Interpreted.NAME, EnterpriseInterpreted.NAME))
-=======
-    allowed = Array(CompiledByteCode.NAME, CompiledSourceCode.NAME, Interpreted.NAME, Slotted.NAME),
+    allowed = Array(CompiledByteCode.NAME, CompiledSourceCode.NAME, Interpreted.NAME, Slotted.NAME, Morsel.NAME),
     base = Array(Interpreted.NAME, Slotted.NAME))
->>>>>>> bc655448
   @Param(Array[String]())
   var CompositeIndexSeek_runtime: String = _
 
