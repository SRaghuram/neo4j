/*
 * Copyright (c) 2002-2019 "Neo4j,"
 * Neo4j Sweden AB [http://neo4j.com]
 * This file is part of Neo4j internal tooling.
 */
package com.neo4j.bench.micro.benchmarks.cypher

import com.neo4j.bench.jmh.api.config.{BenchmarkEnabled, ParamValues}
import com.neo4j.bench.micro.benchmarks.cypher.CypherRuntime.from
import com.neo4j.bench.micro.data.Plans._
import com.neo4j.bench.micro.data.{DataGeneratorConfig, DataGeneratorConfigBuilder}
import org.neo4j.cypher.internal.logical.plans
import org.neo4j.cypher.internal.planner.spi.PlanContext
import org.neo4j.cypher.internal.v4_0.ast.semantics.SemanticTable
import org.neo4j.graphdb.Label
import org.neo4j.kernel.impl.coreapi.InternalTransaction
import org.openjdk.jmh.annotations._
import org.openjdk.jmh.infra.Blackhole

@BenchmarkEnabled(true)
class NodeByLabelScan extends AbstractCypherBenchmark {
  @ParamValues(
<<<<<<< HEAD
    allowed = Array(CompiledByteCode.NAME, CompiledSourceCode.NAME, Interpreted.NAME, EnterpriseInterpreted.NAME, Morsel.NAME, Parallel.NAME),
    base = Array(EnterpriseInterpreted.NAME, Morsel.NAME))
=======
    allowed = Array(CompiledByteCode.NAME, CompiledSourceCode.NAME, Interpreted.NAME, Slotted.NAME, Morsel.NAME),
    base = Array(Slotted.NAME))
>>>>>>> f8ce0db9
  @Param(Array[String]())
  var NodeByLabelScan_runtime: String = _

  override def description = "Node By Label Scan"

  private val NODE_COUNT = 1000000
  private val LABEL = Label.label("SampleLabel")
  private val EXPECTED_ROW_COUNT = NODE_COUNT

  override protected def getConfig: DataGeneratorConfig =
    new DataGeneratorConfigBuilder()
      .withNodeCount(NODE_COUNT)
      .withLabels(LABEL)
      .isReusableStore(true)
      .build()

  override def getLogicalPlanAndSemanticTable(planContext: PlanContext): (plans.LogicalPlan, SemanticTable, List[String]) = {
    val nodeByLabelScan = plans.NodeByLabelScan("node", astLabelName(LABEL), Set.empty)(IdGen)
    val resultColumns = List("node")
    val produceResults = plans.ProduceResult(nodeByLabelScan, columns = resultColumns)(IdGen)

    val table = SemanticTable()

    (produceResults, table, resultColumns)
  }

  @Benchmark
  @BenchmarkMode(Array(Mode.SampleTime))
  def executePlan(threadState: NodeByLabelScanThreadState, bh: Blackhole): Long = {
    val subscriber = new CountSubscriber(bh)
    val result = threadState.executablePlan.execute(tx = threadState.tx, subscriber = subscriber)
    result.consumeAll()
    assertExpectedRowCount(EXPECTED_ROW_COUNT, subscriber)
  }
}

@State(Scope.Thread)
class NodeByLabelScanThreadState {
  var tx: InternalTransaction = _
  var executablePlan: ExecutablePlan = _

  @Setup
  def setUp(benchmarkState: NodeByLabelScan): Unit = {
    executablePlan = benchmarkState.buildPlan(from(benchmarkState.NodeByLabelScan_runtime))
    tx = benchmarkState.beginInternalTransaction()
  }

  @TearDown
  def tearDown(): Unit = {
    tx.close()
  }
}<|MERGE_RESOLUTION|>--- conflicted
+++ resolved
@@ -20,13 +20,8 @@
 @BenchmarkEnabled(true)
 class NodeByLabelScan extends AbstractCypherBenchmark {
   @ParamValues(
-<<<<<<< HEAD
-    allowed = Array(CompiledByteCode.NAME, CompiledSourceCode.NAME, Interpreted.NAME, EnterpriseInterpreted.NAME, Morsel.NAME, Parallel.NAME),
-    base = Array(EnterpriseInterpreted.NAME, Morsel.NAME))
-=======
-    allowed = Array(CompiledByteCode.NAME, CompiledSourceCode.NAME, Interpreted.NAME, Slotted.NAME, Morsel.NAME),
-    base = Array(Slotted.NAME))
->>>>>>> f8ce0db9
+    allowed = Array(CompiledByteCode.NAME, CompiledSourceCode.NAME, Interpreted.NAME, Slotted.NAME, Morsel.NAME, Parallel.NAME),
+    base = Array(Slotted.NAME, Morsel.NAME))
   @Param(Array[String]())
   var NodeByLabelScan_runtime: String = _
 
