/*
 * Copyright (c) 2002-2019 "Neo4j,"
 * Neo4j Sweden AB [http://neo4j.com]
 * This file is part of Neo4j internal tooling.
 */
package com.neo4j.bench.micro.benchmarks.cypher

import java.util

import com.neo4j.bench.jmh.api.config.{BenchmarkEnabled, ParamValues}
import com.neo4j.bench.micro.benchmarks.RNGState
import com.neo4j.bench.micro.benchmarks.cypher.CypherRuntime.from
import com.neo4j.bench.micro.data.Plans._
import com.neo4j.bench.micro.data.TypeParamValues._
import com.neo4j.bench.micro.data.ValueGeneratorUtil.{ascGeneratorFor, randGeneratorFor}
import com.neo4j.bench.micro.data._
import org.neo4j.cypher.internal.planner.v3_5.spi.PlanContext
import org.neo4j.cypher.internal.v3_5.ast.semantics.SemanticTable
import org.neo4j.cypher.internal.v3_5.logical.plans
import org.neo4j.cypher.internal.v3_5.logical.plans._
import org.neo4j.cypher.internal.v3_5.util.symbols
import org.neo4j.graphdb.Label
import org.neo4j.kernel.impl.coreapi.InternalTransaction
import org.neo4j.kernel.impl.util.ValueUtils
import org.openjdk.jmh.annotations._
import org.openjdk.jmh.infra.Blackhole

@BenchmarkEnabled(true)
class UniqueIndexSeek extends AbstractCypherBenchmark {
  @ParamValues(
<<<<<<< HEAD
    allowed = Array(CompiledByteCode.NAME, CompiledSourceCode.NAME, Interpreted.NAME, EnterpriseInterpreted.NAME, Morsel.NAME),
    base = Array(CompiledByteCode.NAME, Interpreted.NAME, EnterpriseInterpreted.NAME))
=======
    allowed = Array(CompiledByteCode.NAME, CompiledSourceCode.NAME, Interpreted.NAME, Slotted.NAME),
    base = Array(CompiledByteCode.NAME, Interpreted.NAME, Slotted.NAME))
>>>>>>> 89db7f81
  @Param(Array[String]())
  var UniqueIndexSeek_runtime: String = _

  @ParamValues(
    allowed = Array(LNG, DBL, STR_SML, STR_BIG, DATE_TIME, LOCAL_DATE_TIME, TIME, LOCAL_TIME, DATE, DURATION),
    base = Array(DATE_TIME))
  @Param(Array[String]())
  var UniqueIndexSeek_type: String = _

  override def description = "Unique Index Seek"

  val NODE_COUNT = 1000000
  private val LABEL = Label.label("SampleLabel")
  private val KEY = "key"
  private val PARAM = "param"
  private val EXPECTED_VALUE_COUNT = 1

  var values: ValueGeneratorFun[_] = _

  override protected def getConfig: DataGeneratorConfig =
    new DataGeneratorConfigBuilder()
      .withNodeCount(NODE_COUNT)
      .withLabels(LABEL)
      .withNodeProperties(new PropertyDefinition(KEY, ascGeneratorFor(UniqueIndexSeek_type, 0)))
      .withUniqueConstraints(new LabelKeyDefinition(LABEL, KEY))
      .isReusableStore(true)
      .build()

  override def getLogicalPlanAndSemanticTable(planContext: PlanContext): (plans.LogicalPlan, SemanticTable, List[String]) = {
    val node = astVariable("node")
    val parameter = astParameter(PARAM, symbols.CTAny)
    val seekExpression = SingleQueryExpression(parameter)
    val indexSeek = plans.NodeUniqueIndexSeek(
      node.name,
      astLabelToken(LABEL, planContext),
      Seq(IndexedProperty(astPropertyKeyToken(KEY, planContext), DoNotGetValue)),
      seekExpression,
      Set.empty,
      IndexOrderNone)(IdGen)
    val resultColumns = List(node.name)
    val produceResults = ProduceResult(indexSeek, resultColumns)(IdGen)

    val table = SemanticTable().addNode(node)

    (produceResults, table, resultColumns)
  }

  @Benchmark
  @BenchmarkMode(Array(Mode.SampleTime))
  def executePlan(threadState: UniqueIndexSeekThreadState, rngState: RNGState, bh: Blackhole): Long = {
    val visitor = new CountVisitor(bh)
    val paramsMap = new util.HashMap[String, Object]()
    // we need instance of to box primitive java types from values
    val value = values.next(rngState.rng).asInstanceOf[AnyRef]
    paramsMap.put(PARAM, value)
    threadState.executablePlan.execute(ValueUtils.asMapValue(paramsMap), threadState.tx).accept(visitor)
    assertExpectedRowCount(EXPECTED_VALUE_COUNT, visitor)
  }
}

@State(Scope.Thread)
class UniqueIndexSeekThreadState {
  var tx: InternalTransaction = _
  var executablePlan: ExecutablePlan = _

  @Setup
  def setUp(benchmarkState: UniqueIndexSeek): Unit = {
    benchmarkState.values = randGeneratorFor(benchmarkState.UniqueIndexSeek_type, 0, benchmarkState.NODE_COUNT, true).create()
    executablePlan = benchmarkState.buildPlan(from(benchmarkState.UniqueIndexSeek_runtime))
    tx = benchmarkState.beginInternalTransaction()
  }

  @TearDown
  def tearDown(): Unit = {
    tx.close()
  }
}<|MERGE_RESOLUTION|>--- conflicted
+++ resolved
@@ -28,13 +28,8 @@
 @BenchmarkEnabled(true)
 class UniqueIndexSeek extends AbstractCypherBenchmark {
   @ParamValues(
-<<<<<<< HEAD
-    allowed = Array(CompiledByteCode.NAME, CompiledSourceCode.NAME, Interpreted.NAME, EnterpriseInterpreted.NAME, Morsel.NAME),
-    base = Array(CompiledByteCode.NAME, Interpreted.NAME, EnterpriseInterpreted.NAME))
-=======
-    allowed = Array(CompiledByteCode.NAME, CompiledSourceCode.NAME, Interpreted.NAME, Slotted.NAME),
+    allowed = Array(CompiledByteCode.NAME, CompiledSourceCode.NAME, Interpreted.NAME, Slotted.NAME, Morsel.NAME),
     base = Array(CompiledByteCode.NAME, Interpreted.NAME, Slotted.NAME))
->>>>>>> 89db7f81
   @Param(Array[String]())
   var UniqueIndexSeek_runtime: String = _
 
