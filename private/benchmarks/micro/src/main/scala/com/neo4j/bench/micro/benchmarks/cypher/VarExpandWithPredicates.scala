--- conflicted
+++ resolved
@@ -27,13 +27,8 @@
 @BenchmarkEnabled(true)
 class VarExpandWithPredicates extends AbstractCypherBenchmark {
   @ParamValues(
-<<<<<<< HEAD
-    allowed = Array(Interpreted.NAME, EnterpriseInterpreted.NAME, Morsel.NAME),
-    base = Array(Interpreted.NAME, EnterpriseInterpreted.NAME))
-=======
-    allowed = Array(Interpreted.NAME, Slotted.NAME),
+    allowed = Array(Interpreted.NAME, Slotted.NAME, Morsel.NAME),
     base = Array(Interpreted.NAME, Slotted.NAME))
->>>>>>> 89db7f81
   @Param(Array[String]())
   var VarExpandWithPredicates_runtime: String = _
 
