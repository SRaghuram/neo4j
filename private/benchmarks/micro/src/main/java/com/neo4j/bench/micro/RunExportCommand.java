--- conflicted
+++ resolved
@@ -227,10 +227,11 @@
             required = true )
     private String triggeredBy;
 
-    static final Neo4jConfig ADDITIONAL_CONFIG = Neo4jConfig.empty()
+    static final Neo4jConfig ADDITIONAL_CONFIG = Neo4jConfigBuilder.empty()
                                                             .withSetting( new BoltConnector( "bolt" ).enabled, "false" )
                                                             .withSetting( new HttpConnector( "http" ).enabled, "false" )
-                                                            .withSetting( new HttpConnector( "https" ).enabled, "false" );
+                                                            .withSetting( new HttpConnector( "https" ).enabled, "false" )
+                                                            .build();
 
     @Override
     public void run()
@@ -245,18 +246,10 @@
         // trim anything like '-M01' from end of Neo4j version string
         neo4jVersion = BranchAndVersion.toSanitizeVersion( Repository.NEO4J, neo4jVersion );
 
-<<<<<<< HEAD
-        Neo4jConfig baseNeo4jConfig = Neo4jConfig.withDefaults()
-                                                 .mergeWith( Neo4jConfig.fromFile( neo4jConfigFile ) )
-                                                 .mergeWith( ADDITIONAL_CONFIG );
-=======
         Neo4jConfig baseNeo4jConfig = Neo4jConfigBuilder.withDefaults()
                                                  .mergeWith( Neo4jConfigBuilder.fromFile( neo4jConfigFile ).build() )
-                                                 .withSetting( new BoltConnector( "bolt" ).enabled, "false" )
-                                                 .withSetting( new HttpConnector( "http" ).enabled, "false" )
-                                                 .withSetting( new HttpConnector( "https" ).enabled, "false" )
+                                                 .mergeWith( ADDITIONAL_CONFIG )
                                                  .build();
->>>>>>> 33ab69ab
 
         String[] additionalJvmArgs = splitArgs( this.jvmArgsString, " " );
         String[] jvmArgs = concatArgs( additionalJvmArgs, baseNeo4jConfig.getJvmArgs().toArray( new String[0] ) );
