/*
 * Copyright (c) 2002-2019 "Neo4j,"
 * Neo4j Sweden AB [http://neo4j.com]
 * This file is part of Neo4j internal tooling.
 */
package com.neo4j.bench.micro;

import com.amazonaws.auth.AWSStaticCredentialsProvider;
import com.amazonaws.auth.AnonymousAWSCredentials;
import com.amazonaws.client.builder.AwsClientBuilder.EndpointConfiguration;
import com.amazonaws.services.s3.AmazonS3;
import com.amazonaws.services.s3.AmazonS3ClientBuilder;
import com.google.common.collect.ImmutableSet;
import com.neo4j.bench.client.StoreClient;
import com.neo4j.bench.client.model.Neo4jConfig;
import com.neo4j.bench.client.profiling.ProfilerType;
import com.neo4j.bench.client.queries.CreateSchema;
import com.neo4j.bench.client.queries.VerifyStoreSchema;
import com.neo4j.bench.client.util.Jvm;
import com.neo4j.bench.jmh.api.config.BenchmarkConfigFile;
import com.neo4j.bench.jmh.api.config.SuiteDescription;
import com.neo4j.bench.jmh.api.config.Validation;
import com.neo4j.bench.micro.benchmarks.test.NoOpBenchmark;
import com.neo4j.harness.junit.extension.CommercialNeo4jExtension;
import io.findify.s3mock.S3Mock;
import org.junit.jupiter.api.AfterEach;
import org.junit.jupiter.api.BeforeEach;
import org.junit.jupiter.api.Tag;
import org.junit.jupiter.api.Test;
import org.junit.jupiter.api.extension.ExtendWith;
import org.junit.jupiter.api.extension.RegisterExtension;

import java.io.BufferedReader;
import java.io.File;
import java.io.IOException;
import java.io.InputStreamReader;
import java.lang.ProcessBuilder.Redirect;
import java.net.ServerSocket;
import java.net.URI;
import java.nio.file.Files;
import java.nio.file.Path;
import java.nio.file.Paths;
import java.util.List;
import java.util.Optional;
import java.util.stream.Collectors;

import org.neo4j.configuration.GraphDatabaseSettings;
import org.neo4j.configuration.Settings;
import org.neo4j.configuration.connectors.ConnectorPortRegister;
import org.neo4j.graphdb.GraphDatabaseService;
import org.neo4j.harness.junit.extension.Neo4jExtension;
import org.neo4j.internal.helpers.HostnamePort;
import org.neo4j.kernel.internal.GraphDatabaseAPI;
import org.neo4j.test.extension.Inject;
import org.neo4j.test.extension.TestDirectoryExtension;
import org.neo4j.test.rule.TestDirectory;

import static java.lang.String.format;
import static java.util.Arrays.asList;
import static java.util.stream.Collectors.toList;
import static org.hamcrest.MatcherAssert.assertThat;
import static org.hamcrest.Matchers.hasItem;
import static org.hamcrest.io.FileMatchers.anExistingFile;
import static org.junit.jupiter.api.Assertions.assertEquals;
import static org.junit.jupiter.api.Assertions.assertNotNull;
import static org.junit.jupiter.api.Assertions.assertTrue;

@ExtendWith( TestDirectoryExtension.class )
class EndToEndIT extends AnnotationsFixture
{
    private static final String RUN_REPORT_BENCHMARKS_SH = "run-report-benchmarks.sh";

    @RegisterExtension
    static Neo4jExtension neo4jExtension =
            CommercialNeo4jExtension.builder().withConfig( GraphDatabaseSettings.auth_enabled, Settings.FALSE ).build();

    @Inject
    private TestDirectory temporaryFolder;

    private URI boltUri;

    @BeforeEach
    void setUp( GraphDatabaseService databaseService )
    {
        HostnamePort address = ((GraphDatabaseAPI) databaseService).getDependencyResolver()
                                                                   .resolveDependency( ConnectorPortRegister.class ).getLocalAddress( "bolt" );
        boltUri = URI.create( "bolt://" + address.toString() );
    }

    @AfterEach
    void cleanUpDb( GraphDatabaseService databaseService )
    {
        // this is hacky HACK, needs to be fixed in Neo4jExtension
        databaseService.execute( "MATCH (n) DETACH DELETE n" ).close();
    }

    @Test
    @Tag( "endtoend" )
    void runReportBenchmarks() throws Exception
    {
        System.out.println( "Working Directory = " + System.getProperty( "user.dir" ) );

        // fail fast, check if we have proper artifacts in place
        Path baseDir = Paths.get( System.getProperty( "user.dir" ) ).toAbsolutePath();
        Path runReportScript = baseDir.resolve( RUN_REPORT_BENCHMARKS_SH );

        // we can be running in forked process (if run from Maven) look for base dir
        while ( !Files.isRegularFile( runReportScript ) )
        {
            baseDir = baseDir.getParent();
            runReportScript = baseDir.resolve( RUN_REPORT_BENCHMARKS_SH );
        }

        assertNotNull( baseDir, format( "%s is not valid base dir", baseDir ) );
        assertTrue(
                Files.exists( runReportScript ),
                format( "%s not found, your are running tests from invalid location", runReportScript.getFileName() ) );

        Path microJar = baseDir.resolve( "target/micro-benchmarks.jar" );
        assertTrue(
                Files.exists( microJar ),
                "micro-benchmarks.jar not found, make sure you have assembly in place, by running mvn package" );

        // copy files into temporary location
        Path workPath = temporaryFolder.absolutePath().toPath();
        Files.copy( runReportScript, workPath.resolve( RUN_REPORT_BENCHMARKS_SH ) );
        Files.createDirectories( workPath.resolve( "micro/target" ) );
        Files.copy( microJar, workPath.resolve( "micro/target/micro-benchmarks.jar" ) );

        // assert if environment is setup
        List<ProfilerType> profilers = asList( ProfilerType.JFR, ProfilerType.ASYNC, ProfilerType.GC );

        assertSysctlParameter( asList( 1, -1 ), "kernel.perf_event_paranoid" );
        assertSysctlParameter( asList( 0 ), "kernel.kptr_restrict" );

        // setup results store schema
        try ( StoreClient storeClient = StoreClient.connect( boltUri, "", "" ) )
        {
            storeClient.execute( new CreateSchema() );
        }

        // start s3 storage mock
        Path s3Path = temporaryFolder.directory( "s3" ).toPath();
        int s3Port = randomLocalPort();
        S3Mock api = new S3Mock.Builder().withPort( s3Port ).withFileBackend( s3Path.toString() ).build();
<<<<<<< HEAD
        AmazonS3 client = null;
        try
        {
            api.start();

            // make sure we have a s3 bucket created
            String endpointUrl = String.format( "http://localhost:%d", s3Port );
            EndpointConfiguration endpoint = new EndpointConfiguration( endpointUrl, "us-west-2" );
            client = AmazonS3ClientBuilder.standard()
                                          .withPathStyleAccessEnabled( true )
                                          .withEndpointConfiguration( endpoint )
                                          .withCredentials( new AWSStaticCredentialsProvider( new AnonymousAWSCredentials() ) )
                                          .build();
            client.createBucket( "benchmarking.neo4j.com" );

            // prepare neo4j config file
            Path neo4jConfig = temporaryFolder.file( "neo4j.config" ).toPath();
            Neo4jConfig.withDefaults().writeToFile( neo4jConfig );

            File benchmarkConfig = createBenchmarkConfig();

            ProcessBuilder processBuilder = new ProcessBuilder( asList( "./run-report-benchmarks.sh",
                                                                        // neo4j_version
                                                                        "3.3.0",
                                                                        // neo4j_commit
                                                                        "neo4j_commit",
                                                                        // neo4j_branch
                                                                        "neo4j_branch",
                                                                        // neo4j_branch_owner
                                                                        "neo4j_branch_owner",
                                                                        // tool_branch
                                                                        "tool_branch",
                                                                        // tool_branch_owner
                                                                        "tool_branch_owner",
                                                                        // tool_commit
                                                                        "tool_commit",
                                                                        // results_store_uri
                                                                        boltUri.toString(),
                                                                        // results_store_user
                                                                        "neo4j",
                                                                        // results_store_password
                                                                        "neo4j",
                                                                        // benchmark_config
                                                                        benchmarkConfig.toString(),
                                                                        // teamcity_build_id
                                                                        "0",
                                                                        // parent_teamcity_build_id
                                                                        "1",
                                                                        // jvm_args
                                                                        "",
                                                                        // jmh_args
                                                                        "",
                                                                        // neo4j_config_path
                                                                        neo4jConfig.toString(),
                                                                        // jvm_path
                                                                        Jvm.defaultJvmOrFail().launchJava(),
                                                                        // with_jfr
                                                                        Boolean.toString( profilers.contains( ProfilerType.JFR ) ),
                                                                        // with_async
                                                                        Boolean.toString( profilers.contains( ProfilerType.ASYNC ) ),
                                                                        // triggered_by
                                                                        "triggered_by",
                                                                        endpointUrl ) )
                    .directory( workPath.toFile() )
                    .redirectOutput( Redirect.PIPE )
                    .redirectErrorStream( true );

            Process process = processBuilder.start();
            BufferedReader reader = new BufferedReader( new InputStreamReader( process.getInputStream() ) );
            String line;
            while ( (line = reader.readLine()) != null )
            {
                System.out.println( line );
            }
            assertEquals( 0, process.waitFor(), "run-report-benchmarks.sh finished with non-zero code" );
            assertStoreSchema();
            assertRecordingFilesExist( s3Path, profilers );
        }
        finally
=======
        api.start();

        // make sure we have a s3 bucket created
        String endpointUrl = String.format( "http://localhost:%d", s3Port );
        EndpointConfiguration endpoint = new EndpointConfiguration( endpointUrl, "us-west-2" );
        AmazonS3 client = AmazonS3ClientBuilder.standard()
                                               .withPathStyleAccessEnabled( true )
                                               .withEndpointConfiguration( endpoint )
                                               .withCredentials( new AWSStaticCredentialsProvider( new AnonymousAWSCredentials() ) )
                                               .build();
        client.createBucket( "benchmarking.neo4j.com" );

        // prepare neo4j config file
        Path neo4jConfig = temporaryFolder.newFile( "neo4j.config" ).toPath();
        Neo4jConfig.withDefaults().writeToFile( neo4jConfig );

        File benchmarkConfig = createBenchmarkConfig();

        ProcessBuilder processBuilder = new ProcessBuilder( asList( "./run-report-benchmarks.sh",
                                                                    // neo4j_version
                                                                    "3.3.0",
                                                                    // neo4j_commit
                                                                    "neo4j_commit",
                                                                    // neo4j_branch
                                                                    "neo4j_branch",
                                                                    // neo4j_branch_owner
                                                                    "neo4j_branch_owner",
                                                                    // tool_branch
                                                                    "tool_branch",
                                                                    // tool_branch_owner
                                                                    "tool_branch_owner",
                                                                    // tool_commit
                                                                    "tool_commit",
                                                                    // results_store_uri
                                                                    neo4jBootstrap.boltURI().toString(),
                                                                    // results_store_user
                                                                    "neo4j",
                                                                    // results_store_password
                                                                    "neo4j",
                                                                    // benchmark_config
                                                                    benchmarkConfig.toString(),
                                                                    // teamcity_build_id
                                                                    "0",
                                                                    // parent_teamcity_build_id
                                                                    "1",
                                                                    // jvm_args
                                                                    "",
                                                                    // jmh_args
                                                                    "",
                                                                    // neo4j_config_path
                                                                    neo4jConfig.toString(),
                                                                    // jvm_path
                                                                    Jvm.defaultJvmOrFail().launchJava(),
                                                                    // profilers
                                                                    ProfilerType.serializeProfilers( profilers ),
                                                                    // triggered_by
                                                                    "triggered_by",
                                                                    endpointUrl ) )
                .directory( workPath.toFile() )
                .redirectOutput( Redirect.PIPE )
                .redirectErrorStream( true );

        Process process = processBuilder.start();
        BufferedReader reader = new BufferedReader( new InputStreamReader( process.getInputStream() ) );
        String line;
        while ( (line = reader.readLine()) != null )
>>>>>>> a9b80367
        {
            api.shutdown();
            if ( client != null )
            {
                client.shutdown();
            }
        }
    }

    private File createBenchmarkConfig() throws IOException
    {
        File benchmarkConfig = temporaryFolder.file( "benchmarkConfig" );

        Validation validation = new Validation();
        SuiteDescription suiteDescription = SuiteDescription.fromAnnotations( getAnnotations(), validation );
        Validation.assertValid( validation );
        BenchmarkConfigFile.write(
                suiteDescription,
                ImmutableSet.of( NoOpBenchmark.class.getName() ),
                false,
                false,
                benchmarkConfig.toPath() );
        return benchmarkConfig;
    }

    private void assertStoreSchema()
    {
        try ( StoreClient storeClient = StoreClient.connect( boltUri, "", "" ) )
        {
            storeClient.execute( new VerifyStoreSchema() );
        }
    }

    private static void assertSysctlParameter( List<Integer> allowedValues, String kernelParameter ) throws IOException
    {
        ProcessBuilder processBuilder = new ProcessBuilder( "sysctl", kernelParameter );
        try ( BufferedReader reader =
                      new BufferedReader( new InputStreamReader( processBuilder.start().getInputStream() ) ) )
        {
            Integer kernelParameterValue = reader.lines()
                                                 .findFirst()
                                                 .map( s -> s.split( " = " ) )
                                                 .flatMap( s -> s.length == 2 ? Optional.of( s[1] ) : Optional.empty() )
                                                 .map( Integer::parseInt )
                                                 .orElseThrow( () -> new RuntimeException( "sysctl output is not parsable" ) );
            assertThat( format( "incorrect value of kernel parameter %s = %d", kernelParameter, kernelParameterValue ),
                        allowedValues,
                        hasItem( kernelParameterValue.intValue() ) );
        }
    }

    private static void assertRecordingFilesExist( Path s3Path, List<ProfilerType> profilers ) throws IOException
    {
        Path recordingsBasePath = s3Path.resolve( "benchmarking.neo4j.com/recordings" );
        List<Path> recordingDirs = Files
                .list( recordingsBasePath )
                .map( Path::toFile )
                .filter( File::isDirectory )
                .map( File::toPath )
                .collect( toList() );

        assertEquals( 1, recordingDirs.size() );
        Path recordingDir = recordingDirs.get( 0 );
        assertThat( recordingsBasePath.resolve( recordingDir.getFileName() + ".tar.gz" ).toFile(), anExistingFile() );

        // all recordings
        List<Path> recordings = Files.list( recordingDir ).collect( Collectors.toList() );

        // all expected recordings
        long expectedRecordingsCount = profilers.stream()
                                                .mapToLong( profiler -> profiler.allRecordingTypes().size() )
                                                .sum();

        long existingRecordingsCount = profilers.stream()
                                                .flatMap( profiler -> profiler.allRecordingTypes().stream() )
                                                .filter( recording ->
                                                                 recordings.stream()
                                                                           .map( file -> file.getFileName().toString() )
                                                                           .anyMatch( filename -> filename.endsWith( recording.extension() ) ) )
                                                .count();

        assertEquals( expectedRecordingsCount, existingRecordingsCount, "number of existing recordings differs from expected number of recordings" );
    }

    private static int randomLocalPort() throws IOException
    {
        try ( ServerSocket socket = new ServerSocket( 0 ) )
        {
            return socket.getLocalPort();
        }
    }
}<|MERGE_RESOLUTION|>--- conflicted
+++ resolved
@@ -143,7 +143,6 @@
         Path s3Path = temporaryFolder.directory( "s3" ).toPath();
         int s3Port = randomLocalPort();
         S3Mock api = new S3Mock.Builder().withPort( s3Port ).withFileBackend( s3Path.toString() ).build();
-<<<<<<< HEAD
         AmazonS3 client = null;
         try
         {
@@ -200,10 +199,8 @@
                                                                         neo4jConfig.toString(),
                                                                         // jvm_path
                                                                         Jvm.defaultJvmOrFail().launchJava(),
-                                                                        // with_jfr
-                                                                        Boolean.toString( profilers.contains( ProfilerType.JFR ) ),
-                                                                        // with_async
-                                                                        Boolean.toString( profilers.contains( ProfilerType.ASYNC ) ),
+                                                                        // profilers
+                                                                        ProfilerType.serializeProfilers( profilers ),
                                                                         // triggered_by
                                                                         "triggered_by",
                                                                         endpointUrl ) )
@@ -223,74 +220,6 @@
             assertRecordingFilesExist( s3Path, profilers );
         }
         finally
-=======
-        api.start();
-
-        // make sure we have a s3 bucket created
-        String endpointUrl = String.format( "http://localhost:%d", s3Port );
-        EndpointConfiguration endpoint = new EndpointConfiguration( endpointUrl, "us-west-2" );
-        AmazonS3 client = AmazonS3ClientBuilder.standard()
-                                               .withPathStyleAccessEnabled( true )
-                                               .withEndpointConfiguration( endpoint )
-                                               .withCredentials( new AWSStaticCredentialsProvider( new AnonymousAWSCredentials() ) )
-                                               .build();
-        client.createBucket( "benchmarking.neo4j.com" );
-
-        // prepare neo4j config file
-        Path neo4jConfig = temporaryFolder.newFile( "neo4j.config" ).toPath();
-        Neo4jConfig.withDefaults().writeToFile( neo4jConfig );
-
-        File benchmarkConfig = createBenchmarkConfig();
-
-        ProcessBuilder processBuilder = new ProcessBuilder( asList( "./run-report-benchmarks.sh",
-                                                                    // neo4j_version
-                                                                    "3.3.0",
-                                                                    // neo4j_commit
-                                                                    "neo4j_commit",
-                                                                    // neo4j_branch
-                                                                    "neo4j_branch",
-                                                                    // neo4j_branch_owner
-                                                                    "neo4j_branch_owner",
-                                                                    // tool_branch
-                                                                    "tool_branch",
-                                                                    // tool_branch_owner
-                                                                    "tool_branch_owner",
-                                                                    // tool_commit
-                                                                    "tool_commit",
-                                                                    // results_store_uri
-                                                                    neo4jBootstrap.boltURI().toString(),
-                                                                    // results_store_user
-                                                                    "neo4j",
-                                                                    // results_store_password
-                                                                    "neo4j",
-                                                                    // benchmark_config
-                                                                    benchmarkConfig.toString(),
-                                                                    // teamcity_build_id
-                                                                    "0",
-                                                                    // parent_teamcity_build_id
-                                                                    "1",
-                                                                    // jvm_args
-                                                                    "",
-                                                                    // jmh_args
-                                                                    "",
-                                                                    // neo4j_config_path
-                                                                    neo4jConfig.toString(),
-                                                                    // jvm_path
-                                                                    Jvm.defaultJvmOrFail().launchJava(),
-                                                                    // profilers
-                                                                    ProfilerType.serializeProfilers( profilers ),
-                                                                    // triggered_by
-                                                                    "triggered_by",
-                                                                    endpointUrl ) )
-                .directory( workPath.toFile() )
-                .redirectOutput( Redirect.PIPE )
-                .redirectErrorStream( true );
-
-        Process process = processBuilder.start();
-        BufferedReader reader = new BufferedReader( new InputStreamReader( process.getInputStream() ) );
-        String line;
-        while ( (line = reader.readLine()) != null )
->>>>>>> a9b80367
         {
             api.shutdown();
             if ( client != null )
