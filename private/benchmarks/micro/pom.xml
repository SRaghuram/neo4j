--- conflicted
+++ resolved
@@ -14,17 +14,12 @@
     <properties>
         <jmh.version>1.21</jmh.version>
         <uberjar.name>micro-benchmarks</uberjar.name>
-<<<<<<< HEAD
-        <airline.version>0.7</airline.version>
-        <metrics.version>3.1.2</metrics.version>
-=======
         <java-hamcrest.version>2.0.0.0</java-hamcrest.version>
         <airline.version>0.7</airline.version>
         <metrics.version>3.1.2</metrics.version>
         <scala.version>2.11.8</scala.version>
         <scalatest.version>2.2.5</scalatest.version>
         <mockito.version>1.10.19</mockito.version>
->>>>>>> 0f270760
         <jmh.generator>default</jmh.generator>
         <license-text.header>../build/license-header.txt</license-text.header>
     </properties>
@@ -44,11 +39,7 @@
         <dependency>
             <groupId>org.apache.commons</groupId>
             <artifactId>commons-compress</artifactId>
-<<<<<<< HEAD
-            </dependency>
-=======
-        </dependency>
->>>>>>> 0f270760
+        </dependency>
         <dependency>
             <groupId>org.neo4j.driver</groupId>
             <artifactId>neo4j-java-driver</artifactId>
@@ -108,13 +99,6 @@
         </dependency>
 
         <dependency>
-<<<<<<< HEAD
-            <groupId>org.hamcrest</groupId>
-            <artifactId>hamcrest-all</artifactId>
-            </dependency>
-        <dependency>
-=======
->>>>>>> 0f270760
             <groupId>io.airlift</groupId>
             <artifactId>airline</artifactId>
             <version>${airline.version}</version>
@@ -153,7 +137,7 @@
             <artifactId>benchmark-results-client</artifactId>
             <version>${project.version}</version>
         </dependency>
-        
+
         <dependency>
             <groupId>io.findify</groupId>
             <artifactId>s3mock_2.11</artifactId>
