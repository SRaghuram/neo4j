<project xmlns="http://maven.apache.org/POM/4.0.0" xmlns:xsi="http://www.w3.org/2001/XMLSchema-instance"
         xsi:schemaLocation="http://maven.apache.org/POM/4.0.0 http://maven.apache.org/xsd/maven-4.0.0.xsd">
    <modelVersion>4.0.0</modelVersion>
    <parent>
        <groupId>com.neo4j.bench</groupId>
        <artifactId>benchmarks</artifactId>
        <version>3.6.3-SNAPSHOT</version>
        <relativePath>../pom.xml</relativePath>
    </parent>

    <artifactId>micro</artifactId>
    <name>Neo4j - Micro Benchmarks</name>

    <properties>
        <jmh.version>1.21</jmh.version>
        <uberjar.name>micro-benchmarks</uberjar.name>
        <java-hamcrest.version>2.0.0.0</java-hamcrest.version>
        <airline.version>0.7</airline.version>
<<<<<<< HEAD
=======
        <metrics.version>3.1.2</metrics.version>
        <scala.version>2.11.8</scala.version>
        <scalatest.version>2.2.5</scalatest.version>
        <mockito.version>1.10.19</mockito.version>
>>>>>>> d7a2c62e
        <jmh.generator>default</jmh.generator>
        <license-text.header>../build/license-header.txt</license-text.header>
    </properties>

    <licenses>
      <license>
        <name>Neo4j Commercial license</name>
        <comments>
          Copyright (c) 2002-2019 "Neo4j,"
          Neo4j Sweden AB [http://neo4j.com]
          This file is part of Neo4j internal tooling.
        </comments>
      </license>
    </licenses>

    <dependencies>
        <dependency>
            <groupId>org.apache.commons</groupId>
            <artifactId>commons-compress</artifactId>
        </dependency>
        <dependency>
            <groupId>org.neo4j.driver</groupId>
            <artifactId>neo4j-java-driver</artifactId>
        </dependency>
        <dependency>
            <groupId>org.openjdk.jmh</groupId>
            <artifactId>jmh-core</artifactId>
            <version>${jmh.version}</version>
        </dependency>
        <dependency>
            <groupId>org.apache.commons</groupId>
            <artifactId>commons-math3</artifactId>
            <scope>compile</scope>
        </dependency>
        <!--TODO note: this is only used by IntelliJ build, not Maven+Terminal-->
        <dependency>
            <groupId>org.openjdk.jmh</groupId>
            <artifactId>jmh-generator-annprocess</artifactId>
            <version>${jmh.version}</version>
            <scope>provided</scope>
        </dependency>
        <dependency>
            <groupId>com.neo4j</groupId>
            <artifactId>neo4j-enterprise</artifactId>
            <version>${project.version}</version>
        </dependency>
        <dependency>
            <groupId>com.neo4j</groupId>
            <artifactId>neo4j-enterprise-cypher</artifactId>
            <version>${project.version}</version>
        </dependency>
        <dependency>
            <groupId>org.neo4j</groupId>
            <artifactId>neo4j-bolt</artifactId>
            <version>${project.version}</version>
        </dependency>
        <dependency>
            <groupId>com.google.guava</groupId>
            <artifactId>guava</artifactId>
            <version>27.1-jre</version>
        </dependency>

        <dependency>
          <groupId>org.junit.jupiter</groupId>
          <artifactId>junit-jupiter-params</artifactId>
          <scope>test</scope>
        </dependency>
        <dependency>
          <groupId>org.junit.jupiter</groupId>
          <artifactId>junit-jupiter-migrationsupport</artifactId>
          <scope>test</scope>
        </dependency>
        <dependency>
          <groupId>org.junit.vintage</groupId>
          <artifactId>junit-vintage-engine</artifactId>
          <scope>test</scope>
        </dependency>
        <dependency>
          <groupId>org.junit.jupiter</groupId>
          <artifactId>junit-jupiter-engine</artifactId>
          <scope>test</scope>
        </dependency>

        <dependency>
            <groupId>io.airlift</groupId>
            <artifactId>airline</artifactId>
            <version>${airline.version}</version>
        </dependency>
        <dependency>
            <groupId>io.dropwizard.metrics</groupId>
            <artifactId>metrics-core</artifactId>
            </dependency>
        <dependency>
            <groupId>org.scala-lang</groupId>
            <artifactId>scala-library</artifactId>
            </dependency>
        <dependency>
            <groupId>org.scalatest</groupId>
            <artifactId>scalatest_2.11</artifactId>
            <exclusions>
                <exclusion>
                    <artifactId>scala-library</artifactId>
                    <groupId>org.scala-lang</groupId>
                </exclusion>
                <exclusion>
                    <artifactId>scala-reflect</artifactId>
                    <groupId>org.scala-lang</groupId>
                </exclusion>
            </exclusions>
            <scope>compile</scope>
        </dependency>
        <dependency>
            <groupId>org.mockito</groupId>
            <artifactId>mockito-core</artifactId>
            <!-- TODO had to overwrite scope -->
            <scope>compile</scope>
        </dependency>
        <dependency>
            <groupId>com.neo4j.bench</groupId>
            <artifactId>benchmark-results-client</artifactId>
            <version>${project.version}</version>
        </dependency>

        <dependency>
            <groupId>io.findify</groupId>
            <artifactId>s3mock_2.11</artifactId>
            <version>0.2.4</version>
            <scope>test</scope>
        </dependency>
        <dependency>
            <groupId>org.neo4j.test</groupId>
            <artifactId>neo4j-harness-enterprise</artifactId>
            <version>${project.version}</version>
            <scope>test</scope>
        </dependency>
        <dependency>
            <groupId>org.hamcrest</groupId>
            <artifactId>java-hamcrest</artifactId>
            <version>${java-hamcrest.version}</version>
            <scope>test</scope>
        </dependency>
    </dependencies>

    <build>
        <plugins>
            <plugin>
                <groupId>org.apache.maven.plugins</groupId>
                <artifactId>maven-deploy-plugin</artifactId>
                <configuration>
                    <skip>true</skip>
                </configuration>
            </plugin>
            <plugin>
                <groupId>org.apache.maven.plugins</groupId>
                <artifactId>maven-enforcer-plugin</artifactId>
            </plugin>
            <!-- 1. Add source directories for both scalac and javac. -->
            <plugin>
                <groupId>org.codehaus.mojo</groupId>
                <artifactId>build-helper-maven-plugin</artifactId>
                <version>1.8</version>
                <executions>
                    <execution>
                        <id>add-source</id>
                        <phase>generate-sources</phase>
                        <goals>
                            <goal>add-source</goal>
                        </goals>
                        <configuration>
                            <sources>
                                <source>${project.basedir}/src/main/java</source>
                                <source>${project.basedir}/src/main/scala</source>
                                <source>${project.basedir}/target/generated-sources/jmh</source>
                            </sources>
                        </configuration>
                    </execution>
                </executions>
            </plugin>

            <!-- 2. Compile Scala sources -->
            <plugin>
                <groupId>net.alchim31.maven</groupId>
                <artifactId>scala-maven-plugin</artifactId>
                <version>${scala-maven-plugin.version}</version>
                <configuration>
                    <recompileMode>incremental</recompileMode>
                    <scalaVersion>${scala.version}</scalaVersion>
                    <target>${maven.compiler.target}</target>
                    <source>${maven.compiler.target}</source>
                    <args>
                      <arg>-target:jvm-${maven.compiler.target}</arg>
                    </args>
                </configuration>
                <executions>
                    <execution>
                        <id>scala-compile</id>
                        <phase>process-sources</phase>
                        <goals>
                            <goal>compile</goal>
                        </goals>
                    </execution>
                </executions>
            </plugin>

            <!-- 3. Invoke JMH generators to produce benchmark code -->
            <plugin>
                <groupId>org.codehaus.mojo</groupId>
                <artifactId>exec-maven-plugin</artifactId>
                <executions>
                    <execution>
                        <phase>process-sources</phase>
                        <goals>
                            <goal>java</goal>
                        </goals>
                        <configuration>
                            <includePluginDependencies>true</includePluginDependencies>
                            <mainClass>org.openjdk.jmh.generators.bytecode.JmhBytecodeGenerator</mainClass>
                                <!--<compiled-bytecode-dir> <output-source-dir> <output-resource-dir> [generator-type]-->
                            <arguments>
                                <argument>${project.basedir}/target/classes/</argument>
                                <argument>${project.basedir}/target/generated-sources/jmh/</argument>
                                <argument>${project.basedir}/target/classes/</argument>
                                <argument>${jmh.generator}</argument>
                            </arguments>
                        </configuration>
                    </execution>
                </executions>
                <dependencies>
                    <dependency>
                        <groupId>org.openjdk.jmh</groupId>
                        <artifactId>jmh-generator-bytecode</artifactId>
                        <version>${jmh.version}</version>
                    </dependency>
                </dependencies>
            </plugin>

            <!-- 4. Compile JMH generated code. -->

            <plugin>
                <groupId>org.apache.maven.plugins</groupId>
                <artifactId>maven-compiler-plugin</artifactId>
                <configuration>
                    <compilerArgument>-proc:none</compilerArgument>
                </configuration>
            </plugin>

            <!-- Integration tests -->
            <plugin>
                <artifactId>maven-failsafe-plugin</artifactId>
                <executions>
                    <execution>
                        <goals>
                            <goal>integration-test</goal>
                            <goal>verify</goal>
                        </goals>
                    </execution>
                </executions>
            </plugin>

            <!-- Package all the dependencies into the JAR -->
            <plugin>
                <groupId>org.apache.maven.plugins</groupId>
                <artifactId>maven-shade-plugin</artifactId>
                <executions>
                    <execution>
                        <phase>package</phase>
                        <goals>
                            <goal>shade</goal>
                        </goals>
                        <configuration>
                            <finalName>${uberjar.name}</finalName>
                            <transformers>
                                <transformer
                                        implementation="org.apache.maven.plugins.shade.resource.ManifestResourceTransformer">
                                    <mainClass>com.neo4j.bench.micro.Main</mainClass>
                                </transformer>
                                <transformer
                                        implementation="org.apache.maven.plugins.shade.resource.ServicesResourceTransformer"/>
                            </transformers>
                            <filters>
                                <filter>
                                    <!--
                                        Shading signed JARs will fail without this.
                                        http://stackoverflow.com/questions/999489/invalid-signature-file-when-attempting-to-run-a-jar
                                    -->
                                    <artifact>*:*</artifact>
                                    <excludes>
                                        <exclude>META-INF/*.SF</exclude>
                                        <exclude>META-INF/*.DSA</exclude>
                                        <exclude>META-INF/*.RSA</exclude>
                                    </excludes>
                                </filter>
                            </filters>
                        </configuration>
                    </execution>
                </executions>
            </plugin>
        </plugins>
    </build>
</project><|MERGE_RESOLUTION|>--- conflicted
+++ resolved
@@ -16,13 +16,6 @@
         <uberjar.name>micro-benchmarks</uberjar.name>
         <java-hamcrest.version>2.0.0.0</java-hamcrest.version>
         <airline.version>0.7</airline.version>
-<<<<<<< HEAD
-=======
-        <metrics.version>3.1.2</metrics.version>
-        <scala.version>2.11.8</scala.version>
-        <scalatest.version>2.2.5</scalatest.version>
-        <mockito.version>1.10.19</mockito.version>
->>>>>>> d7a2c62e
         <jmh.generator>default</jmh.generator>
         <license-text.header>../build/license-header.txt</license-text.header>
     </properties>
@@ -153,7 +146,7 @@
             <scope>test</scope>
         </dependency>
         <dependency>
-            <groupId>org.neo4j.test</groupId>
+            <groupId>com.neo4j.test</groupId>
             <artifactId>neo4j-harness-enterprise</artifactId>
             <version>${project.version}</version>
             <scope>test</scope>
