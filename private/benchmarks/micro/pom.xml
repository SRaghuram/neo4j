--- conflicted
+++ resolved
@@ -15,11 +15,7 @@
     <properties>
         <jmh.version>1.21</jmh.version>
         <uberjar.name>micro-benchmarks</uberjar.name>
-<<<<<<< HEAD
-=======
         <java-hamcrest.version>2.0.0.0</java-hamcrest.version>
-        <airline.version>0.7</airline.version>
->>>>>>> 9f6a33f3
         <jmh.generator>default</jmh.generator>
         <license-text.header>../build/license-header.txt</license-text.header>
     </properties>
@@ -54,11 +50,6 @@
             <artifactId>commons-math3</artifactId>
             <scope>compile</scope>
         </dependency>
-        <dependency>
-            <groupId>com.google.guava</groupId>
-            <artifactId>guava</artifactId>
-            <version>27.0.1-jre</version>
-        </dependency>
         <!--TODO note: this is only used by IntelliJ build, not Maven+Terminal -->
         <dependency>
             <groupId>org.openjdk.jmh</groupId>
@@ -91,15 +82,12 @@
             <artifactId>neo4j-record-storage-engine</artifactId>
             <version>${project.version}</version>
         </dependency>
-<<<<<<< HEAD
-=======
         <dependency>
             <groupId>com.google.guava</groupId>
             <artifactId>guava</artifactId>
             <version>27.1-jre</version>
         </dependency>
 
->>>>>>> 9f6a33f3
         <dependency>
             <groupId>org.neo4j</groupId>
             <artifactId>neo4j-storage-engine-api</artifactId>
@@ -122,13 +110,6 @@
         </dependency>
 
         <dependency>
-<<<<<<< HEAD
-            <groupId>org.hamcrest</groupId>
-            <artifactId>hamcrest</artifactId>
-        </dependency>
-        <dependency>
-=======
->>>>>>> 9f6a33f3
             <groupId>io.airlift</groupId>
             <artifactId>airline</artifactId>
         </dependency>
@@ -170,13 +151,13 @@
 
         <dependency>
             <groupId>io.findify</groupId>
-            <artifactId>s3mock_2.11</artifactId>
-            <version>0.2.4</version>
+            <artifactId>s3mock_2.12</artifactId>
+            <version>0.2.5</version>
             <scope>test</scope>
         </dependency>
         <dependency>
             <groupId>com.neo4j.test</groupId>
-            <artifactId>neo4j-harness-enterprise</artifactId>
+            <artifactId>neo4j-harness-commercial</artifactId>
             <version>${project.version}</version>
             <scope>test</scope>
         </dependency>
@@ -267,7 +248,7 @@
                         <configuration>
                             <includePluginDependencies>true</includePluginDependencies>
                             <mainClass>org.openjdk.jmh.generators.bytecode.JmhBytecodeGenerator</mainClass>
-                            <!--<compiled-bytecode-dir> <output-source-dir> 
+                            <!--<compiled-bytecode-dir> <output-source-dir>
                                 <output-resource-dir> [generator-type] -->
                             <arguments>
                                 <argument>${project.basedir}/target/classes/</argument>
@@ -332,7 +313,7 @@
                             </transformers>
                             <filters>
                                 <filter>
-                                    <!-- Shading signed JARs will fail without 
+                                    <!-- Shading signed JARs will fail without
                                         this. http://stackoverflow.com/questions/999489/invalid-signature-file-when-attempting-to-run-a-jar -->
                                     <artifact>*:*</artifact>
                                     <excludes>
