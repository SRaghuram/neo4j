--- conflicted
+++ resolved
@@ -1,5 +1,4 @@
-<project xmlns="http://maven.apache.org/POM/4.0.0"
-         xmlns:xsi="http://www.w3.org/2001/XMLSchema-instance"
+<project xmlns="http://maven.apache.org/POM/4.0.0" xmlns:xsi="http://www.w3.org/2001/XMLSchema-instance"
          xsi:schemaLocation="http://maven.apache.org/POM/4.0.0 http://maven.apache.org/xsd/maven-4.0.0.xsd">
     <modelVersion>4.0.0</modelVersion>
     <parent>
@@ -90,17 +89,17 @@
             <groupId>com.google.guava</groupId>
             <artifactId>guava</artifactId>
         </dependency>
+        <dependency>
+            <groupId>org.neo4j</groupId>
+            <artifactId>neo4j-storage-engine-api</artifactId>
+            <version>${project.version}</version>
+        </dependency>
 
         <dependency>
             <groupId>commons-logging</groupId>
             <artifactId>commons-logging</artifactId>
         </dependency>
 
-        <dependency>
-            <groupId>org.neo4j</groupId>
-            <artifactId>neo4j-storage-engine-api</artifactId>
-            <version>${project.version}</version>
-        </dependency>
         <dependency>
             <groupId>org.junit.jupiter</groupId>
             <artifactId>junit-jupiter-migrationsupport</artifactId>
@@ -251,22 +250,6 @@
 
     <build>
         <plugins>
-            <plugin>
-                <groupId>org.apache.maven.plugins</groupId>
-<<<<<<< HEAD
-                <artifactId>maven-deploy-plugin</artifactId>
-                <configuration>
-                    <skip>true</skip>
-                </configuration>
-            </plugin>
-            <plugin>
-                <groupId>org.apache.maven.plugins</groupId>
-                <artifactId>maven-jar-plugin</artifactId>
-                <version>2.5</version>
-=======
-                <artifactId>maven-enforcer-plugin</artifactId>
->>>>>>> dca0ce95
-            </plugin>
             <!-- 1. Add source directories for both scalac and javac. -->
             <plugin>
                 <groupId>org.codehaus.mojo</groupId>
