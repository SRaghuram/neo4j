/*
 * Copyright (c) 2002-2019 "Neo4j,"
 * Neo4j Sweden AB [http://neo4j.com]
 * This file is part of Neo4j internal tooling.
 */
package com.neo4j.bench.common.profiling;

import com.google.common.collect.Sets;

import java.util.ArrayList;
import java.util.Arrays;
import java.util.Collections;
import java.util.List;
import java.util.Map;
import java.util.Optional;
import java.util.Set;

import static java.lang.String.format;
import static java.util.stream.Collectors.joining;
import static java.util.stream.Collectors.toList;

public enum ProfilerType
{
    ASYNC(
            AsyncProfiler.class,
            RecordingType.ASYNC,
            Sets.newHashSet( AsyncProfiler.ASYNC_PROFILER_DIR_ENV_VAR ),
            new SecondaryRecordingCreator.AsyncFlameGraphCreator() ),
    GC(
            GcProfiler.class,
            RecordingType.GC_LOG,
            // requires no environment variables
            Sets.newHashSet(),
            new SecondaryRecordingCreator.GcLogProcessor() ),
    JFR(
            JfrProfiler.class,
            RecordingType.JFR,
            // requires no environment variables
            Sets.newHashSet(),
<<<<<<< HEAD
            new SecondaryRecordingCreator.MemoryAllocationFlamegrapCreator() ),
=======
            SecondaryRecordingCreator.allOf(
                    new SecondaryRecordingCreator.JfrFlameGraphCreator(),
                    new SecondaryRecordingCreator.MemoryAllocationFlamegraphCreator() ) ),
>>>>>>> 57a4da3d
    STRACE(
            StraceTracer.class,
            RecordingType.TRACE_STRACE,
            // requires no environment variables
            Sets.newHashSet(),
            SecondaryRecordingCreator.NONE ),
    JVM_LOGGING(
            JvmTracer.class,
            RecordingType.TRACE_JVM,
            // requires no environment variables
            Sets.newHashSet(),
            SecondaryRecordingCreator.NONE ),
    MP_STAT(
            MpStatTracer.class,
            RecordingType.TRACE_MPSTAT,
            // requires no environment variables
            Sets.newHashSet(),
            SecondaryRecordingCreator.NONE ),
    IO_STAT(
            IoStatTracer.class,
            RecordingType.TRACE_IOSTAT,
            // requires no environment variables
            Sets.newHashSet(),
            SecondaryRecordingCreator.NONE ),
    VM_STAT(
            VmStatTracer.class,
            RecordingType.TRACE_VMSTAT,
            // requires no environment variables
            Sets.newHashSet(),
            SecondaryRecordingCreator.NONE );

    private final Class<? extends Profiler> profiler;
    private final RecordingType primaryRecording;
    private final SecondaryRecordingCreator secondaryRecordingCreator;
    private final Set<RecordingType> secondaryRecordings;
    private final Set<String> requiredEnvironmentVariables;

    ProfilerType( Class<? extends Profiler> profiler,
                  RecordingType primaryRecording,
                  Set<String> requiredEnvironmentVariables,
                  SecondaryRecordingCreator secondaryRecordingCreator )
    {
        this.profiler = profiler;
        this.primaryRecording = primaryRecording;
        this.requiredEnvironmentVariables = requiredEnvironmentVariables;
        this.secondaryRecordingCreator = secondaryRecordingCreator;
        this.secondaryRecordings = secondaryRecordingCreator.recordingTypes();
    }

    public RecordingType recordingType()
    {
        if ( null == primaryRecording )
        {
            throw new RuntimeException( format( "Profiler '%s' has no primary recording type\n" +
                                                "But has secondary recording types: %s", name(), secondaryRecordings ) );
        }
        return primaryRecording;
    }

    public List<RecordingType> allRecordingTypes()
    {
        List<RecordingType> recordingTypes = new ArrayList<>( secondaryRecordings );
        if ( null != primaryRecording )
        {
            recordingTypes.add( primaryRecording );
        }
        return recordingTypes;
    }

    public Optional<SecondaryRecordingCreator> maybeSecondaryRecordingCreator()
    {
        if ( hasSecondaryRecordingCreator() && missingSecondaryEnvironmentVariables().isEmpty() )
        {
            return Optional.of( secondaryRecordingCreator );
        }
        else
        {
            return Optional.empty();
        }
    }

    public void assertEnvironmentVariablesPresent( boolean errorOnMissingSecondaryEnvironmentVariables )
    {
        Map<String,String> environmentVariables = System.getenv();
        List<String> missingEnvironmentVariables = requiredEnvironmentVariables.stream()
                                                                               .filter( envVar -> !environmentVariables.containsKey( envVar ) )
                                                                               .collect( toList() );
        List<String> missingSecondaryEnvironmentVariables = missingSecondaryEnvironmentVariables();
        if ( !missingEnvironmentVariables.isEmpty() || (!missingSecondaryEnvironmentVariables.isEmpty() && errorOnMissingSecondaryEnvironmentVariables) )
        {
            throw new RuntimeException( format( "`%s` profiler requires certain environment variables to be set, but some were missing\n" +
                                                "  * Requires (Profiler)  : %s\n" +
                                                "  * Requires (Secondary) : %s\n" +
                                                "  * Missing (Profiler)   : %s\n" +
                                                "  * Missing (Secondary)  : %s",
                                                name(),
                                                requiredEnvironmentVariables,
                                                secondaryRecordingCreator.requiredEnvironmentVariables(),
                                                missingEnvironmentVariables,
                                                missingSecondaryEnvironmentVariables ) );
        }
        else if ( !missingSecondaryEnvironmentVariables.isEmpty() )
        {
            String sorryMessage = "-----------------------------------------------------------------------------------------------------------\n" +
                                  "-----------------------------------  NO SECONDARY RECORDINGS FOR YOU  -------------------------------------\n" +
                                  "-----------------------------------------------------------------------------------------------------------\n" +
                                  "Sorry, I ('" + name() + "' profiler) am unable to generate " + secondaryRecordings + " from my profiler recordings\n" +
                                  "You are missing some environment variables that I need: " + missingSecondaryEnvironmentVariables + "\n" +
                                  "-----------------------------------------------------------------------------------------------------------\n";
            System.err.println( sorryMessage );
        }
    }

    private List<String> missingSecondaryEnvironmentVariables()
    {
        if ( hasSecondaryRecordingCreator() )
        {
            Map<String,String> environmentVariables = System.getenv();
            return secondaryRecordingCreator.requiredEnvironmentVariables().stream()
                                            .filter( envVar -> !environmentVariables.containsKey( envVar ) )
                                            .collect( toList() );
        }
        else
        {
            return Collections.emptyList();
        }
    }

    private boolean hasSecondaryRecordingCreator()
    {
        return null != secondaryRecordingCreator;
    }

    public Profiler create()
    {
        try
        {
            return profiler.getDeclaredConstructor().newInstance();
        }
        catch ( Exception e )
        {
            throw new RuntimeException( "Unable to create instance of: " + profiler.getName(), e );
        }
    }

    public boolean isExternal()
    {
        return ExternalProfiler.class.isAssignableFrom( profiler );
    }

    public boolean isInternal()
    {
        return InternalProfiler.class.isAssignableFrom( profiler );
    }

    public static ProfilerType typeOf( Profiler profiler )
    {
        List<ProfilerType> matchedProfilerTypes = Arrays.stream( ProfilerType.values() )
                                                        .filter( profilerType -> profilerType.profiler.equals( profiler.getClass() ) )
                                                        .collect( toList() );
        if ( matchedProfilerTypes.size() != 1 )
        {
            throw new RuntimeException( "Expected exactly one profiler type to match profiler: " + profiler.getClass().getName() + "\n" +
                                        "Found: " + matchedProfilerTypes );
        }
        else
        {
            return matchedProfilerTypes.get( 0 );
        }
    }

    public static void assertInternal( List<ProfilerType> profilerTypes )
    {
        List<ProfilerType> nonInternalProfilerTypes = profilerTypes.stream()
                                                                   .filter( profilerType -> !profilerType.isInternal() )
                                                                   .collect( toList() );

        if ( !nonInternalProfilerTypes.isEmpty() )
        {
            throw new RuntimeException( "Expected internal profilers only, but received non-internal profilers : " + nonInternalProfilerTypes + "\n" +
                                        "Complete list of valid internal profilers         : " + ProfilerType.internalProfilers() + "\n" +
                                        "Complete list of valid external profilers         : " + ProfilerType.externalProfilers() );
        }
    }

    public static List<ExternalProfiler> createExternalProfilers( List<ProfilerType> profilerTypes )
    {
        return externalProfilers( profilerTypes ).stream()
                                                 .map( ProfilerType::create )
                                                 .map( profiler -> (ExternalProfiler) profiler )
                                                 .collect( toList() );
    }

    public static List<InternalProfiler> createInternalProfilers( List<ProfilerType> profilerTypes )
    {
        return internalProfilers( profilerTypes ).stream()
                                                 .map( ProfilerType::create )
                                                 .map( profiler -> (InternalProfiler) profiler )
                                                 .collect( toList() );
    }

    public static List<ProfilerType> internalProfilers()
    {
        return internalProfilers( Arrays.asList( ProfilerType.values() ) );
    }

    public static List<ProfilerType> internalProfilers( List<ProfilerType> profilerTypes )
    {
        return profilerTypes.stream().filter( ProfilerType::isInternal ).collect( toList() );
    }

    public static List<ProfilerType> externalProfilers()
    {
        return externalProfilers( Arrays.asList( ProfilerType.values() ) );
    }

    public static List<ProfilerType> externalProfilers( List<ProfilerType> profilerTypes )
    {
        return profilerTypes.stream().filter( ProfilerType::isExternal ).collect( toList() );
    }

    public static String serializeProfilers( List<ProfilerType> profilerTypes )
    {
        return profilerTypes.stream().map( ProfilerType::name ).collect( joining( "," ) );
    }

    public static List<ProfilerType> deserializeProfilers( String profilerTypes )
    {
        List<ProfilerType> profilers = Arrays.stream( profilerTypes.split( "," ) )
                                             .filter( profilerName -> !profilerName.isEmpty() )
                                             .map( ProfilerType::valueOf )
                                             .collect( toList() );
        List<ProfilerType> distinctProfilers = profilers.stream().distinct().collect( toList() );
        if ( profilers.size() != distinctProfilers.size() )
        {
            throw new IllegalStateException( "Duplicate profilers: " + profilers );
        }
        return profilers;
    }
}<|MERGE_RESOLUTION|>--- conflicted
+++ resolved
@@ -37,13 +37,10 @@
             RecordingType.JFR,
             // requires no environment variables
             Sets.newHashSet(),
-<<<<<<< HEAD
-            new SecondaryRecordingCreator.MemoryAllocationFlamegrapCreator() ),
-=======
             SecondaryRecordingCreator.allOf(
-                    new SecondaryRecordingCreator.JfrFlameGraphCreator(),
-                    new SecondaryRecordingCreator.MemoryAllocationFlamegraphCreator() ) ),
->>>>>>> 57a4da3d
+                    // TODO uncomment
+                    // new SecondaryRecordingCreator.JfrFlameGraphCreator(),
+                    new SecondaryRecordingCreator.MemoryAllocationFlamegrapCreator() ) ),
     STRACE(
             StraceTracer.class,
             RecordingType.TRACE_STRACE,
