--- conflicted
+++ resolved
@@ -4,13 +4,8 @@
     <modelVersion>4.0.0</modelVersion>
     <parent>
         <groupId>com.neo4j.bench</groupId>
-<<<<<<< HEAD
-        <artifactId>benchmark</artifactId>
+        <artifactId>benchmarks</artifactId>
         <version>4.0.0-SNAPSHOT</version>
-=======
-        <artifactId>benchmarks</artifactId>
-        <version>3.6.2-SNAPSHOT</version>
->>>>>>> 9795c774
         <relativePath>../pom.xml</relativePath>
     </parent>
 
