--- conflicted
+++ resolved
@@ -43,13 +43,10 @@
         Neo4jConfig.fromFile( neo4jConfigFile )
                    .setBoltUri( generateBoltUriString() )
                    .withSetting( GraphDatabaseSettings.auth_enabled, "false" )
-<<<<<<< HEAD
-                   .withSetting( GraphDatabaseSettings.databases_root_path, store.topLevelDirectory().toAbsolutePath().toString() )
-                   .withSetting( GraphDatabaseSettings.default_database, store.graphDbDirectory().toAbsolutePath().toString() )
+                   .withSetting( GraphDatabaseSettings.databases_root_path, store.topLevelDirectory().toString() )
+                   .withSetting( GraphDatabaseSettings.default_database, store.graphDbDirectory().getFileName().toString() )
                    .withSetting( GraphDatabaseSettings.transaction_logs_root_path, store.topLevelDirectory().toAbsolutePath().toString() )
-=======
                    .withSetting( GraphDatabaseSettings.databases_root_path, store.topLevelDirectory().toString() )
->>>>>>> 26e173ec
                    .writeToFile( neo4jConfigFile );
 
         Neo4jServerWrapper neo4jServer = new Neo4jServerWrapper( neo4jDir );
