--- conflicted
+++ resolved
@@ -126,11 +126,7 @@
 
     private boolean isRunning()
     {
-<<<<<<< HEAD
-        return db != null && db.isAvailable( SECONDS.toMillis( 10 ) );
-=======
-        return db.isAvailable( MINUTES.toMillis( 5 ) );
->>>>>>> 2af6af2e
+        return db != null && db.isAvailable( MINUTES.toMillis( 5 ) );
     }
 
     private static DatabaseManagementService newDb( Store store, Edition edition, Path neo4jConfig )
