/*
 * Copyright (c) 2002-2019 "Neo4j,"
 * Neo4j Sweden AB [http://neo4j.com]
 * This file is part of Neo4j internal tooling.
 */
package com.neo4j.bench.macro;

import com.neo4j.bench.common.Neo4jConfigBuilder;
import com.neo4j.bench.common.database.Store;
import com.neo4j.bench.common.tool.macro.Deployment;
import com.neo4j.bench.common.util.Resources;
import com.neo4j.bench.macro.execution.Neo4jDeployment;
import com.neo4j.bench.macro.execution.Options;
import com.neo4j.bench.macro.execution.OptionsBuilder;
import com.neo4j.bench.macro.workload.Query;
import com.neo4j.bench.macro.workload.Workload;
<<<<<<< HEAD
import com.neo4j.common.util.TestSupport;
import org.junit.jupiter.api.Test;
=======
import org.junit.Rule;
import org.junit.Test;
import org.junit.rules.TemporaryFolder;
>>>>>>> 84e8696b

import java.nio.file.Path;
import java.time.Duration;
import java.util.concurrent.TimeUnit;

import org.neo4j.test.extension.Inject;
import org.neo4j.test.extension.testdirectory.TestDirectoryExtension;
import org.neo4j.test.rule.TestDirectory;

import static com.neo4j.bench.common.util.TestDirectorySupport.createTempDirectoryPath;
import static com.neo4j.bench.common.util.TestDirectorySupport.createTempFilePath;

@TestDirectoryExtension
class InteractiveExecutionIT
{
    private static final String WORKLOAD = "zero";

    @Inject
    private TestDirectory temporaryFolder;

    @Test
    void executeWorkloadInteractivelyWithEmbedded() throws Exception
    {
        executeWorkloadInteractively( WORKLOAD, Neo4jDeployment.from( Deployment.embedded() ) );
    }

    private void executeWorkloadInteractively( String workloadName, Neo4jDeployment neo4jDeployment ) throws Exception
    {
        try ( Resources resources = new Resources( createTempDirectoryPath( temporaryFolder.absolutePath() ) ) )
        {
            Workload workload = Workload.fromName( workloadName, resources, neo4jDeployment.deployment() );
<<<<<<< HEAD
=======
            Store store = StoreTestUtil.createEmptyStoreFor( workload,
                                                             temporaryFolder.newFolder().toPath(), // store
                                                             temporaryFolder.newFile().toPath() ); // neo4j config
>>>>>>> 84e8696b

            Path neo4jConfigFile = createTempFilePath( temporaryFolder.absolutePath() );
            Neo4jConfigBuilder.withDefaults().writeToFile( neo4jConfigFile );

            Store store = createEmptyStoreFor( workload, neo4jConfigFile );
            OptionsBuilder optionsBuilder = new OptionsBuilder()
                    .withNeo4jConfig( neo4jConfigFile )
                    .withForks( 0 )
                    .withWarmupCount( 1 )
                    .withMeasurementCount( 1 )
                    .withMaxDuration( Duration.ofSeconds( 10 ) )
                    .withUnit( TimeUnit.MICROSECONDS )
                    .withNeo4jDeployment( neo4jDeployment );

            for ( Query query : workload.queries() )
            {
                Path outputDir = createTempDirectoryPath( temporaryFolder.absolutePath() );
                Options options = optionsBuilder
                        .withOutputDir( outputDir )
                        .withStoreDir( store.topLevelDirectory() )
                        .withQuery( query )
                        .build();
                Main.runInteractive( options );
            }
        }
    }
<<<<<<< HEAD

    // Create empty store with valid schema, as expected by workload
    private Store createEmptyStoreFor( Workload workload, Path neo4jConfigFile ) throws IOException
    {
        Schema schema = workload.expectedSchema();
        Store store = TestSupport.createEmptyStore( createTempDirectoryPath( temporaryFolder.absolutePath() ), neo4jConfigFile );
        EmbeddedDatabase.recreateSchema( store, Edition.ENTERPRISE, neo4jConfigFile, schema );
        return store;
    }
=======
>>>>>>> 84e8696b
}<|MERGE_RESOLUTION|>--- conflicted
+++ resolved
@@ -14,14 +14,7 @@
 import com.neo4j.bench.macro.execution.OptionsBuilder;
 import com.neo4j.bench.macro.workload.Query;
 import com.neo4j.bench.macro.workload.Workload;
-<<<<<<< HEAD
-import com.neo4j.common.util.TestSupport;
 import org.junit.jupiter.api.Test;
-=======
-import org.junit.Rule;
-import org.junit.Test;
-import org.junit.rules.TemporaryFolder;
->>>>>>> 84e8696b
 
 import java.nio.file.Path;
 import java.time.Duration;
@@ -53,17 +46,13 @@
         try ( Resources resources = new Resources( createTempDirectoryPath( temporaryFolder.absolutePath() ) ) )
         {
             Workload workload = Workload.fromName( workloadName, resources, neo4jDeployment.deployment() );
-<<<<<<< HEAD
-=======
-            Store store = StoreTestUtil.createEmptyStoreFor( workload,
-                                                             temporaryFolder.newFolder().toPath(), // store
-                                                             temporaryFolder.newFile().toPath() ); // neo4j config
->>>>>>> 84e8696b
 
             Path neo4jConfigFile = createTempFilePath( temporaryFolder.absolutePath() );
             Neo4jConfigBuilder.withDefaults().writeToFile( neo4jConfigFile );
 
-            Store store = createEmptyStoreFor( workload, neo4jConfigFile );
+            Store store = StoreTestUtil.createEmptyStoreFor( workload,
+                                                             createTempDirectoryPath( temporaryFolder.absolutePath() ), // store
+                                                             createTempFilePath( temporaryFolder.absolutePath() ) ); // neo4j config
             OptionsBuilder optionsBuilder = new OptionsBuilder()
                     .withNeo4jConfig( neo4jConfigFile )
                     .withForks( 0 )
@@ -85,16 +74,4 @@
             }
         }
     }
-<<<<<<< HEAD
-
-    // Create empty store with valid schema, as expected by workload
-    private Store createEmptyStoreFor( Workload workload, Path neo4jConfigFile ) throws IOException
-    {
-        Schema schema = workload.expectedSchema();
-        Store store = TestSupport.createEmptyStore( createTempDirectoryPath( temporaryFolder.absolutePath() ), neo4jConfigFile );
-        EmbeddedDatabase.recreateSchema( store, Edition.ENTERPRISE, neo4jConfigFile, schema );
-        return store;
-    }
-=======
->>>>>>> 84e8696b
 }