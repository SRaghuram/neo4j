--- conflicted
+++ resolved
@@ -129,10 +129,6 @@
 
         MeasurementControl warmupControl = or( ofCount( 10 ), ofDuration( ofSeconds( 10 ) ) );
         MeasurementControl measurementControl = or( ofCount( 10 ), ofDuration( ofSeconds( 10 ) ) );
-<<<<<<< HEAD
-
-=======
->>>>>>> 66c6c8a3
         Store store = TestSupport.createEmptyStore( storeDir );
         QueryRunner queryRunner = QueryRunner.runnerFor( ExecutionMode.EXECUTE );
         for ( Query query : workload.queries() )
