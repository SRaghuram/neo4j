/*
 * Copyright (c) 2002-2019 "Neo4j,"
 * Neo4j Sweden AB [http://neo4j.com]
 * This file is part of Neo4j internal tooling.
 */
package com.neo4j.bench.macro;

import com.google.common.collect.Lists;
import com.neo4j.bench.client.AddProfilesCommand;
import com.neo4j.bench.client.database.Store;
import com.neo4j.bench.client.model.Edition;
import com.neo4j.bench.client.model.TestRunReport;
import com.neo4j.bench.client.options.Planner;
import com.neo4j.bench.client.options.Runtime;
import com.neo4j.bench.client.profiling.ProfilerType;
import com.neo4j.bench.client.util.ErrorReporter.ErrorPolicy;
import com.neo4j.bench.common.Neo4jConfigBuilder;
import com.neo4j.bench.client.util.JsonUtil;
import com.neo4j.bench.client.util.Jvm;
import com.neo4j.bench.client.util.Resources;
import com.neo4j.bench.macro.cli.RunWorkloadCommand;
import com.neo4j.bench.macro.execution.Neo4jDeployment;
import com.neo4j.bench.macro.execution.Options.ExecutionMode;
import com.neo4j.bench.macro.execution.database.EmbeddedDatabase;
import com.neo4j.bench.macro.execution.database.Schema;
import com.neo4j.bench.macro.workload.Query;
import com.neo4j.bench.macro.workload.Workload;
<<<<<<< HEAD
import org.junit.jupiter.api.Disabled;
import org.junit.jupiter.api.Test;
import org.junit.jupiter.api.extension.ExtendWith;
=======
import com.neo4j.common.util.TestSupport;
import org.junit.Ignore;
import org.junit.Rule;
import org.junit.Test;
import org.junit.rules.TemporaryFolder;
>>>>>>> 33ab69ab

import java.io.IOException;
import java.nio.file.Files;
import java.nio.file.Path;
import java.nio.file.Paths;
import java.time.Duration;
import java.util.ArrayList;
import java.util.List;
import java.util.Objects;
import java.util.concurrent.TimeUnit;

import org.neo4j.test.extension.Inject;
import org.neo4j.test.extension.TestDirectoryExtension;
import org.neo4j.test.rule.TestDirectory;

import static com.neo4j.bench.client.util.TestDirectorySupport.createTempDirectoryPath;
import static com.neo4j.bench.client.util.TestDirectorySupport.createTempFilePath;
import static org.hamcrest.MatcherAssert.assertThat;
import static org.hamcrest.Matchers.greaterThanOrEqualTo;

@ExtendWith( TestDirectoryExtension.class )
class RunWorkloadCommandIT
{
    private static final String LOAD_CSV_WORKLOAD = "cineasts_csv";
    private static final String WRITE_WORKLOAD = "pokec_write";
    private static final String READ_WORKLOAD = "zero";

    @Inject
    private TestDirectory temporaryFolder;

    // <><><><><><><><><><><><> Forked - Embedded <><><><><><><><><><><><>

    @Test
    void executeReadWorkloadForkedWithEmbedded() throws Exception
    {
        ArrayList<ProfilerType> profilers = Lists.newArrayList( ProfilerType.JFR, ProfilerType.GC );
        executeWorkloadViaCommand( 1,
                                   Neo4jDeployment.embedded(),
                                   READ_WORKLOAD,
                                   profilers,
                                   profilers.size() );
    }

    @Disabled
    @Test
    void executeWriteWorkloadForkedWithEmbedded() throws Exception
    {
        ArrayList<ProfilerType> profilers = Lists.newArrayList( ProfilerType.JFR, ProfilerType.GC );
        executeWorkloadViaCommand( 1,
                                   Neo4jDeployment.embedded(),
                                   WRITE_WORKLOAD,
                                   profilers,
                                   profilers.size() );
    }

    @Disabled
    @Test
    void executeLoadCsvWorkloadForkedWithEmbedded() throws Exception
    {
        ArrayList<ProfilerType> profilers = Lists.newArrayList( ProfilerType.JFR, ProfilerType.GC );
        executeWorkloadViaCommand( 1,
                                   Neo4jDeployment.embedded(),
                                   LOAD_CSV_WORKLOAD,
                                   profilers,
                                   profilers.size() );
    }

    // <><><><><><><><><><><><> Forked - Server <><><><><><><><><><><><>

    @Disabled
    @Test
    void executeReadWorkloadForkedWithServer() throws Exception
    {
        ArrayList<ProfilerType> profilers = Lists.newArrayList( ProfilerType.JFR );
        executeWorkloadViaCommand( 1,
                                   Neo4jDeployment.server( getNeo4jDir() ),
                                   READ_WORKLOAD,
                                   profilers,
                                   profilers.size() );
    }

    @Disabled
    @Test
    void executeWriteWorkloadsForkedWithServer() throws Exception
    {
        ArrayList<ProfilerType> profilers = Lists.newArrayList( ProfilerType.JFR );
        executeWorkloadViaCommand( 1,
                                   Neo4jDeployment.server( getNeo4jDir() ),
                                   WRITE_WORKLOAD,
                                   profilers,
                                   profilers.size() );
    }

    @Disabled
    @Test
    void executeLoadCsvWorkloadsForkedWithServer() throws Exception
    {
        ArrayList<ProfilerType> profilers = Lists.newArrayList( ProfilerType.JFR );
        executeWorkloadViaCommand( 1,
                                   Neo4jDeployment.server( getNeo4jDir() ),
                                   LOAD_CSV_WORKLOAD,
                                   profilers,
                                   profilers.size() );
    }

    // <><><><><><><><><><><><> In-process - Embedded <><><><><><><><><><><><>

    @Test
    void executeReadWorkloadInProcessWithEmbedded() throws Exception
    {
        ArrayList<ProfilerType> profilers = Lists.newArrayList( ProfilerType.JFR, ProfilerType.GC );
        executeWorkloadViaCommand( 0,
                                   Neo4jDeployment.embedded(),
                                   READ_WORKLOAD,
                                   profilers,
                                   // expect no recordings when running in-process, as both JFR & GC are external profilers
                                   0 );
    }

    @Disabled
    @Test
    void executeWriteWorkloadInProcessWithEmbedded() throws Exception
    {
        ArrayList<ProfilerType> profilers = Lists.newArrayList( ProfilerType.JFR, ProfilerType.GC );
        executeWorkloadViaCommand( 0,
                                   Neo4jDeployment.embedded(),
                                   WRITE_WORKLOAD,
                                   profilers,
                                   // expect no recordings when running in-process, as both JFR & GC are external profilers
                                   0 );
    }

    @Disabled
    @Test
    void executeLoadCsvWorkloadInProcessWithEmbedded() throws Exception
    {
        ArrayList<ProfilerType> profilers = Lists.newArrayList( ProfilerType.JFR, ProfilerType.GC );
        executeWorkloadViaCommand( 0,
                                   Neo4jDeployment.embedded(),
                                   LOAD_CSV_WORKLOAD,
                                   profilers,
                                   // expect no recordings when running in-process, as both JFR & GC are external profilers
                                   0 );
    }

    // <><><><><><><><><><><><> In-process - Server <><><><><><><><><><><><>

    @Disabled
    @Test
    void executeReadWorkloadInProcessWithServer() throws Exception
    {
        ArrayList<ProfilerType> profilers = Lists.newArrayList( ProfilerType.JFR );
        executeWorkloadViaCommand( 0,
                                   Neo4jDeployment.server( getNeo4jDir() ),
                                   READ_WORKLOAD,
                                   profilers,
                                   // expect no recordings when running in-process, as both JFR & GC are external profilers
                                   0 );
    }

    @Disabled
    @Test
    void executeWriteWorkloadInProcessWithServer() throws Exception
    {
        ArrayList<ProfilerType> profilers = Lists.newArrayList( ProfilerType.JFR );
        executeWorkloadViaCommand( 0,
                                   Neo4jDeployment.server( getNeo4jDir() ),
                                   WRITE_WORKLOAD,
                                   profilers,
                                   // expect no recordings when running in-process, as both JFR & GC are external profilers
                                   0 );
    }

    @Disabled
    @Test
    void executeLoadCsvWorkloadInProcessWithServer() throws Exception
    {
        ArrayList<ProfilerType> profilers = Lists.newArrayList( ProfilerType.JFR );
        executeWorkloadViaCommand( 0,
                                   Neo4jDeployment.server( getNeo4jDir() ),
                                   LOAD_CSV_WORKLOAD,
                                   profilers,
                                   // expect no recordings when running in-process, as both JFR & GC are external profilers
                                   0 );
    }

    private void executeWorkloadViaCommand( int measurementForks,
                                            Neo4jDeployment deployment,
                                            String workloadName,
                                            ArrayList<ProfilerType> profilers,
                                            int minimumExpectedProfilerRecordingCount ) throws Exception
    {
        try ( Resources resources = new Resources( createTempDirectoryPath( temporaryFolder.absolutePath() ) ) )
        {
            Path outputDir = createTempDirectoryPath( temporaryFolder.absolutePath() );
            Workload workload = Workload.fromName( workloadName, resources, deployment.mode() );
<<<<<<< HEAD
            Path neo4jConfiguration = createTempFilePath( temporaryFolder.absolutePath() );
            Neo4jConfig.withDefaults().writeToFile( neo4jConfiguration );
            Store store = createEmptyStoreFor( workload, neo4jConfiguration );
            Path resultsJson = createTempFilePath( temporaryFolder.absolutePath() );
=======
            Store store = createEmptyStoreFor( workload );

            Path neo4jConfiguration = temporaryFolder.newFile().toPath();
            Neo4jConfigBuilder.withDefaults().writeToFile( neo4jConfiguration );
            Path resultsJson = temporaryFolder.newFile().toPath();
>>>>>>> 33ab69ab
            Path profilerRecordingsDir = outputDir.resolve( "profiler_recordings-" + workload.name() );
            Files.createDirectories( profilerRecordingsDir );
            boolean skipFlameGraphs = true;

            String neo4jVersion = "1.2.3";
            String neo4jBranch = "1.2";
            String neo4jBranchOwner = "neo-technology";
            String neo4jCommit = "abcd123";

            String toolBranch = "0.1";
            String toolBranchOwner = "neo-technology";
            String toolCommit = "1234abc";

            String triggeredBy = "xyz";

            long parentTeamcityBuild = 0;
            long teamcityBuild = 1;

            int warmupCount = 2;
            int measurementCount = 2;
            Duration minMeasurementDuration = Duration.ofSeconds( 10 );
            Duration maxMeasurementDuration = Duration.ofSeconds( 10 );

            List<String> runWorkloadArgs = RunWorkloadCommand.argsFor(
                    Runtime.DEFAULT,
                    Planner.DEFAULT,
                    ExecutionMode.EXECUTE,
                    workload.name(),
                    store,
                    neo4jConfiguration,
                    neo4jVersion,
                    neo4jBranch,
                    neo4jCommit,
                    neo4jBranchOwner,
                    toolBranch,
                    toolCommit,
                    toolBranchOwner,
                    outputDir,
                    profilers,
                    Edition.ENTERPRISE,
                    Jvm.defaultJvm(),
                    warmupCount,
                    measurementCount,
                    measurementForks,
                    minMeasurementDuration,
                    maxMeasurementDuration,
                    resultsJson,
                    TimeUnit.MICROSECONDS,
                    ErrorPolicy.FAIL,
                    parentTeamcityBuild,
                    teamcityBuild,
                    "-Xms4g -Xmx4g",
                    false,
                    profilerRecordingsDir,
                    skipFlameGraphs,
                    deployment,
                    triggeredBy );
            Main.main( runWorkloadArgs.stream().toArray( String[]::new ) );

            // should find at least one recording per profiler per benchmark -- there may be more, due to secondary recordings
            int profilerRecordingCount = (int) Files.list( profilerRecordingsDir ).count();
            assertThat( profilerRecordingCount, greaterThanOrEqualTo( minimumExpectedProfilerRecordingCount ) );

            // it should be possible to load all the created profiler recordings
            boolean ignoreUnrecognizedFiles = false;
            List<String> addProfilesArgs = AddProfilesCommand.argsFor( profilerRecordingsDir,
                                                                       resultsJson,
                                                                       "s3-bucket-name",
                                                                       "s3-bucket-name/some_archive.tgz",
                                                                       ignoreUnrecognizedFiles );
            com.neo4j.bench.client.Main.main( addProfilesArgs.stream().toArray( String[]::new ) );

            // should have attached at least one recording per profiler per benchmark
            TestRunReport testRunReport = JsonUtil.deserializeJson( resultsJson, TestRunReport.class );
            for ( Query query : workload.queries() )
            {
                int attachedProfilerRecordingsCount = testRunReport.benchmarkGroupBenchmarkMetrics()
                                                                   .getMetricsFor( query.benchmarkGroup(), query.benchmark() )
                                                                   .profilerRecordings()
                                                                   .toMap()
                                                                   .size();
                assertThat( attachedProfilerRecordingsCount, greaterThanOrEqualTo( minimumExpectedProfilerRecordingCount ) );
            }
        }
    }

    // Create empty store with valid schema, as expected by workload
    private Store createEmptyStoreFor( Workload workload, Path neo4jConfiguration ) throws IOException
    {
        Schema schema = workload.expectedSchema();
        Store store = TestSupport.createEmptyStore( createTempDirectoryPath( temporaryFolder.absolutePath() ), neo4jConfiguration );
        EmbeddedDatabase.recreateSchema( store, Edition.ENTERPRISE, neo4jConfiguration, schema );
        return store;
    }

    private Path getNeo4jDir()
    {
        String neo4jDirString = System.getenv( "NEO4J_DIR" );
        return Paths.get( Objects.requireNonNull( neo4jDirString ) );
    }
}<|MERGE_RESOLUTION|>--- conflicted
+++ resolved
@@ -7,7 +7,6 @@
 
 import com.google.common.collect.Lists;
 import com.neo4j.bench.client.AddProfilesCommand;
-import com.neo4j.bench.client.database.Store;
 import com.neo4j.bench.client.model.Edition;
 import com.neo4j.bench.client.model.TestRunReport;
 import com.neo4j.bench.client.options.Planner;
@@ -15,6 +14,7 @@
 import com.neo4j.bench.client.profiling.ProfilerType;
 import com.neo4j.bench.client.util.ErrorReporter.ErrorPolicy;
 import com.neo4j.bench.common.Neo4jConfigBuilder;
+import com.neo4j.bench.common.Store;
 import com.neo4j.bench.client.util.JsonUtil;
 import com.neo4j.bench.client.util.Jvm;
 import com.neo4j.bench.client.util.Resources;
@@ -25,17 +25,10 @@
 import com.neo4j.bench.macro.execution.database.Schema;
 import com.neo4j.bench.macro.workload.Query;
 import com.neo4j.bench.macro.workload.Workload;
-<<<<<<< HEAD
 import org.junit.jupiter.api.Disabled;
 import org.junit.jupiter.api.Test;
 import org.junit.jupiter.api.extension.ExtendWith;
-=======
 import com.neo4j.common.util.TestSupport;
-import org.junit.Ignore;
-import org.junit.Rule;
-import org.junit.Test;
-import org.junit.rules.TemporaryFolder;
->>>>>>> 33ab69ab
 
 import java.io.IOException;
 import java.nio.file.Files;
@@ -232,18 +225,10 @@
         {
             Path outputDir = createTempDirectoryPath( temporaryFolder.absolutePath() );
             Workload workload = Workload.fromName( workloadName, resources, deployment.mode() );
-<<<<<<< HEAD
             Path neo4jConfiguration = createTempFilePath( temporaryFolder.absolutePath() );
-            Neo4jConfig.withDefaults().writeToFile( neo4jConfiguration );
+            Neo4jConfigBuilder.withDefaults().writeToFile( neo4jConfiguration );
             Store store = createEmptyStoreFor( workload, neo4jConfiguration );
             Path resultsJson = createTempFilePath( temporaryFolder.absolutePath() );
-=======
-            Store store = createEmptyStoreFor( workload );
-
-            Path neo4jConfiguration = temporaryFolder.newFile().toPath();
-            Neo4jConfigBuilder.withDefaults().writeToFile( neo4jConfiguration );
-            Path resultsJson = temporaryFolder.newFile().toPath();
->>>>>>> 33ab69ab
             Path profilerRecordingsDir = outputDir.resolve( "profiler_recordings-" + workload.name() );
             Files.createDirectories( profilerRecordingsDir );
             boolean skipFlameGraphs = true;
