--- conflicted
+++ resolved
@@ -24,16 +24,8 @@
 import com.neo4j.bench.macro.cli.RunWorkloadCommand;
 import com.neo4j.bench.macro.workload.Query;
 import com.neo4j.bench.macro.workload.Workload;
-<<<<<<< HEAD
-import com.neo4j.common.util.TestSupport;
 import org.junit.jupiter.api.Disabled;
 import org.junit.jupiter.api.Test;
-=======
-import org.junit.Ignore;
-import org.junit.Rule;
-import org.junit.Test;
-import org.junit.rules.TemporaryFolder;
->>>>>>> 84e8696b
 
 import java.nio.file.Files;
 import java.nio.file.Path;
@@ -102,10 +94,10 @@
 
     // <><><><><><><><><><><><> Forked - Server <><><><><><><><><><><><>
 
-    @Disabled
     @Test
     void executeReadWorkloadForkedWithServer() throws Exception
     {
+        // TODO run with GC profiler too, once it works
         ArrayList<ProfilerType> profilers = Lists.newArrayList( ProfilerType.JFR );
         executeWorkloadViaCommand( 1,
                                    Deployment.server( getNeo4jDir() ),
@@ -118,6 +110,7 @@
     @Test
     void executeWriteWorkloadsForkedWithServer() throws Exception
     {
+        // TODO run with GC profiler too, once it works
         ArrayList<ProfilerType> profilers = Lists.newArrayList( ProfilerType.JFR );
         executeWorkloadViaCommand( 1,
                                    Deployment.server( getNeo4jDir() ),
@@ -130,6 +123,7 @@
     @Test
     void executeLoadCsvWorkloadsForkedWithServer() throws Exception
     {
+        // TODO run with GC profiler too, once it works
         ArrayList<ProfilerType> profilers = Lists.newArrayList( ProfilerType.JFR );
         executeWorkloadViaCommand( 1,
                                    Deployment.server( getNeo4jDir() ),
@@ -180,10 +174,10 @@
 
     // <><><><><><><><><><><><> In-process - Server <><><><><><><><><><><><>
 
-    @Disabled
     @Test
     void executeReadWorkloadInProcessWithServer() throws Exception
     {
+        // TODO run with GC profiler too, once it works
         ArrayList<ProfilerType> profilers = Lists.newArrayList( ProfilerType.JFR );
         executeWorkloadViaCommand( 0,
                                    Deployment.server( getNeo4jDir() ),
@@ -197,6 +191,7 @@
     @Test
     void executeWriteWorkloadInProcessWithServer() throws Exception
     {
+        // TODO run with GC profiler too, once it works
         ArrayList<ProfilerType> profilers = Lists.newArrayList( ProfilerType.JFR );
         executeWorkloadViaCommand( 0,
                                    Deployment.server( getNeo4jDir() ),
@@ -210,6 +205,7 @@
     @Test
     void executeLoadCsvWorkloadInProcessWithServer() throws Exception
     {
+        // TODO run with GC profiler too, once it works
         ArrayList<ProfilerType> profilers = Lists.newArrayList( ProfilerType.JFR );
         executeWorkloadViaCommand( 0,
                                    Deployment.server( getNeo4jDir() ),
@@ -229,17 +225,12 @@
         {
             Path outputDir = createTempDirectoryPath( temporaryFolder.absolutePath() );
             Workload workload = Workload.fromName( workloadName, resources, deployment );
-<<<<<<< HEAD
             Path neo4jConfigFile = createTempFilePath( temporaryFolder.absolutePath() );
-=======
+            Neo4jConfigBuilder.withDefaults().writeToFile( neo4jConfigFile );
             Store store = StoreTestUtil.createEmptyStoreFor( workload,
-                                                             temporaryFolder.newFolder().toPath(), // store
-                                                             temporaryFolder.newFile().toPath() ); // neo4j config
-
-            Path neo4jConfigFile = temporaryFolder.newFile().toPath();
->>>>>>> 84e8696b
-            Neo4jConfigBuilder.withDefaults().writeToFile( neo4jConfigFile );
-            Store store = createEmptyStoreFor( workload, neo4jConfigFile );
+                                                             createTempDirectoryPath( temporaryFolder.absolutePath() ), // store
+                                                             neo4jConfigFile );
+
             Path resultsJson = createTempFilePath( temporaryFolder.absolutePath() );
             Path profilerRecordingsDir = outputDir.resolve( "profiler_recordings-" + workload.name() );
             Files.createDirectories( profilerRecordingsDir );
@@ -332,18 +323,6 @@
         }
     }
 
-<<<<<<< HEAD
-    // Create empty store with valid schema, as expected by workload
-    private Store createEmptyStoreFor( Workload workload, Path neo4jConfigFile ) throws IOException
-    {
-        Schema schema = workload.expectedSchema();
-        Store store = TestSupport.createEmptyStore( createTempDirectoryPath( temporaryFolder.absolutePath() ), neo4jConfigFile );
-        EmbeddedDatabase.recreateSchema( store, Edition.ENTERPRISE, neo4jConfigFile, schema );
-        return store;
-    }
-
-=======
->>>>>>> 84e8696b
     private Path getNeo4jDir()
     {
         String neo4jDirString = System.getenv( "NEO4J_DIR" );
