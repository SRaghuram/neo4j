/*
 * Copyright (c) 2002-2019 "Neo4j,"
 * Neo4j Sweden AB [http://neo4j.com]
 * This file is part of Neo4j internal tooling.
 */
package com.neo4j.bench.macro;

import com.amazonaws.auth.AWSStaticCredentialsProvider;
import com.amazonaws.auth.AnonymousAWSCredentials;
import com.amazonaws.client.builder.AwsClientBuilder.EndpointConfiguration;
import com.amazonaws.services.s3.AmazonS3;
import com.amazonaws.services.s3.AmazonS3ClientBuilder;
import com.neo4j.bench.client.StoreClient;
import com.neo4j.bench.client.model.Edition;
import com.neo4j.bench.client.model.Parameters;
import com.neo4j.bench.client.options.Planner;
import com.neo4j.bench.client.options.Runtime;
import com.neo4j.bench.client.profiling.ProfilerRecordingDescriptor;
import com.neo4j.bench.client.profiling.ProfilerType;
import com.neo4j.bench.client.profiling.RecordingType;
import com.neo4j.bench.client.queries.CreateSchema;
import com.neo4j.bench.client.queries.VerifyStoreSchema;
import com.neo4j.bench.client.results.RunPhase;
import com.neo4j.bench.client.util.ErrorReporter.ErrorPolicy;
import com.neo4j.bench.common.Neo4jConfigBuilder;
import com.neo4j.bench.client.util.Jvm;
import com.neo4j.bench.client.util.Resources;
import com.neo4j.bench.macro.execution.Neo4jDeployment;
import com.neo4j.bench.macro.execution.Options.ExecutionMode;
import com.neo4j.bench.macro.workload.Query;
import com.neo4j.bench.macro.workload.Workload;
<<<<<<< HEAD
import com.neo4j.harness.junit.extension.CommercialNeo4jExtension;
=======
import com.neo4j.common.util.TestSupport;
>>>>>>> 33ab69ab
import io.findify.s3mock.S3Mock;
import org.junit.jupiter.api.AfterEach;
import org.junit.jupiter.api.BeforeEach;
import org.junit.jupiter.api.Tag;
import org.junit.jupiter.api.Test;
import org.junit.jupiter.api.extension.ExtendWith;
import org.junit.jupiter.api.extension.RegisterExtension;

import java.io.BufferedReader;
import java.io.File;
import java.io.IOException;
import java.io.InputStreamReader;
import java.lang.ProcessBuilder.Redirect;
import java.net.ServerSocket;
import java.net.URI;
import java.nio.file.Files;
import java.nio.file.Path;
import java.nio.file.Paths;
import java.util.List;
import java.util.Optional;

import org.neo4j.configuration.GraphDatabaseSettings;
import org.neo4j.configuration.Settings;
import org.neo4j.configuration.connectors.ConnectorPortRegister;
import org.neo4j.graphdb.GraphDatabaseService;
import org.neo4j.harness.junit.extension.Neo4jExtension;
import org.neo4j.internal.helpers.HostnamePort;
import org.neo4j.kernel.internal.GraphDatabaseAPI;
import org.neo4j.test.extension.Inject;
import org.neo4j.test.extension.TestDirectoryExtension;
import org.neo4j.test.rule.TestDirectory;

import static com.neo4j.bench.client.util.TestDirectorySupport.createTempDirectoryPath;
import static com.neo4j.bench.macro.execution.Neo4jDeployment.DeploymentMode;
import static java.lang.String.format;
import static java.util.Arrays.asList;
import static java.util.concurrent.TimeUnit.MILLISECONDS;
import static java.util.stream.Collectors.joining;
import static java.util.stream.Collectors.toList;
import static org.hamcrest.MatcherAssert.assertThat;
import static org.hamcrest.Matchers.greaterThanOrEqualTo;
import static org.hamcrest.core.IsCollectionContaining.hasItem;
import static org.hamcrest.io.FileMatchers.anExistingFile;
import static org.junit.jupiter.api.Assertions.assertEquals;
import static org.junit.jupiter.api.Assertions.assertNotNull;
import static org.junit.jupiter.api.Assertions.assertTrue;

@ExtendWith( TestDirectoryExtension.class )
class EndToEndIT
{
    private static final String RUN_REPORT_BENCHMARKS_SH = "run-report-benchmarks.sh";

    @RegisterExtension
    static Neo4jExtension neo4jExtension =
            CommercialNeo4jExtension.builder().withConfig( GraphDatabaseSettings.auth_enabled, Settings.FALSE ).build();

    @Inject
    private TestDirectory temporaryFolder;

    private URI boltUri;

    @BeforeEach
    void setUp( GraphDatabaseService databaseService )
    {
        HostnamePort address = ((GraphDatabaseAPI) databaseService).getDependencyResolver()
                                                                   .resolveDependency( ConnectorPortRegister.class ).getLocalAddress( "bolt" );
        boltUri = URI.create( "bolt://" + address.toString() );
    }

    @AfterEach
    void cleanUpDb( GraphDatabaseService databaseService )
    {
        // this is hacky HACK, needs to be fixed in Neo4jExtension
        databaseService.execute( "MATCH (n) DETACH DELETE n" ).close();
    }

    @Test
    @Tag( "endtoend" )
    void runReportBenchmarks() throws Exception
    {
        // fail fast, check if we have proper artifacts in place
        Path baseDir = Paths.get( System.getProperty( "user.dir" ) ).toAbsolutePath();
        Path runReportScript = baseDir.resolve( RUN_REPORT_BENCHMARKS_SH );

        // we can be running in forked process (if run from Maven) look for base dir
        while ( !Files.isRegularFile( runReportScript ) )
        {
            baseDir = baseDir.getParent();
            runReportScript = baseDir.resolve( RUN_REPORT_BENCHMARKS_SH );
        }

        assertNotNull( baseDir, format( "%s is not valid base dir", baseDir ) );
        assertTrue( Files.exists( runReportScript ),
                    format( "%s not found, your are running tests from invalid location", runReportScript.getFileName() ) );

        Path macroJar = baseDir.resolve( "target/macro.jar" );
        assertTrue( Files.exists( macroJar ),
                    "macro.jar not found, make sure you have assembly in place, by running mvn package" );

        // assert if environment is setup
        List<ProfilerType> profilers = asList( ProfilerType.JFR, ProfilerType.ASYNC, ProfilerType.GC );

        assertSysctlParameter( asList( 1, -1 ), "kernel.perf_event_paranoid" );
        assertSysctlParameter( asList( 0 ), "kernel.kptr_restrict" );

        // setup results store schema
        try ( StoreClient storeClient = StoreClient.connect( boltUri, "", "" ) )
        {
            storeClient.execute( new CreateSchema() );
        }

        // start s3 storage mock
        Path absoluteTempPath = temporaryFolder.absolutePath().toPath();
        Path s3Path = absoluteTempPath.resolve( "s3" );
        int s3Port = randomLocalPort();
        S3Mock api = new S3Mock.Builder()
                .withPort( s3Port )
                .withFileBackend( s3Path.toString() )
                .build();
<<<<<<< HEAD
        AmazonS3 client = null;
        try
=======
        api.start();

        // make sure we have a s3 bucket created
        String endpointUrl = String.format( "http://localhost:%d", s3Port );
        EndpointConfiguration endpoint = new EndpointConfiguration( endpointUrl, "us-west-2" );
        AmazonS3 client = AmazonS3ClientBuilder.standard()
                                               .withPathStyleAccessEnabled( true )
                                               .withEndpointConfiguration( endpoint )
                                               .withCredentials( new AWSStaticCredentialsProvider( new AnonymousAWSCredentials() ) )
                                               .build();
        client.createBucket( "benchmarking.neo4j.com" );

        // prepare neo4j config file
        Path neo4jConfig = temporaryFolder.newFile( "neo4j.config" ).toPath();
        Neo4jConfigBuilder.withDefaults().writeToFile( neo4jConfig );

        // create empty store
        Path dbPath = temporaryFolder.newFolder( "db" ).toPath();
        TestSupport.createEmptyStore( dbPath );

        Path resultsPath = temporaryFolder.newFile( "results.json" ).toPath();
        Path workPath = temporaryFolder.newFolder( "work" ).toPath();

        Neo4jDeployment deployment = Neo4jDeployment.embedded();

        ProcessBuilder processBuilder = new ProcessBuilder( asList( "./run-report-benchmarks.sh",
                                                                    // workload
                                                                    "zero",
                                                                    // db
                                                                    dbPath.toString(),
                                                                    // warmup_count
                                                                    "1",
                                                                    // measurement_count
                                                                    "1",
                                                                    // db_edition
                                                                    Edition.ENTERPRISE.name(),
                                                                    // jvm
                                                                    Jvm.defaultJvmOrFail().launchJava(),
                                                                    // neo4j_config
                                                                    neo4jConfig.toString(),
                                                                    // work_dir
                                                                    workPath.toString(),
                                                                    // profilers
                                                                    profilers.stream().map( ProfilerType::name ).collect( joining( "," ) ),
                                                                    // forks
                                                                    "1",
                                                                    // results_path
                                                                    resultsPath.toString(),
                                                                    // time_unit
                                                                    MILLISECONDS.name(),
                                                                    // results_store_uri
                                                                    neo4jBootstrap.boltURI().toString(),
                                                                    "results_store_user",
                                                                    "results_store_password",
                                                                    "neo4j_commit",
                                                                    // neo4j_version
                                                                    "3.5.1",
                                                                    "neo4j_branch",
                                                                    "neo4j_branch_owner",
                                                                    "tool_commit",
                                                                    "tool_branch_owner",
                                                                    "tool_branch",
                                                                    // teamcity_build
                                                                    "1",
                                                                    // parent_teamcity_build
                                                                    "0",
                                                                    // execution_mode
                                                                    ExecutionMode.EXECUTE.name(),
                                                                    // jvm_args
                                                                    "-Xmx1g",
                                                                    // recreate_schema
                                                                    "false",
                                                                    // planner
                                                                    Planner.DEFAULT.name(),
                                                                    // runtime
                                                                    Runtime.DEFAULT.name(),
                                                                    "triggered_by",
                                                                    // error_policy
                                                                    ErrorPolicy.FAIL.name(),
                                                                    // embedded OR server:<path>
                                                                    deployment.toString(),
                                                                    // AWS endpoint URL
                                                                    endpointUrl ) )
                .directory( baseDir.toFile() )
                .redirectOutput( Redirect.PIPE )
                .redirectErrorStream( true );

        Process process = processBuilder.start();
        BufferedReader reader = new BufferedReader( new InputStreamReader( process.getInputStream() ) );
        String line;
        while ( (line = reader.readLine()) != null )
>>>>>>> 33ab69ab
        {
            api.start();
            // make sure we have a s3 bucket created
            String endpointUrl = String.format( "http://localhost:%d", s3Port );
            EndpointConfiguration endpoint = new EndpointConfiguration( endpointUrl, "us-west-2" );
            client = AmazonS3ClientBuilder.standard()
                                                   .withPathStyleAccessEnabled( true )
                                                   .withEndpointConfiguration( endpoint )
                                                   .withCredentials( new AWSStaticCredentialsProvider( new AnonymousAWSCredentials() ) )
                                                   .build();
            client.createBucket( "benchmarking.neo4j.com" );

            // prepare neo4j config file
            Path neo4jConfig = absoluteTempPath.resolve( "neo4j.config" );
            Neo4jConfig.withDefaults().writeToFile( neo4jConfig );

            // create empty store
            Path dbPath = absoluteTempPath.resolve( "db" );
            TestSupport.createEmptyStore( dbPath, neo4jConfig );

            Path resultsPath = absoluteTempPath.resolve( "results.json" );

            Path workPath = temporaryFolder.directory( "work" ).toPath();

            Neo4jDeployment deployment = Neo4jDeployment.embedded();

            ProcessBuilder processBuilder = new ProcessBuilder( asList( "./run-report-benchmarks.sh",
                                                                        // workload
                                                                        "zero",
                                                                        // db
                                                                        dbPath.toString(),
                                                                        // warmup_count
                                                                        "1",
                                                                        // measurement_count
                                                                        "1",
                                                                        // db_edition
                                                                        Edition.ENTERPRISE.name(),
                                                                        // jvm
                                                                        Jvm.defaultJvmOrFail().launchJava(),
                                                                        // neo4j_config
                                                                        neo4jConfig.toString(),
                                                                        // work_dir
                                                                        workPath.toString(),
                                                                        // profilers
                                                                        profilers.stream().map( ProfilerType::name ).collect( joining( "," ) ),
                                                                        // forks
                                                                        "1",
                                                                        // results_path
                                                                        resultsPath.toString(),
                                                                        // time_unit
                                                                        MILLISECONDS.name(),
                                                                        // results_store_uri
                                                                        boltUri.toString(),
                                                                        "results_store_user",
                                                                        "results_store_password",
                                                                        "neo4j_commit",
                                                                        // neo4j_version
                                                                        "3.5.1",
                                                                        "neo4j_branch",
                                                                        "neo4j_branch_owner",
                                                                        "tool_commit",
                                                                        "tool_branch_owner",
                                                                        "tool_branch",
                                                                        // teamcity_build
                                                                        "1",
                                                                        // parent_teamcity_build
                                                                        "0",
                                                                        // execution_mode
                                                                        ExecutionMode.EXECUTE.name(),
                                                                        // jvm_args
                                                                        "-Xmx1g",
                                                                        // recreate_schema
                                                                        "false",
                                                                        // planner
                                                                        Planner.DEFAULT.name(),
                                                                        // runtime
                                                                        Runtime.DEFAULT.name(),
                                                                        "triggered_by",
                                                                        // error_policy
                                                                        ErrorPolicy.FAIL.name(),
                                                                        // embedded OR server:<path>
                                                                        deployment.toString(),
                                                                        // AWS endpoint URL
                                                                        endpointUrl ) )
                    .directory( baseDir.toFile() )
                    .redirectOutput( Redirect.PIPE )
                    .redirectErrorStream( true );

            Process process = processBuilder.start();
            BufferedReader reader = new BufferedReader( new InputStreamReader( process.getInputStream() ) );
            String line;
            while ( (line = reader.readLine()) != null )
            {
                System.out.println( line );
            }
            assertEquals( 0, process.waitFor(), "run-report-benchmarks.sh finished with non-zero code" );
            assertStoreSchema();
            assertRecordingFilesExist( s3Path, profilers, deployment.mode() );
        }
        finally
        {
            api.shutdown();
            if ( client != null )
            {
                client.shutdown();
            }
        }
    }

    private void assertStoreSchema()
    {
        try ( StoreClient storeClient = StoreClient.connect( boltUri, "", "" ) )
        {
            storeClient.execute( new VerifyStoreSchema() );
        }
    }

    private static void assertSysctlParameter( List<Integer> allowedValues, String kernelParameter ) throws IOException
    {
        ProcessBuilder processBuilder = new ProcessBuilder( "sysctl", kernelParameter );
        try ( BufferedReader reader =
                      new BufferedReader( new InputStreamReader( processBuilder.start().getInputStream() ) ) )
        {
            Integer kernelParameterValue = reader.lines()
                                                 .findFirst()
                                                 .map( s -> s.split( " = " ) )
                                                 .flatMap( s -> s.length == 2 ? Optional.of( s[1] ) : Optional.empty() )
                                                 .map( Integer::parseInt )
                                                 .orElseThrow( () -> new RuntimeException( "sysctl output is not parsable" ) );
            assertThat( format( "incorrect value of kernel parameter %s = %d", kernelParameter, kernelParameterValue ),
                        allowedValues,
                        hasItem( kernelParameterValue.intValue() ) );
        }
    }

    private void assertRecordingFilesExist( Path s3Path,
                                            List<ProfilerType> profilers,
                                            DeploymentMode deployment ) throws IOException
    {
        Path recordingsBasePath = s3Path.resolve( "benchmarking.neo4j.com/recordings" );
        List<Path> recordingDirs = Files
                .list( recordingsBasePath )
                .map( Path::toFile )
                .filter( File::isDirectory )
                .map( File::toPath )
                .collect( toList() );

        assertEquals( 1, recordingDirs.size() );
        Path recordingDir = recordingDirs.get( 0 );
        assertThat( recordingsBasePath.resolve( recordingDir.getFileName() + ".tar.gz" ).toFile(), anExistingFile() );

        try ( Resources resources = new Resources( createTempDirectoryPath( temporaryFolder.absolutePath() ) ) )
        {
            Workload workload = Workload.fromName( "zero", resources, deployment );
            // should find at least one recording per profiler per benchmark -- there may be more, due to secondary recordings
            int profilerRecordingCount = (int) Files.list( recordingDir ).count();
            int minimumExpectedProfilerRecordingCount = profilers.size() * workload.queries().size();
            assertThat( profilerRecordingCount, greaterThanOrEqualTo( minimumExpectedProfilerRecordingCount ) );

            for ( Query query : workload.queries() )
            {
                for ( ProfilerType profilerType : profilers )
                {
                    ProfilerRecordingDescriptor recordingDescriptor = ProfilerRecordingDescriptor.create(
                            query.benchmarkGroup(),
                            query.benchmark(),
                            RunPhase.MEASUREMENT,
                            profilerType,
                            Parameters.NONE );
                    for ( RecordingType recordingType : profilerType.allRecordingTypes() )
                    {
                        String profilerArtifactFilename = recordingDescriptor.filename( recordingType );
                        File file = recordingDir.resolve( profilerArtifactFilename ).toFile();
                        assertThat( "File not found: " + file.getAbsolutePath(), file, anExistingFile() );
                    }
                }
            }
        }
    }

    private static int randomLocalPort() throws IOException
    {
        try ( ServerSocket socket = new ServerSocket( 0 ) )
        {
            return socket.getLocalPort();
        }
    }
}<|MERGE_RESOLUTION|>--- conflicted
+++ resolved
@@ -29,11 +29,9 @@
 import com.neo4j.bench.macro.execution.Options.ExecutionMode;
 import com.neo4j.bench.macro.workload.Query;
 import com.neo4j.bench.macro.workload.Workload;
-<<<<<<< HEAD
 import com.neo4j.harness.junit.extension.CommercialNeo4jExtension;
-=======
+
 import com.neo4j.common.util.TestSupport;
->>>>>>> 33ab69ab
 import io.findify.s3mock.S3Mock;
 import org.junit.jupiter.api.AfterEach;
 import org.junit.jupiter.api.BeforeEach;
@@ -153,102 +151,8 @@
                 .withPort( s3Port )
                 .withFileBackend( s3Path.toString() )
                 .build();
-<<<<<<< HEAD
         AmazonS3 client = null;
         try
-=======
-        api.start();
-
-        // make sure we have a s3 bucket created
-        String endpointUrl = String.format( "http://localhost:%d", s3Port );
-        EndpointConfiguration endpoint = new EndpointConfiguration( endpointUrl, "us-west-2" );
-        AmazonS3 client = AmazonS3ClientBuilder.standard()
-                                               .withPathStyleAccessEnabled( true )
-                                               .withEndpointConfiguration( endpoint )
-                                               .withCredentials( new AWSStaticCredentialsProvider( new AnonymousAWSCredentials() ) )
-                                               .build();
-        client.createBucket( "benchmarking.neo4j.com" );
-
-        // prepare neo4j config file
-        Path neo4jConfig = temporaryFolder.newFile( "neo4j.config" ).toPath();
-        Neo4jConfigBuilder.withDefaults().writeToFile( neo4jConfig );
-
-        // create empty store
-        Path dbPath = temporaryFolder.newFolder( "db" ).toPath();
-        TestSupport.createEmptyStore( dbPath );
-
-        Path resultsPath = temporaryFolder.newFile( "results.json" ).toPath();
-        Path workPath = temporaryFolder.newFolder( "work" ).toPath();
-
-        Neo4jDeployment deployment = Neo4jDeployment.embedded();
-
-        ProcessBuilder processBuilder = new ProcessBuilder( asList( "./run-report-benchmarks.sh",
-                                                                    // workload
-                                                                    "zero",
-                                                                    // db
-                                                                    dbPath.toString(),
-                                                                    // warmup_count
-                                                                    "1",
-                                                                    // measurement_count
-                                                                    "1",
-                                                                    // db_edition
-                                                                    Edition.ENTERPRISE.name(),
-                                                                    // jvm
-                                                                    Jvm.defaultJvmOrFail().launchJava(),
-                                                                    // neo4j_config
-                                                                    neo4jConfig.toString(),
-                                                                    // work_dir
-                                                                    workPath.toString(),
-                                                                    // profilers
-                                                                    profilers.stream().map( ProfilerType::name ).collect( joining( "," ) ),
-                                                                    // forks
-                                                                    "1",
-                                                                    // results_path
-                                                                    resultsPath.toString(),
-                                                                    // time_unit
-                                                                    MILLISECONDS.name(),
-                                                                    // results_store_uri
-                                                                    neo4jBootstrap.boltURI().toString(),
-                                                                    "results_store_user",
-                                                                    "results_store_password",
-                                                                    "neo4j_commit",
-                                                                    // neo4j_version
-                                                                    "3.5.1",
-                                                                    "neo4j_branch",
-                                                                    "neo4j_branch_owner",
-                                                                    "tool_commit",
-                                                                    "tool_branch_owner",
-                                                                    "tool_branch",
-                                                                    // teamcity_build
-                                                                    "1",
-                                                                    // parent_teamcity_build
-                                                                    "0",
-                                                                    // execution_mode
-                                                                    ExecutionMode.EXECUTE.name(),
-                                                                    // jvm_args
-                                                                    "-Xmx1g",
-                                                                    // recreate_schema
-                                                                    "false",
-                                                                    // planner
-                                                                    Planner.DEFAULT.name(),
-                                                                    // runtime
-                                                                    Runtime.DEFAULT.name(),
-                                                                    "triggered_by",
-                                                                    // error_policy
-                                                                    ErrorPolicy.FAIL.name(),
-                                                                    // embedded OR server:<path>
-                                                                    deployment.toString(),
-                                                                    // AWS endpoint URL
-                                                                    endpointUrl ) )
-                .directory( baseDir.toFile() )
-                .redirectOutput( Redirect.PIPE )
-                .redirectErrorStream( true );
-
-        Process process = processBuilder.start();
-        BufferedReader reader = new BufferedReader( new InputStreamReader( process.getInputStream() ) );
-        String line;
-        while ( (line = reader.readLine()) != null )
->>>>>>> 33ab69ab
         {
             api.start();
             // make sure we have a s3 bucket created
@@ -263,7 +167,7 @@
 
             // prepare neo4j config file
             Path neo4jConfig = absoluteTempPath.resolve( "neo4j.config" );
-            Neo4jConfig.withDefaults().writeToFile( neo4jConfig );
+            Neo4jConfigBuilder.withDefaults().writeToFile( neo4jConfig );
 
             // create empty store
             Path dbPath = absoluteTempPath.resolve( "db" );
