/*
 * Copyright (c) 2002-2019 "Neo4j,"
 * Neo4j Sweden AB [http://neo4j.com]
 * This file is part of Neo4j internal tooling.
 */
package com.neo4j.bench.macro.database;

import com.google.common.collect.Lists;
import com.google.common.collect.Sets;
import com.neo4j.bench.common.Neo4jConfigBuilder;
import com.neo4j.bench.common.database.Store;
import com.neo4j.bench.common.model.PlanOperator;
import com.neo4j.bench.common.options.Edition;
import com.neo4j.bench.common.tool.macro.Deployment;
import com.neo4j.bench.common.tool.macro.ExecutionMode;
import com.neo4j.bench.common.util.Resources;
import com.neo4j.bench.macro.StoreTestUtil;
import com.neo4j.bench.macro.execution.database.EmbeddedDatabase;
import com.neo4j.bench.macro.execution.database.PlannerDescription;
import com.neo4j.bench.macro.workload.Query;
import com.neo4j.bench.macro.workload.Workload;
import org.junit.jupiter.api.Test;

import java.io.IOException;
import java.nio.file.Path;
import java.util.ArrayList;
import java.util.Collections;
import java.util.Comparator;
import java.util.HashMap;
import java.util.List;
import java.util.Map;
import java.util.Set;
import java.util.Stack;

import org.neo4j.cypher.internal.plandescription.InternalPlanDescription;
import org.neo4j.graphdb.ExecutionPlanDescription;
import org.neo4j.graphdb.Result;
import org.neo4j.graphdb.Transaction;
import org.neo4j.test.extension.Inject;
import org.neo4j.test.extension.testdirectory.TestDirectoryExtension;
import org.neo4j.test.rule.TestDirectory;

import static com.neo4j.bench.common.util.TestDirectorySupport.createTempDirectoryPath;
import static com.neo4j.bench.common.util.TestDirectorySupport.createTempFilePath;
import static java.lang.String.format;
import static java.util.stream.Collectors.toList;
import static org.hamcrest.MatcherAssert.assertThat;
import static org.hamcrest.Matchers.equalTo;
import static org.junit.jupiter.api.Assertions.assertFalse;
import static org.junit.jupiter.api.Assertions.assertTrue;

@TestDirectoryExtension
class PlannerDescriptionIT
{
    @Inject
    private TestDirectory temporaryFolder;

    @Test
    void shouldExtractPlans() throws IOException
    {
        try ( Resources resources = new Resources( createTempDirectoryPath( temporaryFolder.absolutePath() ) ) )
        {
            for ( Workload workload : Workload.all( resources, Deployment.embedded() ) )
            {
                System.out.println( "Verifying plan extraction on workload: " + workload.name() );
<<<<<<< HEAD
                Path neo4jConfigFile = createTempFilePath( temporaryFolder.absolutePath() );
=======
                Path neo4jConfigFile = temporaryFolder.newFile().toPath();
                Neo4jConfigBuilder.withDefaults().writeToFile( neo4jConfigFile );
>>>>>>> 598a1823
                try ( Store store = StoreTestUtil.createEmptyStoreFor( workload,
                                                                       createTempDirectoryPath( temporaryFolder.absolutePath() ), /* store */
                                                                       neo4jConfigFile ) )
                {
                    try ( EmbeddedDatabase database = EmbeddedDatabase.startWith( store, Edition.ENTERPRISE, neo4jConfigFile ) )
                    {
                        for ( Query query : workload.queries() )
                        {
                            try ( Transaction tx = database.inner().beginTx() )
                            {
                                Result result = tx.execute( query.copyWith( ExecutionMode.PLAN ).queryString().value() );
                                result.accept( row -> true );
                                ExecutionPlanDescription rootPlanDescription = result.getExecutionPlanDescription();
                                PlanOperator rootPlanOperator = PlannerDescription.toPlanOperator( rootPlanDescription );
                                assertPlansEqual( rootPlanOperator, rootPlanDescription );
                            }
                            catch ( Throwable e )
                            {
                                throw new RuntimeException( format( "Plans comparison failed!\n" +
                                                                    "Workload: %s\n" +
                                                                    "Query:    %s", workload.name(), query.name() ), e );
                            }
                        }
                    }
                }
            }
        }
    }

    private static final String ERROR_IN_TEST_CODE = "Error is probably in test code that traverses logical plan";

    private static void assertPlansEqual( PlanOperator rootPlanOperator, ExecutionPlanDescription planDescriptionRoot )
    {
        Stack<PlanOperator> planOperators = new Stack<>();
        Stack<ExecutionPlanDescription> planDescriptions = new Stack<>();

        Map<PlanOperator,PlanOperator> parentMap = new HashMap<>();
        Map<PlanOperator,Set<PlanOperator>> childrenMap = new HashMap<>();

        int expectedPlanCount = operatorPlanCountFor( planDescriptionRoot, rootPlanOperator );
        int actualVisitedPlans = 0;

        planOperators.push( rootPlanOperator );
        planDescriptions.push( planDescriptionRoot );

        while ( !planOperators.isEmpty() )
        {
            // plan representations should have the same size
            assertFalse( planDescriptions.isEmpty(), ERROR_IN_TEST_CODE );

            PlanOperator planOperator = planOperators.pop();
            ExecutionPlanDescription planDescription = planDescriptions.pop();

            // sort children to ensure both plan representations are traversed in the same (deterministic) order
            List<PlanOperator> planOperatorChildren = planOperator.children();
            planOperatorChildren.sort( Comparator.comparing( PlanOperator::id ) );
            List<ExecutionPlanDescription> planDescriptionChildren = Lists.newArrayList( planDescription.getChildren() );
            planDescriptionChildren.sort( Comparator.comparing( PlannerDescription::idFor ) );

            String planDescriptionName = fullNameFor( planDescription );
            String planOperatorName = fullNameFor( planOperator );

            // not yet a leaf operator, continue traversing down the plan
            if ( !childrenMap.containsKey( planOperator ) )
            {
                planOperators.push( planOperator );
                planDescriptions.push( planDescription );

                childrenMap.put( planOperator, Sets.newHashSet( planOperatorChildren ) );
                planOperatorChildren.forEach( child ->
                                              {
                                                  parentMap.put( child, planOperator );
                                                  planOperators.push( child );
                                              } );
                planDescriptionChildren.forEach( planDescriptions::push );
            }
            // not yet a leaf operator, continue traversing down the plan
            // traversing up. last time operator will be seen. compare operator and and continue popping the stack
            else if ( parentMap.containsKey( planOperator ) && /*is not root*/
                      !childrenMap.get( parentMap.get( planOperator ) ).isEmpty() /*has not yet been visited on traversal UP tree*/ )
            {
                assertTrue( childrenMap.get( parentMap.get( planOperator ) ).remove( planOperator ),
                            ERROR_IN_TEST_CODE + "\n" +
                            "Was not the first time this plan was removed: " + planDescriptionName );

                actualVisitedPlans++;
                assertThat( planOperatorName, equalTo( planDescriptionName ) );
            }
            // this is a leaf operator, compare operators then begin popping the stack
            else
            {
                actualVisitedPlans++;
                assertThat( planOperatorName, equalTo( planDescriptionName ) );
            }
        }
        // sanity checks, to make sure test code is actually traversing and comparing the entire logical plan
        assertTrue( planDescriptions.isEmpty(), ERROR_IN_TEST_CODE );
        assertThat( ERROR_IN_TEST_CODE, actualVisitedPlans, equalTo( expectedPlanCount ) );
    }

    private static String fullNameFor( ExecutionPlanDescription planDescription )
    {
        List<String> children = planDescription.getChildren().stream().map( PlannerDescriptionIT::nameFor ).sorted().collect( toList() );
        return nameFor( planDescription ) + children;
    }

    private static String nameFor( ExecutionPlanDescription planDescription )
    {
        ArrayList<String> identifiers = Lists.newArrayList( planDescription.getIdentifiers() );
        Collections.sort( identifiers );
        return planDescription instanceof InternalPlanDescription
               ? planDescription.getName() + "[" + PlannerDescription.idFor( planDescription ) + "]" + identifiers
               : planDescription.getName() + identifiers;
    }

    private static String fullNameFor( PlanOperator planOperator )
    {
        List<String> children = planOperator.children().stream().map( PlannerDescriptionIT::nameFor ).sorted().collect( toList() );
        return nameFor( planOperator ) + children;
    }

    private static String nameFor( PlanOperator planOperator )
    {
        ArrayList<String> identifiers = Lists.newArrayList( planOperator.identifiers() );
        Collections.sort( identifiers );
        return planOperator.operatorType() + "[" + planOperator.id() + "]" + identifiers;
    }

    private static int operatorPlanCountFor( ExecutionPlanDescription rootPlanDescription, PlanOperator rootPlanOperator )
    {
        Stack<ExecutionPlanDescription> planDescriptions = new Stack<>();
        int descriptionCount = 0;
        planDescriptions.push( rootPlanDescription );
        while ( !planDescriptions.isEmpty() )
        {
            descriptionCount++;
            ExecutionPlanDescription plan = planDescriptions.pop();
            plan.getChildren().forEach( planDescriptions::push );
        }

        Stack<PlanOperator> planOperators = new Stack<>();
        int operatorCount = 0;
        planOperators.push( rootPlanOperator );
        while ( !planOperators.isEmpty() )
        {
            operatorCount++;
            PlanOperator plan = planOperators.pop();
            plan.children().forEach( planOperators::push );
        }

        assertThat( "Plan representations should be of equal size", descriptionCount, equalTo( operatorCount ) );

        return operatorCount;
    }
}<|MERGE_RESOLUTION|>--- conflicted
+++ resolved
@@ -63,12 +63,8 @@
             for ( Workload workload : Workload.all( resources, Deployment.embedded() ) )
             {
                 System.out.println( "Verifying plan extraction on workload: " + workload.name() );
-<<<<<<< HEAD
                 Path neo4jConfigFile = createTempFilePath( temporaryFolder.absolutePath() );
-=======
-                Path neo4jConfigFile = temporaryFolder.newFile().toPath();
                 Neo4jConfigBuilder.withDefaults().writeToFile( neo4jConfigFile );
->>>>>>> 598a1823
                 try ( Store store = StoreTestUtil.createEmptyStoreFor( workload,
                                                                        createTempDirectoryPath( temporaryFolder.absolutePath() ), /* store */
                                                                        neo4jConfigFile ) )
