<project xmlns="http://maven.apache.org/POM/4.0.0"
	xmlns:xsi="http://www.w3.org/2001/XMLSchema-instance"
	xsi:schemaLocation="http://maven.apache.org/POM/4.0.0 http://maven.apache.org/xsd/maven-4.0.0.xsd">

    <modelVersion>4.0.0</modelVersion>
    <parent>
        <groupId>com.neo4j.bench</groupId>
        <artifactId>benchmarks</artifactId>
        <version>4.0.0-SNAPSHOT</version>
        <relativePath>../pom.xml</relativePath>
    </parent>

    <artifactId>macro</artifactId>
    <name>Neo4j - Macro Benchmarks</name>

<<<<<<< HEAD
    <properties>
        <uberjar.name>macro</uberjar.name>
        <license-text.header>../build/license-header.txt</license-text.header>
    </properties>

    <licenses>
        <license>
            <name>Neo4j Commercial license</name>
            <comments>
=======
	<properties>
		<uberjar.name>macro</uberjar.name>
		<hamcrest.version>2.0.0.0</hamcrest.version>
		<license-text.header>../build/license-header.txt</license-text.header>
	</properties>

	<licenses>
		<license>
			<name>Neo4j Commercial license</name>
			<comments>
>>>>>>> 486d919a
          Copyright (c) 2002-2019 "Neo4j,"
          Neo4j Sweden AB [http://neo4j.com]
          This file is part of Neo4j internal tooling.
        </comments>
<<<<<<< HEAD
        </license>
    </licenses>
=======
		</license>
	</licenses>
>>>>>>> 486d919a

    <dependencies>
        <dependency>
            <groupId>com.neo4j</groupId>
            <artifactId>neo4j-commercial</artifactId>
            <version>${project.version}</version>
        </dependency>
        <dependency>
            <groupId>com.neo4j</groupId>
            <artifactId>neo4j-enterprise-cypher</artifactId>
            <version>${project.version}</version>
        </dependency>
        <dependency>
            <groupId>org.neo4j.driver</groupId>
            <artifactId>neo4j-java-driver</artifactId>
        </dependency>

        <dependency>
            <groupId>com.neo4j.bench</groupId>
            <artifactId>benchmark-results-client</artifactId>
            <version>${project.version}</version>
        </dependency>
        <dependency>
            <groupId>commons-logging</groupId>
            <artifactId>commons-logging</artifactId>
        </dependency>

        <dependency>
            <groupId>org.junit.jupiter</groupId>
            <artifactId>junit-jupiter-migrationsupport</artifactId>
            <scope>test</scope>
        </dependency>
        <dependency>
            <groupId>org.junit.jupiter</groupId>
            <artifactId>junit-jupiter</artifactId>
            <scope>test</scope>
        </dependency>
        <dependency>
            <groupId>org.junit.vintage</groupId>
            <artifactId>junit-vintage-engine</artifactId>
            <scope>test</scope>
        </dependency>

        <dependency>
            <groupId>org.hamcrest</groupId>
            <artifactId>hamcrest</artifactId>
        </dependency>
        <dependency>
            <groupId>com.neo4j.test</groupId>
            <artifactId>neo4j-harness-commercial</artifactId>
            <version>${project.version}</version>
            <scope>test</scope>
        </dependency>
        <dependency>
            <groupId>io.findify</groupId>
            <artifactId>s3mock_${scala.binary.version}</artifactId>
            <version>0.2.5</version>
            <scope>test</scope>
        </dependency>
	</dependencies>

<<<<<<< HEAD
    <build>
        <plugins>
            <plugin>
                <groupId>org.apache.maven.plugins</groupId>
                <artifactId>maven-deploy-plugin</artifactId>
                <configuration>
                    <skip>true</skip>
                </configuration>
            </plugin>
            <plugin>
                <groupId>org.apache.maven.plugins</groupId>
                <artifactId>maven-jar-plugin</artifactId>
                <version>2.5</version>
            </plugin>
            <plugin>
                <groupId>org.apache.maven.plugins</groupId>
                <artifactId>maven-enforcer-plugin</artifactId>
            </plugin>
            <!-- Integration tests -->
            <plugin>
                <artifactId>maven-failsafe-plugin</artifactId>
                <executions>
                    <execution>
                        <goals>
                            <goal>integration-test</goal>
                            <goal>verify</goal>
                        </goals>
                    </execution>
                </executions>
            </plugin>

            <!-- Package all the dependencies into the JAR -->
            <plugin>
                <groupId>org.apache.maven.plugins</groupId>
                <artifactId>maven-shade-plugin</artifactId>
                <version>2.4.3</version>
                <executions>
                    <execution>
                        <phase>package</phase>
                        <goals>
                            <goal>shade</goal>
                        </goals>
                        <configuration>
                            <finalName>${uberjar.name}</finalName>
                            <transformers>
                                <transformer
                                    implementation="org.apache.maven.plugins.shade.resource.ManifestResourceTransformer">
                                    <mainClass>com.neo4j.bench.macro.Main</mainClass>
                                </transformer>
                                <transformer
                                    implementation="org.apache.maven.plugins.shade.resource.ServicesResourceTransformer" />
                            </transformers>
                            <filters>
                                <filter>
                                    <!-- Shading signed JARs will fail without 
                                        this. http://stackoverflow.com/questions/999489/invalid-signature-file-when-attempting-to-run-a-jar -->
                                    <artifact>*:*</artifact>
                                    <excludes>
                                        <exclude>META-INF/*.SF</exclude>
                                        <exclude>META-INF/*.DSA</exclude>
                                        <exclude>META-INF/*.RSA</exclude>
                                    </excludes>
                                </filter>
                            </filters>
                        </configuration>
                    </execution>
                </executions>
            </plugin>
        </plugins>
    </build>
=======
	<build>
		<plugins>
			<plugin>
				<groupId>org.apache.maven.plugins</groupId>
				<artifactId>maven-deploy-plugin</artifactId>
				<configuration>
					<skip>true</skip>
				</configuration>
			</plugin>
			<plugin>
				<groupId>org.apache.maven.plugins</groupId>
				<artifactId>maven-enforcer-plugin</artifactId>
			</plugin>
			<!-- Integration tests -->
			<plugin>
				<artifactId>maven-failsafe-plugin</artifactId>
				<executions>
					<execution>
						<goals>
							<goal>integration-test</goal>
							<goal>verify</goal>
						</goals>
					</execution>
				</executions>
			</plugin>
			<!-- Package all the dependencies into the JAR -->
			<plugin>
				<groupId>org.apache.maven.plugins</groupId>
				<artifactId>maven-shade-plugin</artifactId>
				<executions>
					<execution>
						<phase>package</phase>
						<goals>
							<goal>shade</goal>
						</goals>
						<configuration>
							<finalName>${uberjar.name}</finalName>
							<transformers>
								<transformer
									implementation="org.apache.maven.plugins.shade.resource.ManifestResourceTransformer">
									<mainClass>com.neo4j.bench.macro.Main</mainClass>
								</transformer>
								<transformer
									implementation="org.apache.maven.plugins.shade.resource.ServicesResourceTransformer" />
							</transformers>
							<filters>
								<filter>
									<!-- Shading signed JARs will fail without this. http://stackoverflow.com/questions/999489/invalid-signature-file-when-attempting-to-run-a-jar -->
									<artifact>*:*</artifact>
									<excludes>
										<exclude>META-INF/*.SF</exclude>
										<exclude>META-INF/*.DSA</exclude>
										<exclude>META-INF/*.RSA</exclude>
									</excludes>
								</filter>
							</filters>
						</configuration>
					</execution>
				</executions>
			</plugin>
			<!-- assembly benchmarks into single directory -->
			<plugin>
				<groupId>org.apache.maven.plugins</groupId>
				<artifactId>maven-assembly-plugin</artifactId>
				<executions>
					<execution>
						<phase>package</phase>
						<goals>
							<goal>single</goal>
						</goals>
						<configuration>
							<finalName>assembly</finalName>
							<descriptors>
								<descriptor>${basedir}/src/main/assembly/macro-benchmarks-assembly.xml</descriptor>
							</descriptors>
						</configuration>
					</execution>
				</executions>
			</plugin>
		</plugins>
	</build>
>>>>>>> 486d919a

</project><|MERGE_RESOLUTION|>--- conflicted
+++ resolved
@@ -13,39 +13,21 @@
     <artifactId>macro</artifactId>
     <name>Neo4j - Macro Benchmarks</name>
 
-<<<<<<< HEAD
     <properties>
         <uberjar.name>macro</uberjar.name>
         <license-text.header>../build/license-header.txt</license-text.header>
     </properties>
 
-    <licenses>
-        <license>
-            <name>Neo4j Commercial license</name>
-            <comments>
-=======
-	<properties>
-		<uberjar.name>macro</uberjar.name>
-		<hamcrest.version>2.0.0.0</hamcrest.version>
-		<license-text.header>../build/license-header.txt</license-text.header>
-	</properties>
-
 	<licenses>
 		<license>
 			<name>Neo4j Commercial license</name>
 			<comments>
->>>>>>> 486d919a
           Copyright (c) 2002-2019 "Neo4j,"
           Neo4j Sweden AB [http://neo4j.com]
           This file is part of Neo4j internal tooling.
         </comments>
-<<<<<<< HEAD
-        </license>
-    </licenses>
-=======
 		</license>
 	</licenses>
->>>>>>> 486d919a
 
     <dependencies>
         <dependency>
@@ -107,78 +89,6 @@
         </dependency>
 	</dependencies>
 
-<<<<<<< HEAD
-    <build>
-        <plugins>
-            <plugin>
-                <groupId>org.apache.maven.plugins</groupId>
-                <artifactId>maven-deploy-plugin</artifactId>
-                <configuration>
-                    <skip>true</skip>
-                </configuration>
-            </plugin>
-            <plugin>
-                <groupId>org.apache.maven.plugins</groupId>
-                <artifactId>maven-jar-plugin</artifactId>
-                <version>2.5</version>
-            </plugin>
-            <plugin>
-                <groupId>org.apache.maven.plugins</groupId>
-                <artifactId>maven-enforcer-plugin</artifactId>
-            </plugin>
-            <!-- Integration tests -->
-            <plugin>
-                <artifactId>maven-failsafe-plugin</artifactId>
-                <executions>
-                    <execution>
-                        <goals>
-                            <goal>integration-test</goal>
-                            <goal>verify</goal>
-                        </goals>
-                    </execution>
-                </executions>
-            </plugin>
-
-            <!-- Package all the dependencies into the JAR -->
-            <plugin>
-                <groupId>org.apache.maven.plugins</groupId>
-                <artifactId>maven-shade-plugin</artifactId>
-                <version>2.4.3</version>
-                <executions>
-                    <execution>
-                        <phase>package</phase>
-                        <goals>
-                            <goal>shade</goal>
-                        </goals>
-                        <configuration>
-                            <finalName>${uberjar.name}</finalName>
-                            <transformers>
-                                <transformer
-                                    implementation="org.apache.maven.plugins.shade.resource.ManifestResourceTransformer">
-                                    <mainClass>com.neo4j.bench.macro.Main</mainClass>
-                                </transformer>
-                                <transformer
-                                    implementation="org.apache.maven.plugins.shade.resource.ServicesResourceTransformer" />
-                            </transformers>
-                            <filters>
-                                <filter>
-                                    <!-- Shading signed JARs will fail without 
-                                        this. http://stackoverflow.com/questions/999489/invalid-signature-file-when-attempting-to-run-a-jar -->
-                                    <artifact>*:*</artifact>
-                                    <excludes>
-                                        <exclude>META-INF/*.SF</exclude>
-                                        <exclude>META-INF/*.DSA</exclude>
-                                        <exclude>META-INF/*.RSA</exclude>
-                                    </excludes>
-                                </filter>
-                            </filters>
-                        </configuration>
-                    </execution>
-                </executions>
-            </plugin>
-        </plugins>
-    </build>
-=======
 	<build>
 		<plugins>
 			<plugin>
@@ -191,6 +101,11 @@
 			<plugin>
 				<groupId>org.apache.maven.plugins</groupId>
 				<artifactId>maven-enforcer-plugin</artifactId>
+			</plugin>
+			<plugin>
+				<groupId>org.apache.maven.plugins</groupId>
+				<artifactId>maven-jar-plugin</artifactId>
+				<version>2.5</version>
 			</plugin>
 			<!-- Integration tests -->
 			<plugin>
@@ -260,6 +175,5 @@
 			</plugin>
 		</plugins>
 	</build>
->>>>>>> 486d919a
 
 </project>