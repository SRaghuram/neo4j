--- conflicted
+++ resolved
@@ -30,7 +30,6 @@
 		</license>
 	</licenses>
 
-<<<<<<< HEAD
     <dependencies>
         <dependency>
             <groupId>com.neo4j</groupId>
@@ -91,69 +90,6 @@
             <version>0.2.4</version>
             <scope>test</scope>
         </dependency>
-    </dependencies>
-=======
-	<dependencies>
-		<dependency>
-			<groupId>org.neo4j</groupId>
-			<artifactId>neo4j-enterprise</artifactId>
-			<version>${project.version}</version>
-		</dependency>
-		<dependency>
-			<groupId>org.neo4j</groupId>
-			<artifactId>neo4j-enterprise-cypher</artifactId>
-			<version>${project.version}</version>
-		</dependency>
-		<dependency>
-			<groupId>org.neo4j.driver</groupId>
-			<artifactId>neo4j-java-driver</artifactId>
-		</dependency>
-
-		<dependency>
-			<groupId>com.neo4j.bench</groupId>
-			<artifactId>benchmark-results-client</artifactId>
-			<version>${project.version}</version>
-		</dependency>
-
-		<dependency>
-			<groupId>org.junit.jupiter</groupId>
-			<artifactId>junit-jupiter-params</artifactId>
-			<scope>test</scope>
-		</dependency>
-		<dependency>
-			<groupId>org.junit.jupiter</groupId>
-			<artifactId>junit-jupiter-migrationsupport</artifactId>
-			<scope>test</scope>
-		</dependency>
-		<dependency>
-			<groupId>org.junit.jupiter</groupId>
-			<artifactId>junit-jupiter-engine</artifactId>
-			<scope>test</scope>
-		</dependency>
-		<dependency>
-			<groupId>org.junit.vintage</groupId>
-			<artifactId>junit-vintage-engine</artifactId>
-			<scope>test</scope>
-		</dependency>
->>>>>>> fb597ada
-
-		<dependency>
-			<groupId>org.hamcrest</groupId>
-			<artifactId>java-hamcrest</artifactId>
-			<version>${hamcrest.version}</version>
-		</dependency>
-		<dependency>
-			<groupId>org.neo4j.test</groupId>
-			<artifactId>neo4j-harness-enterprise</artifactId>
-			<version>${project.version}</version>
-			<scope>test</scope>
-		</dependency>
-		<dependency>
-			<groupId>io.findify</groupId>
-			<artifactId>s3mock_2.11</artifactId>
-			<version>0.2.4</version>
-			<scope>test</scope>
-		</dependency>
 	</dependencies>
 
 	<build>
