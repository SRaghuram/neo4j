<project xmlns="http://maven.apache.org/POM/4.0.0"
         xmlns:xsi="http://www.w3.org/2001/XMLSchema-instance"
         xsi:schemaLocation="http://maven.apache.org/POM/4.0.0 http://maven.apache.org/xsd/maven-4.0.0.xsd">

    <modelVersion>4.0.0</modelVersion>
    <parent>
        <groupId>com.neo4j.bench</groupId>
        <artifactId>benchmarks</artifactId>
        <version>4.0.0-SNAPSHOT</version>
        <relativePath>../pom.xml</relativePath>
    </parent>

    <artifactId>macro</artifactId>
    <name>Neo4j - Macro Benchmarks</name>

    <properties>
        <moduleName>com.neo4j.bench.macro</moduleName>
        <uberjar.name>macro</uberjar.name>
        <license-text.header>../build/license-header.txt</license-text.header>
    </properties>

    <licenses>
        <license>
            <name>Neo4j Commercial license</name>
            <comments>
                Copyright (c) 2002-2019 "Neo4j,"
                Neo4j Sweden AB [http://neo4j.com]
                This file is part of Neo4j internal tooling.
            </comments>
        </license>
    </licenses>

    <dependencies>
        <dependency>
            <groupId>com.neo4j</groupId>
            <artifactId>neo4j-commercial</artifactId>
            <version>${project.version}</version>
        </dependency>
        <dependency>
            <groupId>com.neo4j</groupId>
            <artifactId>neo4j-enterprise-cypher</artifactId>
            <version>${project.version}</version>
        </dependency>
        <dependency>
            <groupId>org.neo4j.driver</groupId>
            <artifactId>neo4j-java-driver</artifactId>
        </dependency>

        <dependency>
            <groupId>com.neo4j.bench</groupId>
            <artifactId>benchmark-results-client</artifactId>
            <version>${project.version}</version>
        </dependency>
        <dependency>
            <groupId>com.neo4j.bench</groupId>
            <artifactId>benchmark-neo4j-common</artifactId>
            <version>${project.version}</version>
        </dependency>

        <dependency>
            <groupId>commons-logging</groupId>
            <artifactId>commons-logging</artifactId>
        </dependency>

        <dependency>
            <groupId>org.junit.jupiter</groupId>
            <artifactId>junit-jupiter</artifactId>
            <scope>test</scope>
        </dependency>
        <dependency>
            <groupId>org.junit.jupiter</groupId>
            <artifactId>junit-jupiter-migrationsupport</artifactId>
            <scope>test</scope>
        </dependency>
        <dependency>
            <groupId>org.junit.vintage</groupId>
            <artifactId>junit-vintage-engine</artifactId>
            <scope>test</scope>
        </dependency>

        <dependency>
            <groupId>org.hamcrest</groupId>
            <artifactId>hamcrest</artifactId>
        </dependency>
        <dependency>
            <groupId>com.neo4j.test</groupId>
            <artifactId>neo4j-harness-commercial</artifactId>
            <version>${project.version}</version>
            <scope>test</scope>
        </dependency>
        <dependency>
            <groupId>io.findify</groupId>
            <artifactId>s3mock_${scala.binary.version}</artifactId>
            <version>0.2.5</version>
            <scope>test</scope>
        </dependency>
    </dependencies>

<<<<<<< HEAD
    <profiles>
        <profile>
            <build>
                <plugins>
                    <!-- Package all the dependencies into the JAR -->
                    <plugin>
                        <groupId>org.apache.maven.plugins</groupId>
                        <artifactId>maven-shade-plugin</artifactId>
                        <executions>
                            <execution>
                                <phase>package</phase>
                                <goals>
                                    <goal>shade</goal>
                                </goals>
                                <configuration>
                                    <finalName>${uberjar.name}</finalName>
                                    <transformers>
                                        <transformer
                                                implementation="org.apache.maven.plugins.shade.resource.ManifestResourceTransformer">
                                            <mainClass>com.neo4j.bench.macro.Main</mainClass>
                                        </transformer>
                                        <transformer
                                                implementation="org.apache.maven.plugins.shade.resource.ServicesResourceTransformer"/>
                                    </transformers>
                                    <filters>
                                        <filter>
                                            <!-- Shading signed JARs will fail without this. http://stackoverflow.com/questions/999489/invalid-signature-file-when-attempting-to-run-a-jar -->
                                            <artifact>*:*</artifact>
                                            <excludes>
                                                <exclude>META-INF/*.SF</exclude>
                                                <exclude>META-INF/*.DSA</exclude>
                                                <exclude>META-INF/*.RSA</exclude>
                                            </excludes>
                                        </filter>
                                    </filters>
                                </configuration>
                            </execution>
                        </executions>
                    </plugin>
                    <!-- assembly benchmarks into single directory -->
                    <plugin>
                        <groupId>org.apache.maven.plugins</groupId>
                        <artifactId>maven-assembly-plugin</artifactId>
                        <executions>
                            <execution>
                                <phase>package</phase>
                                <goals>
                                    <goal>single</goal>
                                </goals>
                                <configuration>
                                    <finalName>assembly</finalName>
                                    <descriptors>
                                        <descriptor>${basedir}/src/main/assembly/macro-benchmarks-assembly.xml</descriptor>
                                    </descriptors>
                                </configuration>
                            </execution>
                        </executions>
                    </plugin>
                </plugins>
            </build>
            <id>fullBenchmarks</id>
        </profile>
    </profiles>

    <build>
        <plugins>
            <plugin>
                <groupId>org.apache.maven.plugins</groupId>
                <artifactId>maven-deploy-plugin</artifactId>
                <configuration>
                    <skip>true</skip>
                </configuration>
            </plugin>
            <!-- Integration tests -->
            <plugin>
                <artifactId>maven-failsafe-plugin</artifactId>
                <executions>
                    <execution>
                        <goals>
                            <goal>integration-test</goal>
                            <goal>verify</goal>
                        </goals>
                    </execution>
                </executions>
            </plugin>
        </plugins>
    </build>
=======
	<build>
		<plugins>
			<plugin>
				<groupId>org.apache.maven.plugins</groupId>
				<artifactId>maven-enforcer-plugin</artifactId>
			</plugin>
			<!-- Integration tests -->
			<plugin>
				<artifactId>maven-failsafe-plugin</artifactId>
				<executions>
					<execution>
						<goals>
							<goal>integration-test</goal>
							<goal>verify</goal>
						</goals>
					</execution>
				</executions>
			</plugin>
		</plugins>
	</build>
>>>>>>> dca0ce95

</project><|MERGE_RESOLUTION|>--- conflicted
+++ resolved
@@ -96,7 +96,6 @@
         </dependency>
     </dependencies>
 
-<<<<<<< HEAD
     <profiles>
         <profile>
             <build>
@@ -163,13 +162,6 @@
 
     <build>
         <plugins>
-            <plugin>
-                <groupId>org.apache.maven.plugins</groupId>
-                <artifactId>maven-deploy-plugin</artifactId>
-                <configuration>
-                    <skip>true</skip>
-                </configuration>
-            </plugin>
             <!-- Integration tests -->
             <plugin>
                 <artifactId>maven-failsafe-plugin</artifactId>
@@ -184,27 +176,5 @@
             </plugin>
         </plugins>
     </build>
-=======
-	<build>
-		<plugins>
-			<plugin>
-				<groupId>org.apache.maven.plugins</groupId>
-				<artifactId>maven-enforcer-plugin</artifactId>
-			</plugin>
-			<!-- Integration tests -->
-			<plugin>
-				<artifactId>maven-failsafe-plugin</artifactId>
-				<executions>
-					<execution>
-						<goals>
-							<goal>integration-test</goal>
-							<goal>verify</goal>
-						</goals>
-					</execution>
-				</executions>
-			</plugin>
-		</plugins>
-	</build>
->>>>>>> dca0ce95
 
 </project>