#!/usr/bin/env bash
#
# Copyright (c) 2002-2019 "Neo4j,"
# Neo4j Sweden AB [http://neo4j.com]
# This file is part of Neo4j internal tooling.
#


if [ $# -lt 2 ] ; then
    echo "Expected at least 2 arguments, but got $#"
    echo "usage: ./upgrade-all-stores.sh new_neo4j_version old_neo4j_version"
    exit 1
fi

if [[ -z "$JAVA_HOME" ]]; then
    echo "JAVA_HOME not set, bye, bye"
fi

new_neo4j_version="${1}"
old_neo4j_version="${2}"

db_and_workloads=(
 "accesscontrol;accesscontrol"
 "bubble_eye;bubble_eye"
 "cineasts;cineasts"
 "cineasts_csv;cineasts_csv"
 "elections;elections"
 "generatedmusicdata;generatedmusicdata_read"
 "grid;grid"
 "ldbc_sf001;ldbc_sf001"
 "ldbc_sf010;ldbc_sf010"
 "levelstory;levelstory"
 "logistics;logistics"
 "musicbrainz;musicbrainz"
 "nexlp;nexlp"
 "pokec;pokec_read"
 "qmul;qmul_read"
 "recommendations;recommendations"
 "socialnetwork;socialnetwork"
<<<<<<< HEAD
 "osmnodes;osmnodes"
 "zero:zero")
=======
 "zero;zero")
>>>>>>> 7e5b1028

for i in "${db_and_workloads[@]}"; do

    # shellcheck disable=SC2206
    arr=(${i//;/ })
    db_name=${arr[0]}
    workload=${arr[1]}
    zip_file=${db_name}.tgz
    echo "---------------"
    echo Working on file: "${zip_file}"
    echo With workload: "${workload}"
    aws s3 cp s3://benchmarking.neo4j.com/datasets/macro/"${old_neo4j_version}"-enterprise-datasets/"${zip_file}" ./ --no-progress
    rm -rf old
    mkdir old
    tar xzvf "${zip_file}" -C old
    rm "${zip_file}"

    "${JAVA_HOME}/bin/java"  -jar target/macro.jar upgrade-store \
                               --original-db old/"${db_name}"/ \
                               --upgraded-db "${db_name}"/ \
                               --workload "${workload}" \
                               --db-edition ENTERPRISE

    tar -cvzf "${zip_file}" "${db_name}"

    aws s3 cp "${zip_file}" s3://benchmarking.neo4j.com/datasets/macro/"${new_neo4j_version}"-enterprise-datasets/"${zip_file}" --no-progress
    rm "${zip_file}"
    rm -r "${db_name}"
done<|MERGE_RESOLUTION|>--- conflicted
+++ resolved
@@ -37,12 +37,8 @@
  "qmul;qmul_read"
  "recommendations;recommendations"
  "socialnetwork;socialnetwork"
-<<<<<<< HEAD
  "osmnodes;osmnodes"
- "zero:zero")
-=======
  "zero;zero")
->>>>>>> 7e5b1028
 
 for i in "${db_and_workloads[@]}"; do
 
