--- conflicted
+++ resolved
@@ -4,13 +4,8 @@
     <modelVersion>4.0.0</modelVersion>
     <parent>
         <groupId>com.neo4j.bench</groupId>
-<<<<<<< HEAD
-        <artifactId>benchmark</artifactId>
+        <artifactId>benchmarks</artifactId>
         <version>3.5.4-SNAPSHOT</version>
-=======
-        <artifactId>benchmarks</artifactId>
-        <version>3.4.13-SNAPSHOT</version>
->>>>>>> 25db7560
         <relativePath>../pom.xml</relativePath>
     </parent>
 
