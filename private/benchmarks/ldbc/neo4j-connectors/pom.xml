<?xml version="1.0" encoding="UTF-8"?>
<project xmlns="http://maven.apache.org/POM/4.0.0"
    xmlns:xsi="http://www.w3.org/2001/XMLSchema-instance"
    xsi:schemaLocation="http://maven.apache.org/POM/4.0.0 http://maven.apache.org/xsd/maven-4.0.0.xsd">
    <modelVersion>4.0.0</modelVersion>
    <parent>
        <groupId>com.neo4j.bench</groupId>
        <artifactId>ldbc</artifactId>
        <version>4.0.0-SNAPSHOT</version>
        <relativePath>../pom.xml</relativePath>
    </parent>

    <artifactId>neo4j-connectors</artifactId>
    <name>Neo4j - LDBC Social Network Benchmarks Implementations</name>

    <properties>
        <ldbc-driver-version>0.3.0</ldbc-driver-version>
        <neo4j-java-driver-version>1.4.4</neo4j-java-driver-version>
        <ldbc-driver-version>0.3.2</ldbc-driver-version>
        <fastutil.version>7.0.10</fastutil.version>
<<<<<<< HEAD
        <commons-compress.version>1.15</commons-compress.version>
=======
        <commons-math3.version>3.6.1</commons-math3.version>
>>>>>>> d0a4795e
        <uberjar.name>ldbc</uberjar.name>
        <license-text.header>../../build/license-header.txt</license-text.header>
    </properties>

    <licenses>
        <license>
            <name>Neo4j Commercial license</name>
            <comments>
          Copyright (c) 2002-2019 "Neo4j,"
          Neo4j Sweden AB [http://neo4j.com]
          This file is part of Neo4j internal tooling.
        </comments>
        </license>
    </licenses>

    <dependencies>
        <dependency>
            <groupId>org.opencypher</groupId>
            <artifactId>util-9.0</artifactId>
            <version>9.0.1</version>
        </dependency>
        <dependency>
            <groupId>org.neo4j.driver</groupId>
            <artifactId>neo4j-java-driver</artifactId>
            <version>${neo4j-java-driver-version}</version>
            <!-- TODO had to change scope -->
            <scope>compile</scope>
        </dependency>
        <dependency>
            <groupId>org.neo4j.app</groupId>
            <artifactId>neo4j-server</artifactId>
            <version>${project.version}</version>
        </dependency>
        <dependency>
            <groupId>com.neo4j</groupId>
            <artifactId>neo4j-commercial</artifactId>
            <version>${project.version}</version>
        </dependency>
        <dependency>
            <groupId>com.neo4j</groupId>
            <artifactId>neo4j-enterprise-cypher</artifactId>
            <version>${project.version}</version>
        </dependency>
        <dependency>
            <groupId>com.neo4j</groupId>
            <artifactId>neo4j-tools</artifactId>
            <version>${project.version}</version>
        </dependency>
        <dependency>
            <groupId>com.neo4j</groupId>
            <artifactId>neo4j-commercial-record-storage-engine</artifactId>
            <version>${project.version}</version>
        </dependency>

        <dependency>
            <groupId>org.junit.jupiter</groupId>
            <artifactId>junit-jupiter-params</artifactId>
            <scope>test</scope>
        </dependency>
        <dependency>
            <groupId>org.junit.jupiter</groupId>
            <artifactId>junit-jupiter-migrationsupport</artifactId>
            <scope>test</scope>
        </dependency>
        <dependency>
            <groupId>org.junit.vintage</groupId>
            <artifactId>junit-vintage-engine</artifactId>
            <scope>test</scope>
        </dependency>
        <dependency>
            <groupId>org.junit.jupiter</groupId>
            <artifactId>junit-jupiter-engine</artifactId>
            <scope>test</scope>
        </dependency>

        <dependency>
            <groupId>io.airlift</groupId>
            <artifactId>airline</artifactId>
        </dependency>
        <dependency>
            <groupId>it.unimi.dsi</groupId>
            <artifactId>fastutil</artifactId>
            <version>${fastutil.version}</version>
        </dependency>
        <dependency>
            <groupId>org.apache.commons</groupId>
            <artifactId>commons-compress</artifactId>
        </dependency>
        <dependency>
            <groupId>org.apache.commons</groupId>
            <artifactId>commons-math3</artifactId>
            <version>${commons-math3.version}</version>
            <!-- I am overwriting scope here, this artifact scope
                 is set to test in parent pom, and because of this,
                 is not being included in final ldbc jar,
                 which is build with maven shade plugin,
                 and shade plugin only includes runtime scope dependencies,
                 this change is only required for ldbc module -->
            <scope>runtime</scope>
        </dependency>

        <!--git sub-module libraries -->
        <dependency>
            <groupId>com.ldbc.driver</groupId>
            <artifactId>jeeves</artifactId>
            <version>${ldbc-driver-version}</version>
        </dependency>
        <dependency>
            <groupId>com.neo4j.bench</groupId>
            <artifactId>benchmark-results-client</artifactId>
            <version>${project.version}</version>
        </dependency>
    </dependencies>

    <build>
        <plugins>
            <plugin>
                <groupId>org.apache.maven.plugins</groupId>
                <artifactId>maven-jar-plugin</artifactId>
                <executions>
                    <execution>
                        <goals>
                            <goal>test-jar</goal>
                        </goals>
                    </execution>
                </executions>
                <configuration>
                    <skip>true</skip>
                </configuration>
            </plugin>
            <plugin>
                <groupId>org.apache.maven.plugins</groupId>
                <artifactId>maven-deploy-plugin</artifactId>
                <configuration>
                    <skip>true</skip>
                </configuration>
            </plugin>
            <plugin>
                <groupId>org.apache.maven.plugins</groupId>
                <artifactId>maven-jar-plugin</artifactId>
                <version>2.5</version>
            </plugin>
            <plugin>
                <groupId>org.apache.maven.plugins</groupId>
                <artifactId>maven-shade-plugin</artifactId>
                <version>3.1.0</version>
                <executions>
                    <execution>
                        <phase>package</phase>
                        <goals>
                            <goal>shade</goal>
                        </goals>
                    </execution>
                </executions>
                <configuration>
                    <finalName>${uberjar.name}</finalName>
                    <transformers>
                        <transformer
                                implementation="org.apache.maven.plugins.shade.resource.ManifestResourceTransformer">
                            <mainClass>com.neo4j.bench.ldbc.cli.LdbcCli</mainClass>
                        </transformer>
                        <transformer
                                implementation="org.apache.maven.plugins.shade.resource.ServicesResourceTransformer"/>
                    </transformers>
                    <filters>
                        <filter>
                            <artifact>*:*</artifact>
                            <excludes>
                                <exclude>META-INF/*.SF</exclude>
                                <exclude>META-INF/*.RSA</exclude>
                                <exclude>META-INF/*.DSA</exclude>
                            </excludes>
                        </filter>
                    </filters>
                </configuration>
            </plugin>
            <plugin>
                <groupId>org.apache.maven.plugins</groupId>
                <artifactId>maven-surefire-plugin</artifactId>
                <version>2.18.1</version>
                <configuration>
                    <argLine>-Xmx16g -XX:+HeapDumpOnOutOfMemoryError</argLine>
                </configuration>
            </plugin>
        </plugins>
    </build>
</project><|MERGE_RESOLUTION|>--- conflicted
+++ resolved
@@ -18,11 +18,6 @@
         <neo4j-java-driver-version>1.4.4</neo4j-java-driver-version>
         <ldbc-driver-version>0.3.2</ldbc-driver-version>
         <fastutil.version>7.0.10</fastutil.version>
-<<<<<<< HEAD
-        <commons-compress.version>1.15</commons-compress.version>
-=======
-        <commons-math3.version>3.6.1</commons-math3.version>
->>>>>>> d0a4795e
         <uberjar.name>ldbc</uberjar.name>
         <license-text.header>../../build/license-header.txt</license-text.header>
     </properties>
@@ -114,7 +109,6 @@
         <dependency>
             <groupId>org.apache.commons</groupId>
             <artifactId>commons-math3</artifactId>
-            <version>${commons-math3.version}</version>
             <!-- I am overwriting scope here, this artifact scope
                  is set to test in parent pom, and because of this,
                  is not being included in final ldbc jar,
