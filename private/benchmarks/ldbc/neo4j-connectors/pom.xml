--- conflicted
+++ resolved
@@ -25,17 +25,10 @@
         <license>
             <name>Neo4j Commercial license</name>
             <comments>
-<<<<<<< HEAD
-          Copyright (c) 2002-2019 "Neo4j,"
-          Neo4j Sweden AB [http://neo4j.com]
-          This file is part of Neo4j internal tooling.
-        </comments>
-=======
                 Copyright (c) 2002-2019 "Neo4j,"
                 Neo4j Sweden AB [http://neo4j.com]
                 This file is part of Neo4j internal tooling.
             </comments>
->>>>>>> 5ec73b82
         </license>
     </licenses>
 
