/*
 * Copyright (c) 2002-2019 "Neo4j,"
 * Neo4j Sweden AB [http://neo4j.com]
 * This file is part of Neo4j internal tooling.
 */
package com.neo4j.bench.ldbc.profiling;

import com.ldbc.driver.ClientException;
import com.ldbc.driver.client.ResultsDirectory;
import com.ldbc.driver.client.ResultsDirectory.BenchmarkPhase;
import com.ldbc.driver.control.DriverConfigurationException;
import com.ldbc.driver.temporal.TemporalUtil;
import com.neo4j.bench.client.model.Benchmark;
import com.neo4j.bench.client.model.BenchmarkGroup;
import com.neo4j.bench.client.model.Parameters;
import com.neo4j.bench.client.process.JpsPid;
import com.neo4j.bench.client.process.Pid;
import com.neo4j.bench.client.profiling.ExternalProfiler;
import com.neo4j.bench.client.profiling.InternalProfiler;
import com.neo4j.bench.client.profiling.ProfilerType;
import com.neo4j.bench.client.results.ForkDirectory;
import com.neo4j.bench.client.util.Jvm;

import java.io.File;
import java.io.IOException;
import java.nio.file.Paths;
import java.time.Duration;
import java.time.Instant;
import java.util.Arrays;
import java.util.List;
import java.util.Set;

import static com.google.common.collect.Sets.newHashSet;
import static com.ldbc.driver.client.ResultsDirectory.BenchmarkPhase.INITIALIZING;
import static com.ldbc.driver.client.ResultsDirectory.BenchmarkPhase.MEASUREMENT;
import static com.ldbc.driver.client.ResultsDirectory.BenchmarkPhase.MEASUREMENT_FINISHED;
import static com.ldbc.driver.client.ResultsDirectory.BenchmarkPhase.WARMUP;
import static com.ldbc.driver.client.ResultsDirectory.BenchmarkPhase.WARMUP_FINISHED;
import static java.lang.String.format;
import static java.time.Duration.between;
import static java.time.Instant.now;
import static java.time.temporal.ChronoUnit.MINUTES;
import static java.time.temporal.ChronoUnit.SECONDS;
import static java.util.stream.Collectors.toSet;

public class ProfilerRunner
{
    private static final Duration CHECK_ALIVE_TIMEOUT = Duration.of( 5, MINUTES );

    public static void profile(
            Jvm jvm,
            Instant start,
            Process process,
            String processName,
            ForkDirectory forkDirectory,
            BenchmarkGroup benchmarkGroup,
            Benchmark benchmark,
            List<InternalProfiler> internalProfilers )
    {
        try
        {
            // If process is still alive, reset start time and wait another timeout
<<<<<<< HEAD
            JpsPid jpsPid = JpsPid.tryFindFor( jvm, now(), Duration.of( 30, SECONDS ), processName );
=======
            JpsPid jpsPid = JpsPid.tryFindFor( jvm, now(), Duration.of( 1, MINUTES ), processName );
>>>>>>> 5a45fcf9
            if ( !jpsPid.pid().isPresent() )
            {
                throw new RuntimeException( "Process '" + processName + "' not found!!" );
            }
            Pid pid = new Pid( jpsPid.pid().get() );

            waitForWarmupToBegin( jvm, start, forkDirectory, processName );
            internalProfilers.forEach( internalProfiler ->
                                       {
                                           System.out.println( internalProfiler.getClass().getSimpleName() + ".onWarmupBegin..." );
                                           internalProfiler.onWarmupBegin( jvm,
                                                                           forkDirectory,
                                                                           pid,
                                                                           benchmarkGroup,
                                                                           benchmark,
                                                                           Parameters.NONE );
                                           System.out.println( internalProfiler.getClass().getSimpleName() + ".onWarmupBegin - DONE" );
                                       } );

            waitForWarmupToComplete( jvm, start, forkDirectory, processName );
            internalProfilers.forEach( internalProfiler ->
                                       {
                                           System.out.println( internalProfiler.getClass().getSimpleName() + ".onWarmupFinished..." );
                                           internalProfiler.onWarmupFinished( jvm,
                                                                              forkDirectory,
                                                                              pid,
                                                                              benchmarkGroup,
                                                                              benchmark,
                                                                              Parameters.NONE );
                                           System.out.println( internalProfiler.getClass().getSimpleName() + ".onWarmupFinished - DONE" );
                                       } );

            waitForMeasurementToBegin( jvm, start, forkDirectory, processName );
            internalProfilers.forEach( internalProfiler ->
                                       {
                                           System.out.println( internalProfiler.getClass().getSimpleName() + ".onMeasurementBegin..." );
                                           internalProfiler.onMeasurementBegin( jvm,
                                                                                forkDirectory,
                                                                                pid,
                                                                                benchmarkGroup,
                                                                                benchmark,
                                                                                Parameters.NONE );
                                           System.out.println( internalProfiler.getClass().getSimpleName() + ".onMeasurementBegin - DONE" );
                                       } );

            waitForMeasurementToComplete( jvm, start, forkDirectory, processName );
            // Race condition here
            assertProcessAlive( process );
            internalProfilers.forEach( internalProfiler ->
                                       {
                                           System.out.println( internalProfiler.getClass().getSimpleName() + ".onMeasurementFinished..." );
                                           internalProfiler.onMeasurementFinished( jvm,
                                                                                   forkDirectory,
                                                                                   pid,
                                                                                   benchmarkGroup,
                                                                                   benchmark,
                                                                                   Parameters.NONE );
                                           System.out.println( internalProfiler.getClass().getSimpleName() + ".onMeasurementFinished - DONE" );
                                       } );
            // Race condition here
            assertProcessAlive( process );

            for ( InternalProfiler internalProfiler : internalProfilers )
            {
                ProfilerType profilerType = ProfilerType.typeOf( internalProfiler );
                if ( !profilerType.isExternal() )
                {
                    // profiler recording cleanup should only happen once
                    // if profiler is both internal and external, cleanup will happen in afterTrial()
                    forkDirectory.unsanitizeProfilerRecordingsFor( benchmarkGroup, benchmark, profilerType, Parameters.NONE );
                }
            }
        }
        catch ( Exception e )
        {
            throw new RuntimeException( "Error profiling LDBC fork", e );
        }
    }

    public static void beforeProcess(
            ForkDirectory forkDirectory,
            BenchmarkGroup benchmarkGroup,
            Benchmark benchmark,
            List<ExternalProfiler> externalProfilers )
    {
        externalProfilers.forEach( externalProfiler ->
                                   {
                                       System.out.println( "Before Process (START):  " + externalProfiler.description() );
                                       externalProfiler.beforeProcess( forkDirectory, benchmarkGroup, benchmark, Parameters.NONE );
                                       System.out.println( "Before Process (FINISH): " + externalProfiler.description() );
                                   } );
    }

    public static void afterProcess(
            ForkDirectory forkDirectory,
            BenchmarkGroup benchmarkGroup,
            Benchmark benchmark,
            List<ExternalProfiler> externalProfilers )
    {
        externalProfilers.forEach( externalProfiler ->
                                   {
                                       System.out.println( "After Process (START):  " + externalProfiler.description() );
                                       externalProfiler.afterProcess( forkDirectory, benchmarkGroup, benchmark, Parameters.NONE );
                                       System.out.println( "After Process (FINISH): " + externalProfiler.description() );
                                   } );

        for ( ExternalProfiler externalProfiler : externalProfilers )
        {
            ProfilerType profilerType = ProfilerType.typeOf( externalProfiler );
            forkDirectory.unsanitizeProfilerRecordingsFor( benchmarkGroup, benchmark, profilerType, Parameters.NONE );
        }
    }

    private static void waitForWarmupToBegin(
            Jvm jvm,
            Instant start,
            ForkDirectory forkDirectory,
            String processName ) throws ClientException, IOException, DriverConfigurationException, InterruptedException
    {
        waitFor(
                jvm,
                start,
                forkDirectory,
                processName,
                newHashSet( INITIALIZING, WARMUP ),
                newHashSet( WARMUP, WARMUP_FINISHED, MEASUREMENT, MEASUREMENT_FINISHED ) );
    }

    private static void waitForWarmupToComplete(
            Jvm jvm,
            Instant start,
            ForkDirectory forkDirectory,
            String processName ) throws ClientException, IOException, DriverConfigurationException, InterruptedException
    {
        waitFor(
                jvm,
                start,
                forkDirectory,
                processName,
                newHashSet( WARMUP, WARMUP_FINISHED ),
                newHashSet( WARMUP_FINISHED, MEASUREMENT, MEASUREMENT_FINISHED ) );
    }

    private static void waitForMeasurementToBegin(
            Jvm jvm,
            Instant start,
            ForkDirectory forkDirectory,
            String processName ) throws ClientException, IOException, DriverConfigurationException, InterruptedException
    {
        waitFor(
                jvm,
                start,
                forkDirectory,
                processName,
                newHashSet( WARMUP_FINISHED, MEASUREMENT ),
                newHashSet( MEASUREMENT, MEASUREMENT_FINISHED ) );
    }

    private static void waitForMeasurementToComplete(
            Jvm jvm,
            Instant start,
            ForkDirectory forkDirectory,
            String processName ) throws ClientException, IOException, DriverConfigurationException, InterruptedException
    {
        waitFor(
                jvm,
                start,
                forkDirectory,
                processName,
                newHashSet( MEASUREMENT, MEASUREMENT_FINISHED ),
                newHashSet( MEASUREMENT_FINISHED ) );
    }

    private static void waitFor(
            Jvm jvm,
            Instant start,
            ForkDirectory forkDirectory,
            String processName,
            Set<BenchmarkPhase> validStartPhases,
            Set<BenchmarkPhase> validEndPhases )
            throws InterruptedException, ClientException, DriverConfigurationException, IOException
    {
        File resultsDir = Paths.get( forkDirectory.toAbsolutePath() ).toFile();
        BenchmarkPhase phase = ResultsDirectory.phase( resultsDir );
        assertPhase( phase, validStartPhases.toArray( new BenchmarkPhase[0] ) );
        while ( !validEndPhases.contains( phase ) )
        {
            Thread.sleep( 1000 );
            start = checkTimeoutAndMaybeReset( jvm, start, processName );
            phase = ResultsDirectory.phase( resultsDir );
        }
        System.out.println( soFar( start ) + " - Fork status: " + phase );
    }

    private static void assertProcessAlive( Process process )
    {
        if ( !process.isAlive() )
        {
            throw new RuntimeException( "LDBC fork process completed too fast" );
        }
    }

    private static void assertPhase( BenchmarkPhase actualPhase, BenchmarkPhase... expectedPhases )
    {
        Set<BenchmarkPhase> expectedPhaseSet = Arrays.stream( expectedPhases ).collect( toSet() );
        if ( !expectedPhaseSet.contains( actualPhase ) )
        {
            throw new RuntimeException( format( "Expected phases %s but was %s", expectedPhaseSet, actualPhase ) );
        }
    }

    public static void checkTimeout( Instant start, Duration warmupTimeout )
    {
        Duration durationWaited = between( start, now() );
        if ( durationWaited.compareTo( warmupTimeout ) >= 0 )
        {
            throw new RuntimeException( "Grew tired of waiting after " + durationString( durationWaited ) );
        }
    }

    private static Instant checkTimeoutAndMaybeReset( Jvm jvm, Instant start, String processName )
    {
        Duration durationWaited = between( start, now() );
        if ( durationWaited.compareTo( CHECK_ALIVE_TIMEOUT ) >= 0 )
        {
            // If process is still alive, reset start time and wait another timeout
            JpsPid jpsPid = JpsPid.tryFindFor( jvm, now(), Duration.of( 10, SECONDS ), processName );
            boolean processIsAlive = jpsPid.pid().isPresent();
            if ( processIsAlive )
            {
                System.out.println( "Process `" + processName + "` is still alive" );
                return now();
            }
            else
            {
                throw new RuntimeException(
                        "Was waiting on process '" + processName + "', but it seems to have died. RIP.\n" +
                        "Have been waiting for: " + durationString( durationWaited ) );
            }
        }
        else
        {
            return start;
        }
    }

    private static String soFar( Instant start )
    {
        return durationString( between( start, now() ) );
    }

    private static String durationString( Duration duration )
    {
        return new TemporalUtil().milliDurationToString( duration.toMillis() );
    }
}<|MERGE_RESOLUTION|>--- conflicted
+++ resolved
@@ -60,11 +60,7 @@
         try
         {
             // If process is still alive, reset start time and wait another timeout
-<<<<<<< HEAD
-            JpsPid jpsPid = JpsPid.tryFindFor( jvm, now(), Duration.of( 30, SECONDS ), processName );
-=======
             JpsPid jpsPid = JpsPid.tryFindFor( jvm, now(), Duration.of( 1, MINUTES ), processName );
->>>>>>> 5a45fcf9
             if ( !jpsPid.pid().isPresent() )
             {
                 throw new RuntimeException( "Process '" + processName + "' not found!!" );
