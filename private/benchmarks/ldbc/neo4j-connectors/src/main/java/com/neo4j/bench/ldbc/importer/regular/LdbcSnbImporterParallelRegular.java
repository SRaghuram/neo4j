/*
 * Copyright (c) 2002-2019 "Neo4j,"
 * Neo4j Sweden AB [http://neo4j.com]
 * This file is part of Neo4j internal tooling.
 */
package com.neo4j.bench.ldbc.importer.regular;

import com.ldbc.driver.DbException;
import com.ldbc.driver.util.MapUtils;
import com.neo4j.bench.ldbc.Domain.Forum;
import com.neo4j.bench.ldbc.Domain.HasMember;
import com.neo4j.bench.ldbc.Domain.Knows;
import com.neo4j.bench.ldbc.Domain.Likes;
import com.neo4j.bench.ldbc.Domain.Message;
import com.neo4j.bench.ldbc.Domain.Nodes;
import com.neo4j.bench.ldbc.Domain.Organisation;
import com.neo4j.bench.ldbc.Domain.Person;
import com.neo4j.bench.ldbc.Domain.Place;
import com.neo4j.bench.ldbc.Domain.Post;
import com.neo4j.bench.ldbc.Domain.Rels;
import com.neo4j.bench.ldbc.Domain.StudiesAt;
import com.neo4j.bench.ldbc.Domain.Tag;
import com.neo4j.bench.ldbc.Domain.TagClass;
import com.neo4j.bench.ldbc.Domain.WorksAt;
import com.neo4j.bench.ldbc.Neo4jDb;
import com.neo4j.bench.ldbc.cli.LdbcCli;
import com.neo4j.bench.ldbc.connection.GraphMetadataProxy;
import com.neo4j.bench.ldbc.connection.LdbcDateCodec;
import com.neo4j.bench.ldbc.connection.Neo4jSchema;
import com.neo4j.bench.ldbc.importer.CsvFiles;
import com.neo4j.bench.ldbc.importer.DateTimeDecorator;
import com.neo4j.bench.ldbc.importer.GraphMetadataTracker;
import com.neo4j.bench.ldbc.importer.LabelCamelCaseDecorator;
import com.neo4j.bench.ldbc.importer.LdbcHeaderFactory;
import com.neo4j.bench.ldbc.importer.LdbcImporterConfig;
import com.neo4j.bench.ldbc.importer.LdbcIndexer;
import com.neo4j.bench.ldbc.importer.LdbcSnbImporter;
import com.neo4j.bench.ldbc.importer.PersonDecorator;
import org.apache.commons.io.FileUtils;

import java.io.File;
import java.io.IOException;
import java.nio.file.Files;
import java.nio.file.Path;
import java.util.ArrayList;
import java.util.List;
import java.util.concurrent.TimeUnit;
import java.util.stream.Stream;

import org.neo4j.batchinsert.internal.TransactionLogsInitializer;
import org.neo4j.configuration.Config;
import org.neo4j.configuration.GraphDatabaseSettings;
import org.neo4j.csv.reader.Extractors;
import org.neo4j.dbms.database.DatabaseManagementService;
import org.neo4j.graphdb.GraphDatabaseService;
import org.neo4j.internal.batchimport.AdditionalInitialIds;
import org.neo4j.internal.batchimport.BatchImporter;
import org.neo4j.internal.batchimport.ParallelBatchImporter;
import org.neo4j.internal.batchimport.input.Collector;
import org.neo4j.internal.batchimport.input.Group;
import org.neo4j.internal.batchimport.input.Groups;
import org.neo4j.internal.batchimport.input.IdType;
import org.neo4j.internal.batchimport.input.Input;
import org.neo4j.internal.batchimport.input.InputEntityDecorators;
import org.neo4j.internal.batchimport.input.csv.Configuration;
import org.neo4j.internal.batchimport.input.csv.CsvInput;
import org.neo4j.internal.batchimport.input.csv.DataFactories;
import org.neo4j.internal.batchimport.input.csv.DataFactory;
import org.neo4j.internal.batchimport.input.csv.Header;
import org.neo4j.internal.batchimport.input.csv.Type;
import org.neo4j.internal.batchimport.staging.ExecutionMonitors;
import org.neo4j.io.fs.DefaultFileSystemAbstraction;
import org.neo4j.io.layout.DatabaseLayout;
import org.neo4j.kernel.impl.scheduler.JobSchedulerFactory;
import org.neo4j.kernel.impl.store.format.standard.StandardV4_0;
import org.neo4j.kernel.lifecycle.LifeSupport;
import org.neo4j.logging.FormattedLogProvider;
import org.neo4j.logging.internal.LogService;
import org.neo4j.logging.internal.SimpleLogService;
import org.neo4j.scheduler.JobScheduler;

import static com.neo4j.bench.ldbc.connection.ImportDateUtil.createFor;
import static java.lang.String.format;
import static org.neo4j.configuration.GraphDatabaseSettings.DEFAULT_DATABASE_NAME;
import static org.neo4j.internal.batchimport.ImportLogic.NO_MONITOR;

public class LdbcSnbImporterParallelRegular extends LdbcSnbImporter
{
    @Override
    public void load(
            File storeDir,
            File csvDataDir,
            File importerProperties,
            LdbcDateCodec.Format fromCsvFormat,
            LdbcDateCodec.Format toNeo4JFormat,
            LdbcDateCodec.Resolution timestampResolution,
            boolean withUnique,
            boolean withMandatory ) throws IOException, DbException
    {
        System.out.println( format( "Source CSV Dir:        %s", csvDataDir ) );
        System.out.println( format( "Target DB Dir:         %s", storeDir ) );
        System.out.println( format( "Source Date Format:    %s", fromCsvFormat.name() ) );
        System.out.println( format( "Target Date Format:    %s", toNeo4JFormat.name() ) );
        System.out.println( format( "Timestamp Resolution:  %s", timestampResolution.name() ) );
        System.out.println( format( "With Unique:           %s", withUnique ) );
        System.out.println( format( "With Mandatory:        %s", withMandatory ) );

        System.out.println( format( "Clear DB directory: %s", storeDir ) );
        FileUtils.deleteDirectory( storeDir );
        GraphMetadataTracker metadataTracker = new GraphMetadataTracker(
                toNeo4JFormat,
                timestampResolution,
                Neo4jSchema.NEO4J_REGULAR
        );

        LdbcIndexer indexer = new LdbcIndexer(
                metadataTracker.neo4jSchema(),
                withUnique,
                withMandatory );

        Extractors extractors = new Extractors( ';' );

        Configuration configuration =
                new Configuration.Default()
                {
                    @Override
                    public char delimiter()
                    {
                        return '|';
                    }

                    @Override
                    public char arrayDelimiter()
                    {
                        return ';';
                    }
                };

        /*
        *** NODE FILES ***
         */
        Stream<Path> commentsFiles = Files.list( csvDataDir.toPath() )
                .filter( path -> CsvFiles.COMMENT.matcher( path.getFileName().toString() ).matches() );
        Stream<Path> forumsFiles = Files.list( csvDataDir.toPath() )
                .filter( path -> CsvFiles.FORUM.matcher( path.getFileName().toString() ).matches() );
        Stream<Path> organizationsFiles = Files.list( csvDataDir.toPath() )
                .filter( path -> CsvFiles.ORGANIZATION.matcher( path.getFileName().toString() ).matches() );
        Stream<Path> personsFiles = Files.list( csvDataDir.toPath() )
                .filter( path -> CsvFiles.PERSON.matcher( path.getFileName().toString() ).matches() );
        Stream<Path> placesFiles = Files.list( csvDataDir.toPath() )
                .filter( path -> CsvFiles.PLACE.matcher( path.getFileName().toString() ).matches() );
        Stream<Path> postsFiles = Files.list( csvDataDir.toPath() )
                .filter( path -> CsvFiles.POST.matcher( path.getFileName().toString() ).matches() );
        Stream<Path> tagClassesFiles = Files.list( csvDataDir.toPath() )
                .filter( path -> CsvFiles.TAGCLASS.matcher( path.getFileName().toString() ).matches() );
        Stream<Path> tagsFiles = Files.list( csvDataDir.toPath() )
                .filter( path -> CsvFiles.TAG.matcher( path.getFileName().toString() ).matches() );

        /*
        *** RELATIONSHIP FILES ***
         */
        Stream<Path> commentHasCreatorPersonFiles = Files.list( csvDataDir.toPath() )
                .filter( path -> CsvFiles.COMMENT_HAS_CREATOR_PERSON.matcher( path.getFileName().toString() )
                        .matches() );
        Stream<Path> commentIsLocatedInPlaceFiles = Files.list( csvDataDir.toPath() )
                .filter( path -> CsvFiles.COMMENT_LOCATED_IN_PLACE.matcher( path.getFileName().toString() ).matches() );
        Stream<Path> commentReplyOfCommentFiles = Files.list( csvDataDir.toPath() )
                .filter( path -> CsvFiles.COMMENT_REPLY_OF_COMMENT.matcher( path.getFileName().toString() ).matches() );
        Stream<Path> commentReplyOfPostFiles = Files.list( csvDataDir.toPath() )
                .filter( path -> CsvFiles.COMMENT_REPLY_OF_POST.matcher( path.getFileName().toString() ).matches() );
        Stream<Path> forumContainerOfPostFiles = Files.list( csvDataDir.toPath() )
                .filter( path -> CsvFiles.FORUMS_CONTAINER_OF_POST.matcher( path.getFileName().toString() ).matches() );
        Stream<Path> forumHasMemberPersonFiles = Files.list( csvDataDir.toPath() )
                .filter( path -> CsvFiles.FORUM_HAS_MEMBER_PERSON.matcher( path.getFileName().toString() ).matches() );
        Stream<Path> forumHasModeratorPersonFiles = Files.list( csvDataDir.toPath() )
                .filter( path -> CsvFiles.FORUM_HAS_MODERATOR_PERSON.matcher( path.getFileName().toString() )
                        .matches() );
        Stream<Path> forumHasTagFiles = Files.list( csvDataDir.toPath() )
                .filter( path -> CsvFiles.FORUM_HAS_TAG_TAG.matcher( path.getFileName().toString() ).matches() );
        Stream<Path> personHasInterestTagFiles = Files.list( csvDataDir.toPath() )
                .filter( path -> CsvFiles.PERSON_HAS_INTEREST_TAG.matcher( path.getFileName().toString() ).matches() );
        Stream<Path> personIsLocatedInPlaceFiles = Files.list( csvDataDir.toPath() )
                .filter( path -> CsvFiles.PERSON_IS_LOCATED_IN_PLACE.matcher( path.getFileName().toString() )
                        .matches() );
        Stream<Path> personKnowsPersonFiles = Files.list( csvDataDir.toPath() )
                .filter( path -> CsvFiles.PERSON_KNOWS_PERSON.matcher( path.getFileName().toString() ).matches() );
        Stream<Path> personLikesCommentFiles = Files.list( csvDataDir.toPath() )
                .filter( path -> CsvFiles.PERSON_LIKES_COMMENT.matcher( path.getFileName().toString() ).matches() );
        Stream<Path> personLikesPostFiles = Files.list( csvDataDir.toPath() )
                .filter( path -> CsvFiles.PERSON_LIKES_POST.matcher( path.getFileName().toString() ).matches() );
        Stream<Path> personStudyAtOrganisationFiles = Files.list( csvDataDir.toPath() )
                .filter( path -> CsvFiles.PERSON_STUDIES_AT_ORGANISATION.matcher( path.getFileName().toString() )
                        .matches() );
        Stream<Path> personWorksAtOrganisationFiles = Files.list( csvDataDir.toPath() )
                .filter( path -> CsvFiles.PERSON_WORKS_AT_ORGANISATION.matcher( path.getFileName().toString() )
                        .matches() );
        Stream<Path> placeIsPartOfPlaceFiles = Files.list( csvDataDir.toPath() )
                .filter( path -> CsvFiles.PLACE_IS_PART_OF_PLACE.matcher( path.getFileName().toString() ).matches() );
        Stream<Path> postHasCreatorPersonFiles = Files.list( csvDataDir.toPath() )
                .filter( path -> CsvFiles.POST_HAS_CREATOR_PERSON.matcher( path.getFileName().toString() ).matches() );
        Stream<Path> postHasTagTagFiles = Files.list( csvDataDir.toPath() )
                .filter( path -> CsvFiles.POST_HAS_TAG_TAG.matcher( path.getFileName().toString() ).matches() );
        Stream<Path> commentHasTagTagFiles = Files.list( csvDataDir.toPath() )
                .filter( path -> CsvFiles.COMMENT_HAS_TAG_TAG.matcher( path.getFileName().toString() ).matches() );
        Stream<Path> postIsLocatedInPlaceFiles = Files.list( csvDataDir.toPath() )
                .filter( path -> CsvFiles.POST_IS_LOCATED_IN_PLACE.matcher( path.getFileName().toString() ).matches() );
        Stream<Path> tagClassIsSubclassOfTagClassFiles = Files.list( csvDataDir.toPath() )
                .filter( path -> CsvFiles.TAGCLASS_IS_SUBCLASS_OF_TAGCLASS.matcher( path.getFileName().toString() )
                        .matches() );
        Stream<Path> tagHasTypeTagClassFiles = Files.list( csvDataDir.toPath() )
                .filter( path -> CsvFiles.TAG_HAS_TYPE_TAGCLASS.matcher( path.getFileName().toString() ).matches() );
        Stream<Path> organisationIsLocatedInPlaceFiles = Files.list( csvDataDir.toPath() )
                .filter( path -> CsvFiles.ORGANISATION_IS_LOCATED_IN_PLACE.matcher( path.getFileName().toString() )
                        .matches() );

        Groups groups = new Groups();
        Group messagesGroup = groups.getOrCreate( "messages_id_space" );
        Group forumsGroup = groups.getOrCreate( "forums_id_space" );
        Group organizationsGroup = groups.getOrCreate( "organizations_id_space" );
        Group personsGroup = groups.getOrCreate( "persons_id_space" );
        Group placesGroup = groups.getOrCreate( "places_id_space" );
        Group tagClassesGroup = groups.getOrCreate( "tag_classes_id_space" );
        Group tagsGroup = groups.getOrCreate( "tags_id_space" );
        Group nonGroup = groups.getOrCreate( "id_spaces_are_only_used_for_identifiers" );

        /*
        ***NODE FILES ***
         */
        List<DataFactory> nodeDataFactories = new ArrayList<>();
        List<Header> nodeHeaders = new ArrayList<>();

        // comments: id|creationDate|locationIP|browserUsed|content|length|
        commentsFiles.forEach( path ->
                {
                    nodeDataFactories.add( DataFactories.data(
                            InputEntityDecorators.decorators(
                                    new DateTimeDecorator(
                                            Message.CREATION_DATE,
                                            () -> createFor( fromCsvFormat, toNeo4JFormat, timestampResolution ) ),
                                    InputEntityDecorators.additiveLabels( new String[]{
                                            Nodes.Comment.name(),
                                            Nodes.Message.name()} )
                            ),
                            LdbcCli.CHARSET,
                            path.toFile()
                    ) );
                    nodeHeaders.add( new Header(
                            new Header.Entry( Message.ID, Type.ID, messagesGroup, extractors.long_() ),
                            new Header.Entry( Message.CREATION_DATE, Type.PROPERTY, nonGroup, extractors.string() ),
                            new Header.Entry( Message.LOCATION_IP, Type.PROPERTY, nonGroup, extractors.string() ),
                            new Header.Entry( Message.BROWSER_USED, Type.PROPERTY, nonGroup, extractors.string() ),
                            new Header.Entry( Message.CONTENT, Type.PROPERTY, nonGroup, extractors.string() ),
                            new Header.Entry( Message.LENGTH, Type.PROPERTY, nonGroup, extractors.int_() )

                    ) );
                }
        );

        // posts: id|imageFile|creationDate|locationIP|browserUsed|language|content|length|
        postsFiles.forEach( path ->
        {
            nodeDataFactories.add( DataFactories.data(
                    InputEntityDecorators.decorators(
                            new DateTimeDecorator(
                                    Message.CREATION_DATE,
                                    () -> createFor( fromCsvFormat, toNeo4JFormat, timestampResolution ) ),
                            InputEntityDecorators.additiveLabels( new String[]{
                                    Nodes.Post.name(),
                                    Nodes.Message.name()} )
                    ),
                    LdbcCli.CHARSET,
                    path.toFile() ) );
            nodeHeaders.add( new Header(
                    new Header.Entry( Message.ID, Type.ID, messagesGroup, extractors.long_() ),
                    new Header.Entry( Post.IMAGE_FILE, Type.PROPERTY, nonGroup, extractors.string() ),
                    new Header.Entry( Message.CREATION_DATE, Type.PROPERTY, nonGroup, extractors.string() ),
                    new Header.Entry( Message.LOCATION_IP, Type.PROPERTY, nonGroup, extractors.string() ),
                    new Header.Entry( Message.BROWSER_USED, Type.PROPERTY, nonGroup, extractors.string() ),
                    new Header.Entry( Post.LANGUAGE, Type.PROPERTY, nonGroup, extractors.string() ),
                    new Header.Entry( Message.CONTENT, Type.PROPERTY, nonGroup, extractors.string() ),
                    new Header.Entry( Message.LENGTH, Type.PROPERTY, nonGroup, extractors.int_() ) ) );
        } );

        // forums: id|title|creationDate|
        forumsFiles.forEach( path ->
        {
            nodeDataFactories.add( DataFactories.data(
                    InputEntityDecorators.decorators(
                            new DateTimeDecorator(
                                    Forum.CREATION_DATE,
                                    () -> createFor( fromCsvFormat, toNeo4JFormat, timestampResolution ) ),
                            InputEntityDecorators.additiveLabels( new String[]{
                                    Nodes.Forum.name()} )
                    ),
                    LdbcCli.CHARSET,
                    path.toFile() ) );
            nodeHeaders.add( new Header(
                    new Header.Entry( Forum.ID, Type.ID, forumsGroup, extractors.long_() ),
                    new Header.Entry( Forum.TITLE, Type.PROPERTY, nonGroup, extractors.string() ),
                    new Header.Entry( Forum.CREATION_DATE, Type.PROPERTY, nonGroup, extractors.string() ) ) );
        } );

        // organizations: id|type|name|url|
        organizationsFiles.forEach( path ->
        {
            nodeDataFactories.add( DataFactories.data(
                    new LabelCamelCaseDecorator(),
                    LdbcCli.CHARSET,
                    path.toFile() ) );
            nodeHeaders.add( new Header(
                    new Header.Entry( Organisation.ID, Type.ID, organizationsGroup, extractors.long_() ),
                    new Header.Entry( "type", Type.LABEL, nonGroup, extractors.string() ),
                    new Header.Entry( Organisation.NAME, Type.PROPERTY, nonGroup, extractors.string() ),
                    new Header.Entry( "url", Type.IGNORE, nonGroup, extractors.string() ) ) );
        } );

        // persons: id|firstName|lastName|gender|birthday|creationDate|locationIP|browserUsed|languages|emails
        personsFiles.forEach( path ->
        {
            nodeDataFactories.add( DataFactories.data(
                    InputEntityDecorators.decorators(
                            new PersonDecorator(
                                    () -> createFor( fromCsvFormat, toNeo4JFormat, timestampResolution )
                            ),
                            InputEntityDecorators.additiveLabels( new String[]{
                                    Nodes.Person.name()} )
                    ),
                    LdbcCli.CHARSET,
                    path.toFile() ) );
            nodeHeaders.add(
                    new Header(
                            new Header.Entry( Person.ID, Type.ID, personsGroup, extractors.long_() ),
                            new Header.Entry( Person.FIRST_NAME, Type.PROPERTY, nonGroup, extractors.string() ),
                            new Header.Entry( Person.LAST_NAME, Type.PROPERTY, nonGroup, extractors.string() ),
                            new Header.Entry( Person.GENDER, Type.PROPERTY, nonGroup, extractors.string() ),
                            new Header.Entry( Person.BIRTHDAY, Type.PROPERTY, nonGroup, extractors.string() ),
                            new Header.Entry( Person.CREATION_DATE, Type.PROPERTY, nonGroup, extractors.string() ),
                            new Header.Entry( Person.LOCATION_IP, Type.PROPERTY, nonGroup, extractors.string() ),
                            new Header.Entry( Person.BROWSER_USED, Type.PROPERTY, nonGroup, extractors.string() ),
                            new Header.Entry( Person.LANGUAGES, Type.PROPERTY, nonGroup, extractors.stringArray() ),
                            new Header.Entry( Person.EMAIL_ADDRESSES,
                                    Type.PROPERTY, nonGroup, extractors.stringArray() ) ) );
        } );

        // places: id|name|url|type|
        placesFiles.forEach( path ->
        {
            nodeDataFactories.add( DataFactories.data(
                    new LabelCamelCaseDecorator(),
                    LdbcCli.CHARSET,
                    path.toFile() ) );
            nodeHeaders.add( new Header(
                    new Header.Entry( Place.ID, Type.ID, placesGroup, extractors.long_() ),
                    new Header.Entry( Place.NAME, Type.PROPERTY, nonGroup, extractors.string() ),
                    new Header.Entry( "url", Type.IGNORE, nonGroup, extractors.string() ),
                    new Header.Entry( "type", Type.LABEL, nonGroup, extractors.string() ) ) );
        } );

        // tag classes: id|name|url|
        tagClassesFiles.forEach( path ->
        {
            nodeDataFactories.add( DataFactories.data(
                    InputEntityDecorators.additiveLabels( new String[]{
                            Nodes.TagClass.name()} ),
                    LdbcCli.CHARSET,
                    path.toFile() ) );
            nodeHeaders.add( new Header(
                    new Header.Entry( "id", Type.ID, tagClassesGroup, extractors.long_() ),
                    new Header.Entry( TagClass.NAME, Type.PROPERTY, nonGroup, extractors.string() ),
                    new Header.Entry( "url", Type.IGNORE, nonGroup, extractors.string() ) ) );
        } );

        // tags: id|name|url|
        tagsFiles.forEach( path ->
        {
            nodeDataFactories.add( DataFactories.data(
                    InputEntityDecorators.additiveLabels( new String[]{
                            Nodes.Tag.name()} ),
                    LdbcCli.CHARSET,
                    path.toFile() ) );
            nodeHeaders.add( new Header(
                    new Header.Entry( Tag.ID, Type.ID, tagsGroup, extractors.long_() ),
                    new Header.Entry( Tag.NAME, Type.PROPERTY, nonGroup, extractors.string() ),
                    new Header.Entry( "url", Type.IGNORE, nonGroup, extractors.string() ) ) );
        } );

        /*
        *** RELATIONSHIP FILES ***
         */
        List<DataFactory> relationshipDataFactories = new ArrayList<>();
        List<Header> relationshipHeaders = new ArrayList<>();

        // comment has creator person: Comment.id|Person.id|
        commentHasCreatorPersonFiles.forEach( path ->
        {
            relationshipDataFactories.add( DataFactories.data(
                    InputEntityDecorators.defaultRelationshipType(
                            Rels.COMMENT_HAS_CREATOR.name() ),
                    LdbcCli.CHARSET,
                    path.toFile() ) );
            relationshipHeaders.add( new Header(
                    new Header.Entry( "Comment.id", Type.START_ID, messagesGroup, extractors.long_() ),
                    new Header.Entry( "Person.id", Type.END_ID, personsGroup, extractors.long_() ) ) );
        } );

        // comment is located in place: Comment.id|Place.id|
        commentIsLocatedInPlaceFiles.forEach( path ->
        {
            relationshipDataFactories.add( DataFactories.data(
                    InputEntityDecorators.defaultRelationshipType(
                            Rels.COMMENT_IS_LOCATED_IN.name() ),
                    LdbcCli.CHARSET,
                    path.toFile() ) );
            relationshipHeaders.add( new Header(
                    new Header.Entry( "Comment.id", Type.START_ID, messagesGroup, extractors.long_() ),
                    new Header.Entry( "Place.id", Type.END_ID, placesGroup, extractors.long_() ) ) );
        } );

        // comment reply of comment: Comment.id|Comment.id|
        commentReplyOfCommentFiles.forEach( path ->
        {
            relationshipDataFactories.add( DataFactories.data(
                    InputEntityDecorators.defaultRelationshipType(
                            Rels.REPLY_OF_COMMENT.name() ),
                    LdbcCli.CHARSET,
                    path.toFile() ) );
            relationshipHeaders.add( new Header(
                    new Header.Entry( "Comment.id", Type.START_ID, messagesGroup, extractors.long_() ),
                    new Header.Entry( "Comment.id", Type.END_ID, messagesGroup, extractors.long_() ) ) );
        } );

        // comment reply of post: Comment.id|Post.id|
        commentReplyOfPostFiles.forEach( path ->
        {
            relationshipDataFactories.add( DataFactories.data(
                    InputEntityDecorators.defaultRelationshipType(
                            Rels.REPLY_OF_POST.name() ),
                    LdbcCli.CHARSET,
                    path.toFile() ) );
            relationshipHeaders.add( new Header(
                    new Header.Entry( "Comment.id", Type.START_ID, messagesGroup, extractors.long_() ),
                    new Header.Entry( "Post.id", Type.END_ID, messagesGroup, extractors.long_() )
            ) );
        } );

        // forum container of post: Forum.id|Post.id|
        forumContainerOfPostFiles.forEach( path ->
        {
            relationshipDataFactories.add( DataFactories.data(
                    InputEntityDecorators.defaultRelationshipType(
                            Rels.CONTAINER_OF.name() ),
                    LdbcCli.CHARSET,
                    path.toFile() ) );
            relationshipHeaders.add( new Header(
                    new Header.Entry( "Forum.id", Type.START_ID, forumsGroup, extractors.long_() ),
                    new Header.Entry( "Post.id", Type.END_ID, messagesGroup, extractors.long_() )
            ) );
        } );

        // forum has member person: Forum.id|Person.id|joinDate|
        forumHasMemberPersonFiles.forEach( path ->
        {
            relationshipDataFactories.add( DataFactories.data(
                    InputEntityDecorators.decorators(
                            new DateTimeDecorator(
                                    HasMember.JOIN_DATE,
                                    () -> createFor( fromCsvFormat, toNeo4JFormat, timestampResolution ) ),
                            InputEntityDecorators.defaultRelationshipType(
                                    Rels.HAS_MEMBER.name() )
                    ),
                    LdbcCli.CHARSET,
                    path.toFile() ) );
            relationshipHeaders.add( new Header(
                    new Header.Entry( "Forum.id", Type.START_ID, forumsGroup, extractors.long_() ),
                    new Header.Entry( "Person.id", Type.END_ID, personsGroup, extractors.long_() ),
                    new Header.Entry( HasMember.JOIN_DATE, Type.PROPERTY, nonGroup, extractors.string() )
            ) );
        } );

        // forum has moderator person: Forum.id|Person.id|
        forumHasModeratorPersonFiles.forEach( path ->
        {
            relationshipDataFactories.add( DataFactories.data(
                    InputEntityDecorators.defaultRelationshipType(
                            Rels.HAS_MODERATOR.name() ),
                    LdbcCli.CHARSET,
                    path.toFile() ) );
            relationshipHeaders.add( new Header(
                    new Header.Entry( "Forum.id", Type.START_ID, forumsGroup, extractors.long_() ),
                    new Header.Entry( "Person.id", Type.END_ID, personsGroup, extractors.long_() ) ) );
        } );

        // forum has tag: Forum.id|Tag.id|
        forumHasTagFiles.forEach( path ->
        {
            relationshipDataFactories.add( DataFactories.data(
                    InputEntityDecorators.defaultRelationshipType(
                            Rels.FORUM_HAS_TAG.name() ),
                    LdbcCli.CHARSET,
                    path.toFile() ) );
            relationshipHeaders.add( new Header(
                    new Header.Entry( "Forum.id", Type.START_ID, forumsGroup, extractors.long_() ),
                    new Header.Entry( "Tag.ig", Type.END_ID, tagsGroup, extractors.long_() ) ) );
        } );

        // person has interest tag: Person.id|Tag.id|
        personHasInterestTagFiles.forEach( path ->
        {
            relationshipDataFactories.add( DataFactories.data(
                    InputEntityDecorators.defaultRelationshipType(
                            Rels.HAS_INTEREST.name() ),
                    LdbcCli.CHARSET,
                    path.toFile() ) );
            relationshipHeaders.add( new Header(
                    new Header.Entry( "Person.id", Type.START_ID, personsGroup, extractors.long_() ),
                    new Header.Entry( "Tag.id", Type.END_ID, tagsGroup, extractors.long_() )
            ) );
        } );

        // person is located in place: Person.id|Place.id|
        personIsLocatedInPlaceFiles.forEach( path ->
        {
            relationshipDataFactories.add( DataFactories.data(
                    InputEntityDecorators.defaultRelationshipType(
                            Rels.PERSON_IS_LOCATED_IN.name() ),
                    LdbcCli.CHARSET,
                    path.toFile() ) );
            relationshipHeaders.add( new Header(
                    new Header.Entry( "Person.id", Type.START_ID, personsGroup, extractors.long_() ),
                    new Header.Entry( "Place.id", Type.END_ID, placesGroup, extractors.long_() ) ) );
        } );

        // person knows person: Person.id|Person.id|creationDate|
        personKnowsPersonFiles.forEach( path ->
        {
            relationshipDataFactories.add( DataFactories.data(
                    InputEntityDecorators.decorators(
                            new DateTimeDecorator(
                                    Knows.CREATION_DATE,
                                    () -> createFor( fromCsvFormat, toNeo4JFormat, timestampResolution ) ),
                            InputEntityDecorators.defaultRelationshipType(
                                    Rels.KNOWS.name() )
                    ),
                    LdbcCli.CHARSET,
                    path.toFile() ) );
            relationshipHeaders.add( new Header(
                    new Header.Entry( "Person.id", Type.START_ID, personsGroup, extractors.long_() ),
                    new Header.Entry( "Person.id", Type.END_ID, personsGroup, extractors.long_() ),
                    new Header.Entry( Knows.CREATION_DATE, Type.PROPERTY, nonGroup, extractors.string() ) ) );
        } );

        // person likes comment: Person.id|Comment.id|creationDate|
        personLikesCommentFiles.forEach( path ->
        {
            relationshipDataFactories.add( DataFactories.data(
                    InputEntityDecorators.decorators(
                            new DateTimeDecorator(
                                    Likes.CREATION_DATE,
                                    () -> createFor( fromCsvFormat, toNeo4JFormat, timestampResolution ) ),
                            InputEntityDecorators.defaultRelationshipType(
                                    Rels.LIKES_COMMENT.name() )
                    ),
                    LdbcCli.CHARSET,
                    path.toFile() ) );
            relationshipHeaders.add( new Header(
                    new Header.Entry( "Person.id", Type.START_ID, personsGroup, extractors.long_() ),
                    new Header.Entry( "Comment.id", Type.END_ID, messagesGroup, extractors.long_() ),
                    new Header.Entry( Likes.CREATION_DATE, Type.PROPERTY, nonGroup, extractors.string() ) ) );
        } );

        // person likes post: Person.id|Post.id|creationDate|
        personLikesPostFiles.forEach( path ->
        {
            relationshipDataFactories.add( DataFactories.data(
                    InputEntityDecorators.decorators(
                            new DateTimeDecorator(
                                    Likes.CREATION_DATE,
                                    () -> createFor( fromCsvFormat, toNeo4JFormat, timestampResolution ) ),
                            InputEntityDecorators.defaultRelationshipType(
                                    Rels.LIKES_POST.name() )
                    ),
                    LdbcCli.CHARSET,
                    path.toFile() ) );
            relationshipHeaders.add( new Header(
                    new Header.Entry( "Person.id", Type.START_ID, personsGroup, extractors.long_() ),
                    new Header.Entry( "Post.id", Type.END_ID, messagesGroup, extractors.long_() ),
                    new Header.Entry( Likes.CREATION_DATE, Type.PROPERTY, nonGroup, extractors.string() ) ) );
        } );

        // person study at organization: Person.id|Organisation.id|classYear|
        personStudyAtOrganisationFiles.forEach( path ->
        {
            relationshipDataFactories.add( DataFactories.data(
                    InputEntityDecorators.defaultRelationshipType(
                            Rels.STUDY_AT.name() ),
                    LdbcCli.CHARSET,
                    path.toFile() ) );
            relationshipHeaders.add( new Header(
                    new Header.Entry( "Person.id", Type.START_ID, personsGroup, extractors.long_() ),
                    new Header.Entry( "Organisation.id", Type.END_ID, organizationsGroup, extractors.long_() ),
                    new Header.Entry( StudiesAt.CLASS_YEAR, Type.PROPERTY, nonGroup, extractors.int_() ) ) );
        } );

        // person works at organization: Person.id|Organisation.id|workFrom|
        personWorksAtOrganisationFiles.forEach( path ->
        {
            relationshipDataFactories.add( DataFactories.data(
                    InputEntityDecorators.defaultRelationshipType(
                            Rels.WORKS_AT.name() ),
                    LdbcCli.CHARSET,
                    path.toFile() ) );
            relationshipHeaders.add( new Header(
                    new Header.Entry( "Person.id", Type.START_ID, personsGroup, extractors.long_() ),
                    new Header.Entry( "Organisation.id", Type.END_ID, organizationsGroup, extractors.long_() ),
                    new Header.Entry( WorksAt.WORK_FROM, Type.PROPERTY, nonGroup, extractors.int_() ) ) );
        } );

        // place is part of place: Place.id|Place.id|
        placeIsPartOfPlaceFiles.forEach( path ->
        {
            relationshipDataFactories.add( DataFactories.data(
                    InputEntityDecorators.defaultRelationshipType(
                            Rels.IS_PART_OF.name() ),
                    LdbcCli.CHARSET,
                    path.toFile() ) );
            relationshipHeaders.add( new Header(
                    new Header.Entry( "Place.id", Type.START_ID, placesGroup, extractors.long_() ),
                    new Header.Entry( "Place.id", Type.END_ID, placesGroup, extractors.long_() ) ) );
        } );

        // post has creator person: Post.id|Person.id|
        postHasCreatorPersonFiles.forEach( path ->
        {
            relationshipDataFactories.add( DataFactories.data(
                    InputEntityDecorators.defaultRelationshipType(
                            Rels.POST_HAS_CREATOR.name() ),
                    LdbcCli.CHARSET,
                    path.toFile() ) );
            relationshipHeaders.add( new Header(
                    new Header.Entry( "Post.id", Type.START_ID, messagesGroup, extractors.long_() ),
                    new Header.Entry( "Place.id", Type.END_ID, personsGroup, extractors.long_() ) ) );
        } );

        // post has tag tag: Post.id|Tag.id|
        postHasTagTagFiles.forEach( path ->
        {
            relationshipDataFactories.add( DataFactories.data(
                    InputEntityDecorators.defaultRelationshipType(
                            Rels.POST_HAS_TAG.name() ),
                    LdbcCli.CHARSET,
                    path.toFile() ) );
            relationshipHeaders.add( new Header(
                    new Header.Entry( "Post.id", Type.START_ID, messagesGroup, extractors.long_() ),
                    new Header.Entry( "Tag.id", Type.END_ID, tagsGroup, extractors.long_() ) ) );
        } );

        // comment has tag tag: Comment.id|Tag.id|
        commentHasTagTagFiles.forEach( path ->
        {
            relationshipDataFactories.add( DataFactories.data(
                    InputEntityDecorators.defaultRelationshipType(
                            Rels.COMMENT_HAS_TAG.name() ),
                    LdbcCli.CHARSET,
                    path.toFile() ) );
            relationshipHeaders.add( new Header(
                    new Header.Entry( "Comment.id", Type.START_ID, messagesGroup, extractors.long_() ),
                    new Header.Entry( "Tag.id", Type.END_ID, tagsGroup, extractors.long_() ) ) );
        } );

        // post is located in place: Post.id|Place.id|
        postIsLocatedInPlaceFiles.forEach( path ->
        {
            relationshipDataFactories.add( DataFactories.data(
                    InputEntityDecorators.defaultRelationshipType(
                            Rels.POST_IS_LOCATED_IN.name() ),
                    LdbcCli.CHARSET,
                    path.toFile() ) );
            relationshipHeaders.add( new Header(
                    new Header.Entry( "Post.id", Type.START_ID, messagesGroup, extractors.long_() ),
                    new Header.Entry( "Place.id", Type.END_ID, placesGroup, extractors.long_() ) ) );
        } );

        // tag class is subclass of tag class: TagClass.id|TagClass.id|
        tagClassIsSubclassOfTagClassFiles.forEach( path ->
        {
            relationshipDataFactories.add( DataFactories.data(
                    InputEntityDecorators.defaultRelationshipType(
                            Rels.IS_SUBCLASS_OF.name() ),
                    LdbcCli.CHARSET,
                    path.toFile() ) );
            relationshipHeaders.add( new Header(
                    new Header.Entry( "TagClass.id", Type.START_ID, tagClassesGroup, extractors.long_() ),
                    new Header.Entry( "TagClass.id", Type.END_ID, tagClassesGroup, extractors.long_() ) ) );
        } );

        // tag has type tag class: Tag.id|TagClass.id|
        tagHasTypeTagClassFiles.forEach( path ->
        {
            relationshipDataFactories.add( DataFactories.data(
                    InputEntityDecorators.defaultRelationshipType(
                            Rels.HAS_TYPE.name() ),
                    LdbcCli.CHARSET,
                    path.toFile() ) );
            relationshipHeaders.add( new Header(
                    new Header.Entry( "Tag.id", Type.START_ID, tagsGroup, extractors.long_() ),
                    new Header.Entry( "TagClass.id", Type.END_ID, tagClassesGroup, extractors.long_() ) ) );
        } );

        // organization is located in place: Organisation.id|Place.id|
        organisationIsLocatedInPlaceFiles.forEach( path ->
        {
            relationshipDataFactories.add( DataFactories.data(
                    InputEntityDecorators.defaultRelationshipType(
                            Rels.ORGANISATION_IS_LOCATED_IN.name() ),
                    LdbcCli.CHARSET,
                    path.toFile() ) );
            relationshipHeaders.add( new Header(
                    new Header.Entry( "Organisation.id", Type.START_ID, organizationsGroup, extractors.long_() ),
                    new Header.Entry( "Place.id", Type.END_ID, placesGroup, extractors.long_() ) ) );
        } );

        Input input = new CsvInput(
                nodeDataFactories,
                new LdbcHeaderFactory( nodeHeaders.stream().toArray( Header[]::new ) ),
                relationshipDataFactories,
                new LdbcHeaderFactory( relationshipHeaders.stream().toArray( Header[]::new ) ),
                IdType.INTEGER,
<<<<<<< HEAD
                configuration
=======
                configuration,
                Collectors.badCollector( System.out, 0 ),
                CsvInput.NO_MONITOR
>>>>>>> 9ca5f0e7
        );

        FormattedLogProvider systemOutLogProvider = FormattedLogProvider.toOutputStream( System.out );
        LogService logService = new SimpleLogService( systemOutLogProvider, systemOutLogProvider );
        JobScheduler jobScheduler = JobSchedulerFactory.createInitialisedScheduler();
        LifeSupport lifeSupport = new LifeSupport();
        lifeSupport.add( jobScheduler );
        lifeSupport.start();
        Config dbConfig = null == importerProperties ? Config.defaults() : Config.defaults( MapUtils.loadPropertiesToMap( importerProperties ) );
        dbConfig.augment( GraphDatabaseSettings.dense_node_threshold, String.valueOf( 1 ) );
        Collector badCollector = Collector.EMPTY;
        BatchImporter batchImporter = new ParallelBatchImporter(
                Neo4jDb.layoutWithTxLogLocation( storeDir ),
                new DefaultFileSystemAbstraction(),
                null,
                new LdbcImporterConfig(),
                logService,
                ExecutionMonitors.defaultVisible( jobScheduler ),
                AdditionalInitialIds.EMPTY,
                dbConfig,
                StandardV4_0.RECORD_FORMATS,
                NO_MONITOR,
                jobScheduler,
                badCollector,
                TransactionLogsInitializer.INSTANCE
        );

        System.out.println( "Loading CSV files" );
        long startTime = System.currentTimeMillis();

        batchImporter.doImport( input );
        badCollector.close();
        lifeSupport.shutdown();

        long runtime = System.currentTimeMillis() - startTime;
        System.out.println( String.format(
                "Data imported in: %d min, %d sec",
                TimeUnit.MILLISECONDS.toMinutes( runtime ),
                TimeUnit.MILLISECONDS.toSeconds( runtime )
                - TimeUnit.MINUTES.toSeconds( TimeUnit.MILLISECONDS.toMinutes( runtime ) ) ) );

        System.out.println( "Creating Indexes & Constraints" );
        startTime = System.currentTimeMillis();

        File dbDir = new File( storeDir, DEFAULT_DATABASE_NAME );
        DatabaseManagementService managementService = Neo4jDb.newDb( dbDir, importerProperties );
        GraphDatabaseService db = managementService.database( dbDir.getName() );

        GraphMetadataProxy.writeTo( db, GraphMetadataProxy.createFrom( metadataTracker ) );

        // Create Indexes
        indexer.createTransactional( db );

        runtime = System.currentTimeMillis() - startTime;
        System.out.println( String.format(
                "Indexes built in: %d min, %d sec",
                TimeUnit.MILLISECONDS.toMinutes( runtime ),
                TimeUnit.MILLISECONDS.toSeconds( runtime )
                - TimeUnit.MINUTES.toSeconds( TimeUnit.MILLISECONDS.toMinutes( runtime ) ) ) );

        System.out.printf( "Shutting down..." );
        managementService.shutdown();
        System.out.println( "Done" );
    }
}<|MERGE_RESOLUTION|>--- conflicted
+++ resolved
@@ -70,7 +70,6 @@
 import org.neo4j.internal.batchimport.input.csv.Type;
 import org.neo4j.internal.batchimport.staging.ExecutionMonitors;
 import org.neo4j.io.fs.DefaultFileSystemAbstraction;
-import org.neo4j.io.layout.DatabaseLayout;
 import org.neo4j.kernel.impl.scheduler.JobSchedulerFactory;
 import org.neo4j.kernel.impl.store.format.standard.StandardV4_0;
 import org.neo4j.kernel.lifecycle.LifeSupport;
@@ -725,13 +724,8 @@
                 relationshipDataFactories,
                 new LdbcHeaderFactory( relationshipHeaders.stream().toArray( Header[]::new ) ),
                 IdType.INTEGER,
-<<<<<<< HEAD
-                configuration
-=======
                 configuration,
-                Collectors.badCollector( System.out, 0 ),
                 CsvInput.NO_MONITOR
->>>>>>> 9ca5f0e7
         );
 
         FormattedLogProvider systemOutLogProvider = FormattedLogProvider.toOutputStream( System.out );
