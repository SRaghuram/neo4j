/*
 * Copyright (c) 2002-2019 "Neo4j,"
 * Neo4j Sweden AB [http://neo4j.com]
 * This file is part of Neo4j internal tooling.
 */
package com.neo4j.bench.ldbc.importer.dense1;

import com.ldbc.driver.DbException;
import com.ldbc.driver.util.MapUtils;
import com.neo4j.bench.ldbc.Neo4jDb;
import com.neo4j.bench.ldbc.cli.LdbcCli;
import com.neo4j.bench.ldbc.connection.GraphMetadataProxy;
import com.neo4j.bench.ldbc.connection.LdbcDateCodec;
import com.neo4j.bench.ldbc.connection.Neo4jSchema;
import com.neo4j.bench.ldbc.connection.TimeStampedRelationshipTypesCache;
import com.neo4j.bench.ldbc.importer.CommentHasCreatorAtTimeRelationshipTypeDecorator;
import com.neo4j.bench.ldbc.importer.CommentIsLocatedInAtTimeRelationshipTypeDecorator;
import com.neo4j.bench.ldbc.importer.CommentReplyOfRelationshipTypeDecorator;
import com.neo4j.bench.ldbc.importer.CsvFilesForMerge;
import com.neo4j.bench.ldbc.importer.DateTimeDecorator;
import com.neo4j.bench.ldbc.importer.ForumHasMemberAtTimeRelationshipTypeDecorator;
import com.neo4j.bench.ldbc.importer.ForumHasMemberWithPostsLoader;
import com.neo4j.bench.ldbc.importer.GraphMetadataTracker;
import com.neo4j.bench.ldbc.importer.LabelCamelCaseDecorator;
import com.neo4j.bench.ldbc.importer.LdbcHeaderFactory;
import com.neo4j.bench.ldbc.importer.LdbcImporterConfig;
import com.neo4j.bench.ldbc.importer.LdbcIndexer;
import com.neo4j.bench.ldbc.importer.LdbcSnbImporter;
import com.neo4j.bench.ldbc.importer.PersonDecorator;
import com.neo4j.bench.ldbc.importer.PersonWorkAtYearDecorator;
import com.neo4j.bench.ldbc.importer.PlaceIsPartOfPlaceNullReplacer;
import com.neo4j.bench.ldbc.importer.PostHasCreatorAtTimeRelationshipTypeDecorator;
import com.neo4j.bench.ldbc.importer.PostIsLocatedInAtTimeRelationshipTypeDecorator;
import org.apache.commons.io.FileUtils;

import java.io.File;
import java.io.IOException;
import java.nio.file.Files;
import java.nio.file.Path;
import java.util.ArrayList;
import java.util.List;
import java.util.concurrent.TimeUnit;

import org.neo4j.batchinsert.internal.TransactionLogsInitializer;
import org.neo4j.configuration.Config;
import org.neo4j.configuration.GraphDatabaseSettings;
import org.neo4j.csv.reader.Extractors;
import org.neo4j.dbms.database.DatabaseManagementService;
import org.neo4j.graphdb.GraphDatabaseService;
import org.neo4j.internal.batchimport.AdditionalInitialIds;
import org.neo4j.internal.batchimport.BatchImporter;
import org.neo4j.internal.batchimport.ParallelBatchImporter;
import org.neo4j.internal.batchimport.input.Collector;
import org.neo4j.internal.batchimport.input.Group;
import org.neo4j.internal.batchimport.input.Groups;
import org.neo4j.internal.batchimport.input.IdType;
import org.neo4j.internal.batchimport.input.Input;
import org.neo4j.internal.batchimport.input.InputEntityDecorators;
import org.neo4j.internal.batchimport.input.csv.Configuration;
import org.neo4j.internal.batchimport.input.csv.CsvInput;
import org.neo4j.internal.batchimport.input.csv.DataFactories;
import org.neo4j.internal.batchimport.input.csv.DataFactory;
import org.neo4j.internal.batchimport.input.csv.Header;
import org.neo4j.internal.batchimport.input.csv.Type;
import org.neo4j.internal.batchimport.staging.ExecutionMonitors;
import org.neo4j.io.fs.DefaultFileSystemAbstraction;
import org.neo4j.io.layout.DatabaseLayout;
import org.neo4j.kernel.impl.scheduler.JobSchedulerFactory;
import org.neo4j.kernel.impl.store.format.standard.StandardV4_0;
import org.neo4j.kernel.lifecycle.LifeSupport;
import org.neo4j.logging.FormattedLogProvider;
import org.neo4j.logging.internal.LogService;
import org.neo4j.logging.internal.SimpleLogService;
import org.neo4j.scheduler.JobScheduler;
<<<<<<< HEAD
=======
import org.neo4j.unsafe.impl.batchimport.AdditionalInitialIds;
import org.neo4j.unsafe.impl.batchimport.BatchImporter;
import org.neo4j.unsafe.impl.batchimport.Configuration;
import org.neo4j.unsafe.impl.batchimport.ParallelBatchImporter;
import org.neo4j.unsafe.impl.batchimport.input.Collectors;
import org.neo4j.unsafe.impl.batchimport.input.Group;
import org.neo4j.unsafe.impl.batchimport.input.Groups;
import org.neo4j.unsafe.impl.batchimport.input.Input;
import org.neo4j.unsafe.impl.batchimport.input.InputEntityDecorators;
import org.neo4j.unsafe.impl.batchimport.input.csv.CsvInput;
import org.neo4j.unsafe.impl.batchimport.input.csv.DataFactories;
import org.neo4j.unsafe.impl.batchimport.input.csv.DataFactory;
import org.neo4j.unsafe.impl.batchimport.input.csv.Header;
import org.neo4j.unsafe.impl.batchimport.input.csv.IdType;
import org.neo4j.unsafe.impl.batchimport.input.csv.Type;
import org.neo4j.unsafe.impl.batchimport.staging.ExecutionMonitors;
>>>>>>> 9ca5f0e7

import static com.neo4j.bench.ldbc.Domain.Forum;
import static com.neo4j.bench.ldbc.Domain.HasMember;
import static com.neo4j.bench.ldbc.Domain.Knows;
import static com.neo4j.bench.ldbc.Domain.Likes;
import static com.neo4j.bench.ldbc.Domain.Message;
import static com.neo4j.bench.ldbc.Domain.Nodes;
import static com.neo4j.bench.ldbc.Domain.Organisation;
import static com.neo4j.bench.ldbc.Domain.Person;
import static com.neo4j.bench.ldbc.Domain.Place;
import static com.neo4j.bench.ldbc.Domain.Post;
import static com.neo4j.bench.ldbc.Domain.Rels;
import static com.neo4j.bench.ldbc.Domain.StudiesAt;
import static com.neo4j.bench.ldbc.Domain.Tag;
import static com.neo4j.bench.ldbc.Domain.TagClass;
import static com.neo4j.bench.ldbc.Domain.WorksAt;
import static com.neo4j.bench.ldbc.connection.ImportDateUtil.createFor;
import static java.lang.String.format;
import static java.util.stream.Collectors.toList;
import static org.neo4j.configuration.GraphDatabaseSettings.DEFAULT_DATABASE_NAME;
import static org.neo4j.internal.batchimport.ImportLogic.NO_MONITOR;

public class LdbcSnbImporterParallelDense1 extends LdbcSnbImporter
{

    @Override
    public void load(
            File storeDir,
            File csvDataDir,
            File importerProperties,
            LdbcDateCodec.Format fromCsvFormat,
            LdbcDateCodec.Format toNeo4JFormat,
            LdbcDateCodec.Resolution timestampResolution,
            boolean withUnique,
            boolean withMandatory ) throws IOException, DbException
    {
        if ( timestampResolution.equals( LdbcDateCodec.Resolution.NOT_APPLICABLE ) )
        {
            throw new DbException( format( "Invalid Timestamp Resolution: %s", timestampResolution.name() ) );
        }

        System.out.println( format( "Source CSV Dir:        %s", csvDataDir ) );
        System.out.println( format( "Target DB Dir:         %s", storeDir ) );
        System.out.println( format( "Source Date Format:    %s", fromCsvFormat.name() ) );
        System.out.println( format( "Target Date Format:    %s", toNeo4JFormat.name() ) );
        System.out.println( format( "Timestamp Resolution:  %s", timestampResolution.name() ) );
        System.out.println( format( "With Unique:           %s", withUnique ) );
        System.out.println( format( "With Mandatory:        %s", withMandatory ) );

        System.out.println( format( "Clear DB directory: %s", storeDir ) );
        FileUtils.deleteDirectory( storeDir );

        TimeStampedRelationshipTypesCache timeStampedRelationshipTypesCache =
                new TimeStampedRelationshipTypesCache();

        GraphMetadataTracker metadataTracker = new GraphMetadataTracker(
                toNeo4JFormat,
                timestampResolution,
                Neo4jSchema.NEO4J_DENSE_1
        );

        LdbcIndexer indexer = new LdbcIndexer(
                metadataTracker.neo4jSchema(),
                withUnique,
                withMandatory );

        ForumHasMemberWithPostsLoader.createIn( csvDataDir );

        PlaceIsPartOfPlaceNullReplacer placeIsPartOfPlaceNullReplacer = new PlaceIsPartOfPlaceNullReplacer();
        List<File> placeIsPartOfPlaceFiles = Files.list( csvDataDir.toPath() )
                .filter( path -> CsvFilesForMerge.PLACE.matcher( path.getFileName().toString() ).matches() )
                .map( Path::toFile )
                .collect( toList() );
        File noNullPlaceIsPartOfPlaceFile = new File( csvDataDir, "no_null_" + CsvFilesForMerge.PLACE );
        placeIsPartOfPlaceNullReplacer.replaceNullsWithSelfReferencingRelationships(
                placeIsPartOfPlaceFiles,
                LdbcCli.CHARSET,
                '|',
                noNullPlaceIsPartOfPlaceFile
        );

        Extractors extractors = new Extractors( ';' );

        Configuration configuration =
                new Configuration.Default()
                {
                    @Override
                    public char delimiter()
                    {
                        return '|';
                    }

                    @Override
                    public char arrayDelimiter()
                    {
                        return ';';
                    }
                };

        /*
        *** NODE FILES ***
         */
        List<Path> commentsFiles = Files.list( csvDataDir.toPath() )
                .filter( path -> CsvFilesForMerge.COMMENT.matcher( path.getFileName().toString() ).matches() )
                .collect( toList() );
        List<Path> postsFiles = Files.list( csvDataDir.toPath() )
                .filter( path -> CsvFilesForMerge.POST.matcher( path.getFileName().toString() ).matches() )
                .collect( toList() );
        List<Path> forumsFiles = Files.list( csvDataDir.toPath() )
                .filter( path -> CsvFilesForMerge.FORUM.matcher( path.getFileName().toString() ).matches() )
                .collect( toList() );
        List<Path> organizationsFiles = Files.list( csvDataDir.toPath() )
                .filter( path -> CsvFilesForMerge.ORGANIZATION.matcher( path.getFileName().toString() ).matches() )
                .collect( toList() );
        List<Path> personsFiles = Files.list( csvDataDir.toPath() )
                .filter( path -> CsvFilesForMerge.PERSON.matcher( path.getFileName().toString() ).matches() )
                .collect( toList() );
        List<Path> placesFiles = Files.list( csvDataDir.toPath() )
                .filter( path -> CsvFilesForMerge.PLACE.matcher( path.getFileName().toString() ).matches() )
                .collect( toList() );
        List<Path> tagClassesFiles = Files.list( csvDataDir.toPath() )
                .filter( path -> CsvFilesForMerge.TAGCLASS.matcher( path.getFileName().toString() ).matches() )
                .collect( toList() );
        List<Path> tagsFiles = Files.list( csvDataDir.toPath() )
                .filter( path -> CsvFilesForMerge.TAG.matcher( path.getFileName().toString() ).matches() )
                .collect( toList() );

        /*
        *** RELATIONSHIP FILES ***
         */
        List<Path> commentHasCreatorPersonFiles = Files.list( csvDataDir.toPath() )
                .filter( path -> CsvFilesForMerge.COMMENT.matcher( path.getFileName().toString() ).matches() )
                .collect( toList() );
        List<Path> commentIsLocatedInPlaceFiles = Files.list( csvDataDir.toPath() )
                .filter( path -> CsvFilesForMerge.COMMENT.matcher( path.getFileName().toString() ).matches() )
                .collect( toList() );
        List<Path> commentReplyOfCommentOrPostFiles = Files.list( csvDataDir.toPath() )
                .filter( path -> CsvFilesForMerge.COMMENT.matcher( path.getFileName().toString() ).matches() )
                .collect( toList() );
        List<Path> forumContainerOfPostFiles = Files.list( csvDataDir.toPath() )
                .filter( path -> CsvFilesForMerge.POST.matcher( path.getFileName().toString() ).matches() )
                .collect( toList() );
        List<Path> forumHasMemberPersonFiles = Files.list( csvDataDir.toPath() )
                .filter( path -> CsvFilesForMerge.FORUM_HAS_MEMBER_PERSON
                        .matcher( path.getFileName().toString() ).matches() )
                .collect( toList() );
        List<Path> forumHasMemberWithPostsPersonFiles = Files.list( csvDataDir.toPath() )
                .filter( path -> CsvFilesForMerge.FORUM_HAS_MEMBER_WITH_POSTS_PERSON
                        .matcher( path.getFileName().toString() ).matches() )
                .collect( toList() );
        List<Path> forumHasModeratorPersonFiles = Files.list( csvDataDir.toPath() )
                .filter( path -> CsvFilesForMerge.FORUM.matcher( path.getFileName().toString() ).matches() )
                .collect( toList() );
        List<Path> forumHasTagFiles = Files.list( csvDataDir.toPath() )
                .filter( path -> CsvFilesForMerge.FORUM_HAS_TAG_TAG.matcher( path.getFileName().toString() ).matches() )
                .collect( toList() );
        List<Path> personHasInterestTagFiles = Files.list( csvDataDir.toPath() )
                .filter( path -> CsvFilesForMerge.PERSON_HAS_INTEREST_TAG
                        .matcher( path.getFileName().toString() ).matches() )
                .collect( toList() );
        List<Path> personIsLocatedInPlaceFiles = Files.list( csvDataDir.toPath() )
                .filter( path -> CsvFilesForMerge.PERSON.matcher( path.getFileName().toString() ).matches() )
                .collect( toList() );
        List<Path> personKnowsPersonFiles = Files.list( csvDataDir.toPath() )
                .filter( path -> CsvFilesForMerge.PERSON_KNOWS_PERSON
                        .matcher( path.getFileName().toString() ).matches() )
                .collect( toList() );
        List<Path> personLikesCommentFiles = Files.list( csvDataDir.toPath() )
                .filter( path -> CsvFilesForMerge.PERSON_LIKES_COMMENT.matcher( path.getFileName().toString() )
                        .matches() )
                .collect( toList() );
        List<Path> personLikesPostFiles = Files.list( csvDataDir.toPath() )
                .filter( path -> CsvFilesForMerge.PERSON_LIKES_POST.matcher( path.getFileName().toString() ).matches() )
                .collect( toList() );
        List<Path> personStudyAtOrganisationFiles = Files.list( csvDataDir.toPath() )
                .filter( path -> CsvFilesForMerge.PERSON_STUDIES_AT_ORGANISATION
                        .matcher( path.getFileName().toString() ).matches() )
                .collect( toList() );
        List<Path> personWorksAtOrganisationFiles = Files.list( csvDataDir.toPath() )
                .filter( path -> CsvFilesForMerge.PERSON_WORKS_AT_ORGANISATION.matcher( path.getFileName().toString() )
                        .matches() )
                .collect( toList() );
        List<Path> postHasCreatorPersonFiles = Files.list( csvDataDir.toPath() )
                .filter( path -> CsvFilesForMerge.POST.matcher( path.getFileName().toString() ).matches() )
                .collect( toList() );
        List<Path> postHasTagTagFiles = Files.list( csvDataDir.toPath() )
                .filter( path -> CsvFilesForMerge.POST_HAS_TAG_TAG.matcher( path.getFileName().toString() ).matches() )
                .collect( toList() );
        List<Path> commentHasTagTagFiles = Files.list( csvDataDir.toPath() )
                .filter( path -> CsvFilesForMerge.COMMENT_HAS_TAG_TAG
                        .matcher( path.getFileName().toString() ).matches() )
                .collect( toList() );
        List<Path> postIsLocatedInPlaceFiles = Files.list( csvDataDir.toPath() )
                .filter( path -> CsvFilesForMerge.POST.matcher( path.getFileName().toString() ).matches() )
                .collect( toList() );
        List<Path> organisationIsLocatedInPlaceFiles = Files.list( csvDataDir.toPath() )
                .filter( path -> CsvFilesForMerge.ORGANIZATION.matcher( path.getFileName().toString() ).matches() )
                .collect( toList() );

        Groups groups = new Groups();
        Group messagesGroup = groups.getOrCreate( "messages_id_space" );
        Group forumsGroup = groups.getOrCreate( "forums_id_space" );
        Group organizationsGroup = groups.getOrCreate( "organizations_id_space" );
        Group personsGroup = groups.getOrCreate( "persons_id_space" );
        Group placesGroup = groups.getOrCreate( "places_id_space" );
        Group tagClassesGroup = groups.getOrCreate( "tag_classes_id_space" );
        Group tagsGroup = groups.getOrCreate( "tags_id_space" );
        Group nonGroup = groups.getOrCreate( "id_spaces_are_only_used_for_identifiers" );

        List<DataFactory> nodeDataFactories = new ArrayList<>();
        List<Header> nodeHeaders = new ArrayList<>();

        // comments: id|creationDate|locationIP|browserUsed|content|length|creator|place|replyOfPost|replyOfComment
        commentsFiles.forEach( path ->
                {
                    nodeDataFactories.add( DataFactories.data(
                            InputEntityDecorators.decorators(
                                    new DateTimeDecorator(
                                            Message.CREATION_DATE,
                                            () -> createFor( fromCsvFormat, toNeo4JFormat, timestampResolution ) ),
                                    InputEntityDecorators
                                            .additiveLabels( new String[]{
                                                    Nodes.Comment.name(),
                                                    Nodes.Message.name()} )
                            ),
                            LdbcCli.CHARSET,
                            path.toFile() ) );
                    nodeHeaders.add( new Header(
                            new Header.Entry( Message.ID, Type.ID, messagesGroup, extractors.long_() ),
                            new Header.Entry( Message.CREATION_DATE, Type.PROPERTY, nonGroup, extractors.string() ),
                            new Header.Entry( Message.LOCATION_IP, Type.PROPERTY, nonGroup, extractors.string() ),
                            new Header.Entry( Message.BROWSER_USED, Type.PROPERTY, nonGroup, extractors.string() ),
                            new Header.Entry( Message.CONTENT, Type.PROPERTY, nonGroup, extractors.string() ),
                            new Header.Entry( Message.LENGTH, Type.PROPERTY, nonGroup, extractors.int_() ),
                            new Header.Entry( "creator", Type.IGNORE, nonGroup, extractors.string() ),
                            new Header.Entry( "place", Type.IGNORE, nonGroup, extractors.string() ),
                            new Header.Entry( "replyOfPost", Type.IGNORE, nonGroup, extractors.string() ),
                            new Header.Entry( "replyOfComment", Type.IGNORE, nonGroup, extractors.string() ) ) );
                }
        );

        // posts: id|imageFile|creationDate|locationIP|browserUsed|language|content|length|creator|Forum.id|place
        postsFiles.forEach( path ->
        {
            nodeDataFactories.add( DataFactories.data(
                    InputEntityDecorators.decorators(
                            new DateTimeDecorator(
                                    Message.CREATION_DATE,
                                    () -> createFor( fromCsvFormat, toNeo4JFormat, timestampResolution ) ),
                            InputEntityDecorators
                                    .additiveLabels( new String[]{
                                            Nodes.Post.name(),
                                            Nodes.Message.name()} )
                    ),
                    LdbcCli.CHARSET,
                    path.toFile() ) );
            nodeHeaders.add( new Header(
                    new Header.Entry( Message.ID, Type.ID, messagesGroup, extractors.long_() ),
                    new Header.Entry( Post.IMAGE_FILE, Type.PROPERTY, nonGroup, extractors.string() ),
                    new Header.Entry( Message.CREATION_DATE, Type.PROPERTY, nonGroup, extractors.string() ),
                    new Header.Entry( Message.LOCATION_IP, Type.PROPERTY, nonGroup, extractors.string() ),
                    new Header.Entry( Message.BROWSER_USED, Type.PROPERTY, nonGroup, extractors.string() ),
                    new Header.Entry( Post.LANGUAGE, Type.PROPERTY, nonGroup, extractors.string() ),
                    new Header.Entry( Message.CONTENT, Type.PROPERTY, nonGroup, extractors.string() ),
                    new Header.Entry( Message.LENGTH, Type.PROPERTY, nonGroup, extractors.int_() ),
                    new Header.Entry( "creator", Type.IGNORE, nonGroup, extractors.string() ),
                    new Header.Entry( "Forum.id", Type.IGNORE, nonGroup, extractors.string() ),
                    new Header.Entry( "place", Type.IGNORE, nonGroup, extractors.string() ) ) );
        } );

        // forums: id|title|creationDate|moderator
        forumsFiles.forEach( path ->
        {
            nodeDataFactories.add( DataFactories.data(
                    InputEntityDecorators.decorators(
                            new DateTimeDecorator(
                                    Forum.CREATION_DATE,
                                    () -> createFor( fromCsvFormat, toNeo4JFormat, timestampResolution ) ),
                            InputEntityDecorators.additiveLabels( new String[]{
                                    Nodes.Forum.name()} )
                    ),
                    LdbcCli.CHARSET,
                    path.toFile() ) );
            nodeHeaders.add( new Header(
                    new Header.Entry( Forum.ID, Type.ID, forumsGroup, extractors.long_() ),
                    new Header.Entry( Forum.TITLE, Type.PROPERTY, nonGroup, extractors.string() ),
                    new Header.Entry( Forum.CREATION_DATE, Type.PROPERTY, nonGroup, extractors.string() ),
                    new Header.Entry( "moderator", Type.IGNORE, nonGroup, extractors.string() ) ) );
        } );

        // organizations: id|type|name|url|place
        organizationsFiles.forEach( path ->
        {
            nodeDataFactories.add( DataFactories.data(
                    new LabelCamelCaseDecorator(),
                    LdbcCli.CHARSET,
                    path.toFile() ) );
            nodeHeaders.add( new Header(
                    new Header.Entry( Organisation.ID, Type.ID, organizationsGroup, extractors.long_() ),
                    new Header.Entry( "type", Type.LABEL, nonGroup, extractors.string() ),
                    new Header.Entry( Organisation.NAME, Type.PROPERTY, nonGroup, extractors.string() ),
                    new Header.Entry( "url", Type.IGNORE, nonGroup, extractors.string() ),
                    new Header.Entry( "place", Type.IGNORE, nonGroup, extractors.string() ) ) );
        } );

        // persons: id|firstName|lastName|gender|birthday|creationDate|locationIP|browserUsed|place
        personsFiles.forEach( path ->
        {
            nodeDataFactories.add( DataFactories.data(
                    InputEntityDecorators.decorators(
                            new PersonDecorator(
                                    () -> createFor( fromCsvFormat, toNeo4JFormat, timestampResolution ) ),
                            InputEntityDecorators.additiveLabels( new String[]{
                                    Nodes.Person.name()} )
                    ),
                    LdbcCli.CHARSET,
                    path.toFile() ) );
            nodeHeaders.add( new Header(
                    new Header.Entry( Person.ID, Type.ID, personsGroup, extractors.long_() ),
                    new Header.Entry( Person.FIRST_NAME, Type.PROPERTY, nonGroup, extractors.string() ),
                    new Header.Entry( Person.LAST_NAME, Type.PROPERTY, nonGroup, extractors.string() ),
                    new Header.Entry( Person.GENDER, Type.PROPERTY, nonGroup, extractors.string() ),
                    new Header.Entry( Person.BIRTHDAY, Type.PROPERTY, nonGroup, extractors.string() ),
                    new Header.Entry( Person.CREATION_DATE, Type.PROPERTY, nonGroup, extractors.string() ),
                    new Header.Entry( Person.LOCATION_IP, Type.PROPERTY, nonGroup, extractors.string() ),
                    new Header.Entry( Person.BROWSER_USED, Type.PROPERTY, nonGroup, extractors.string() ),
                    new Header.Entry( "place", Type.IGNORE, nonGroup, extractors.string() ),
                    new Header.Entry( Person.LANGUAGES, Type.PROPERTY, nonGroup, extractors.stringArray() ),
                    new Header.Entry( Person.EMAIL_ADDRESSES, Type.PROPERTY, nonGroup, extractors.stringArray() ) ) );
        } );

        // places: id|name|url|type|isPartOf
        placesFiles.forEach( path ->
        {
            nodeDataFactories.add( DataFactories.data(
                    new LabelCamelCaseDecorator(),
                    LdbcCli.CHARSET,
                    path.toFile() ) );
            nodeHeaders.add( new Header(
                    new Header.Entry( Place.ID, Type.ID, placesGroup, extractors.long_() ),
                    new Header.Entry( Place.NAME, Type.PROPERTY, nonGroup, extractors.string() ),
                    new Header.Entry( "url", Type.IGNORE, nonGroup, extractors.string() ),
                    new Header.Entry( "type", Type.LABEL, nonGroup, extractors.string() ),
                    new Header.Entry( "isPartOf", Type.IGNORE, nonGroup, extractors.string() ) ) );
        } );

        // tag classes: id|name|url|isSubclassOf
        tagClassesFiles.forEach( path ->
        {
            nodeDataFactories.add( DataFactories.data(
                    InputEntityDecorators.additiveLabels( new String[]{
                            Nodes.TagClass.name()} ),
                    LdbcCli.CHARSET,
                    path.toFile() ) );
            nodeHeaders.add( new Header(
                    new Header.Entry( "id", Type.ID, tagClassesGroup, extractors.long_() ),
                    new Header.Entry( TagClass.NAME, Type.PROPERTY, nonGroup, extractors.string() ),
                    new Header.Entry( "url", Type.IGNORE, nonGroup, extractors.string() ),
                    new Header.Entry( "isSubclassOf", Type.IGNORE, nonGroup, extractors.string() ) ) );
        } );

        // tags: id|name|url|hasType
        tagsFiles.forEach( path ->
        {
            nodeDataFactories.add( DataFactories.data(
                    InputEntityDecorators.additiveLabels( new String[]{
                            Nodes.Tag.name()} ),
                    LdbcCli.CHARSET,
                    path.toFile() ) );
            nodeHeaders.add( new Header(
                    new Header.Entry( Tag.ID, Type.ID, tagsGroup, extractors.long_() ),
                    new Header.Entry( Tag.NAME, Type.PROPERTY, nonGroup, extractors.string() ),
                    new Header.Entry( "url", Type.IGNORE, nonGroup, extractors.string() ),
                    new Header.Entry( "hasType", Type.IGNORE, nonGroup, extractors.string() ) ) );
        } );

        /*
        *** RELATIONSHIP FILES ***
         */
        List<DataFactory> relationshipDataFactories = new ArrayList<>();
        List<Header> relationshipHeaders = new ArrayList<>();

        // comment has creator person
        // comments: id|creationDate|locationIP|browserUsed|content|length|creator|place|replyOfPost|replyOfComment
        commentHasCreatorPersonFiles.forEach( path ->
        {
            relationshipDataFactories.add( DataFactories.data(
                    InputEntityDecorators.defaultRelationshipType(
                            Rels.COMMENT_HAS_CREATOR.name() ),
                    LdbcCli.CHARSET,
                    path.toFile() ) );
            relationshipHeaders.add( new Header(
                    new Header.Entry( Message.ID, Type.START_ID, messagesGroup, extractors.long_() ),
                    new Header.Entry( Message.CREATION_DATE, Type.IGNORE, nonGroup, extractors.string() ),
                    new Header.Entry( Message.LOCATION_IP, Type.IGNORE, nonGroup, extractors.string() ),
                    new Header.Entry( Message.BROWSER_USED, Type.IGNORE, nonGroup, extractors.string() ),
                    new Header.Entry( Message.CONTENT, Type.IGNORE, nonGroup, extractors.string() ),
                    new Header.Entry( Message.LENGTH, Type.IGNORE, nonGroup, extractors.string() ),
                    new Header.Entry( "creator", Type.END_ID, personsGroup, extractors.long_() ),
                    new Header.Entry( "place", Type.IGNORE, nonGroup, extractors.string() ),
                    new Header.Entry( "replyOfPost", Type.IGNORE, nonGroup, extractors.string() ),
                    new Header.Entry( "replyOfComment", Type.IGNORE, nonGroup, extractors.string() ) ) );
        } );

        // comment has creator person - WITH TIME STAMP
        // comments: id|creationDate|locationIP|browserUsed|content|length|creator|place|replyOfPost|replyOfComment
        commentHasCreatorPersonFiles.forEach( path ->
        {
            relationshipDataFactories.add( DataFactories.data(
                    new CommentHasCreatorAtTimeRelationshipTypeDecorator(
                            () -> createFor( fromCsvFormat, toNeo4JFormat, timestampResolution ),
                            timeStampedRelationshipTypesCache,
                            metadataTracker ),
                    LdbcCli.CHARSET,
                    path.toFile() ) );
            relationshipHeaders.add( new Header(
                    new Header.Entry( Message.ID, Type.START_ID, messagesGroup, extractors.long_() ),
                    new Header.Entry( Message.CREATION_DATE, Type.PROPERTY, nonGroup, extractors.string() ),
                    new Header.Entry( Message.LOCATION_IP, Type.IGNORE, nonGroup, extractors.string() ),
                    new Header.Entry( Message.BROWSER_USED, Type.IGNORE, nonGroup, extractors.string() ),
                    new Header.Entry( Message.CONTENT, Type.IGNORE, nonGroup, extractors.string() ),
                    new Header.Entry( Message.LENGTH, Type.IGNORE, nonGroup, extractors.string() ),
                    new Header.Entry( "creator", Type.END_ID, personsGroup, extractors.long_() ),
                    new Header.Entry( "place", Type.IGNORE, nonGroup, extractors.string() ),
                    new Header.Entry( "replyOfPost", Type.IGNORE, nonGroup, extractors.string() ),
                    new Header.Entry( "replyOfComment", Type.IGNORE, nonGroup, extractors.string() ) ) );
        } );

        // comment is located in place
        // comments: id|creationDate|locationIP|browserUsed|content|length|creator|place|replyOfPost|replyOfComment
        commentIsLocatedInPlaceFiles.forEach( path ->
        {
            relationshipDataFactories.add( DataFactories.data(
                    new CommentIsLocatedInAtTimeRelationshipTypeDecorator(
                            () -> createFor( fromCsvFormat, toNeo4JFormat, timestampResolution ),
                            timeStampedRelationshipTypesCache,
                            metadataTracker ),
                    LdbcCli.CHARSET,
                    path.toFile() ) );
            relationshipHeaders.add( new Header(
                    new Header.Entry( Message.ID, Type.START_ID, messagesGroup, extractors.long_() ),
                    new Header.Entry( Message.CREATION_DATE, Type.PROPERTY, nonGroup, extractors.string() ),
                    new Header.Entry( Message.LOCATION_IP, Type.IGNORE, nonGroup, extractors.string() ),
                    new Header.Entry( Message.BROWSER_USED, Type.IGNORE, nonGroup, extractors.string() ),
                    new Header.Entry( Message.CONTENT, Type.IGNORE, nonGroup, extractors.string() ),
                    new Header.Entry( Message.LENGTH, Type.IGNORE, nonGroup, extractors.string() ),
                    new Header.Entry( "creator", Type.IGNORE, nonGroup, extractors.string() ),
                    new Header.Entry( "place", Type.END_ID, placesGroup, extractors.long_() ),
                    new Header.Entry( "replyOfPost", Type.IGNORE, nonGroup, extractors.string() ),
                    new Header.Entry( "replyOfComment", Type.IGNORE, nonGroup, extractors.string() ) ) );
        } );

        // comment reply of comment/post
        // comments: id|creationDate|locationIP|browserUsed|content|length|creator|place|replyOfPost|replyOfComment
        commentReplyOfCommentOrPostFiles.forEach( path ->
        {
            relationshipDataFactories.add( DataFactories.data(
                    new CommentReplyOfRelationshipTypeDecorator( messagesGroup ),
                    LdbcCli.CHARSET,
                    path.toFile() ) );
            relationshipHeaders.add( new Header(
                    new Header.Entry( Message.ID, Type.START_ID, messagesGroup, extractors.long_() ),
                    new Header.Entry( Message.CREATION_DATE, Type.IGNORE, nonGroup, extractors.string() ),
                    new Header.Entry( Message.LOCATION_IP, Type.IGNORE, nonGroup, extractors.string() ),
                    new Header.Entry( Message.BROWSER_USED, Type.IGNORE, nonGroup, extractors.string() ),
                    new Header.Entry( Message.CONTENT, Type.IGNORE, nonGroup, extractors.string() ),
                    new Header.Entry( Message.LENGTH, Type.IGNORE, nonGroup, extractors.string() ),
                    new Header.Entry( "creator", Type.IGNORE, nonGroup, extractors.string() ),
                    new Header.Entry( "place", Type.IGNORE, nonGroup, extractors.string() ),
                    new Header.Entry( "replyOfPost", Type.PROPERTY, nonGroup, extractors.long_() ),
                    new Header.Entry( "replyOfComment", Type.PROPERTY, nonGroup, extractors.long_() ) ) );
        } );

        // forum container of post
        // posts: id|imageFile|creationDate|locationIP|browserUsed|language|content|length|creator|Forum.id|place
        forumContainerOfPostFiles.forEach( path ->
        {
            relationshipDataFactories.add( DataFactories.data(
                    InputEntityDecorators.defaultRelationshipType(
                            Rels.CONTAINER_OF.name() ),
                    LdbcCli.CHARSET,
                    path.toFile() ) );
            relationshipHeaders.add( new Header(
                    new Header.Entry( Message.ID, Type.END_ID, messagesGroup, extractors.long_() ),
                    new Header.Entry( Post.IMAGE_FILE, Type.IGNORE, nonGroup, extractors.string() ),
                    new Header.Entry( Message.CREATION_DATE, Type.IGNORE, nonGroup, extractors.string() ),
                    new Header.Entry( Message.LOCATION_IP, Type.IGNORE, nonGroup, extractors.string() ),
                    new Header.Entry( Message.BROWSER_USED, Type.IGNORE, nonGroup, extractors.string() ),
                    new Header.Entry( Post.LANGUAGE, Type.IGNORE, nonGroup, extractors.string() ),
                    new Header.Entry( Message.CONTENT, Type.IGNORE, nonGroup, extractors.string() ),
                    new Header.Entry( Message.LENGTH, Type.IGNORE, nonGroup, extractors.string() ),
                    new Header.Entry( "creator", Type.IGNORE, nonGroup, extractors.string() ),
                    new Header.Entry( "Forum.id", Type.START_ID, forumsGroup, extractors.long_() ),
                    new Header.Entry( "place", Type.IGNORE, nonGroup, extractors.string() ) ) );
        } );

        // forum has member person: Forum.id|Person.id|joinDate
        forumHasMemberPersonFiles.forEach( path ->
        {
            relationshipDataFactories.add( DataFactories.data(
                    new ForumHasMemberAtTimeRelationshipTypeDecorator(
                            () -> createFor( fromCsvFormat, toNeo4JFormat, timestampResolution ),
                            timeStampedRelationshipTypesCache,
                            metadataTracker ),
                    LdbcCli.CHARSET,
                    path.toFile() ) );
            relationshipHeaders.add( new Header(
                    new Header.Entry( "Forum.id", Type.START_ID, forumsGroup, extractors.long_() ),
                    new Header.Entry( "Person.id", Type.END_ID, personsGroup, extractors.long_() ),
                    new Header.Entry( HasMember.JOIN_DATE, Type.PROPERTY, nonGroup, extractors.string() ) ) );
        } );

        // forum has member with posts person: Forum.id|Person.id|joinDate
        forumHasMemberWithPostsPersonFiles.forEach( path ->
        {
            relationshipDataFactories.add( DataFactories.data(
                    InputEntityDecorators.decorators(
                            new DateTimeDecorator(
                                    HasMember.JOIN_DATE,
                                    () -> createFor( fromCsvFormat, toNeo4JFormat, timestampResolution ) ),
                            InputEntityDecorators.defaultRelationshipType(
                                    Rels.HAS_MEMBER_WITH_POSTS.name() )
                    ),
                    LdbcCli.CHARSET,
                    path.toFile() ) );
            relationshipHeaders.add( new Header(
                    new Header.Entry( "Forum.id", Type.START_ID, forumsGroup, extractors.long_() ),
                    new Header.Entry( "Person.id", Type.END_ID, personsGroup, extractors.long_() ),
                    new Header.Entry( HasMember.JOIN_DATE, Type.PROPERTY, nonGroup, extractors.string() ) ) );
        } );

        // forum has moderator person
        // forums: id|title|creationDate|moderator
        forumHasModeratorPersonFiles.forEach( path ->
        {
            relationshipDataFactories.add( DataFactories.data(
                    InputEntityDecorators.defaultRelationshipType(
                            Rels.HAS_MODERATOR.name() ),
                    LdbcCli.CHARSET,
                    path.toFile() ) );
            relationshipHeaders.add( new Header(
                    new Header.Entry( Forum.ID, Type.START_ID, forumsGroup, extractors.long_() ),
                    new Header.Entry( Forum.TITLE, Type.IGNORE, nonGroup, extractors.string() ),
                    new Header.Entry( Forum.CREATION_DATE, Type.IGNORE, nonGroup, extractors.string() ),
                    new Header.Entry( "moderator", Type.END_ID, personsGroup, extractors.long_() ) ) );
        } );

        // forum has tag: Forum.id|Tag.id
        forumHasTagFiles.forEach( path ->
        {
            relationshipDataFactories.add( DataFactories.data(
                    InputEntityDecorators.defaultRelationshipType(
                            Rels.FORUM_HAS_TAG.name() ),
                    LdbcCli.CHARSET,
                    path.toFile() ) );
            relationshipHeaders.add( new Header(
                    new Header.Entry( "Forum.id", Type.START_ID, forumsGroup, extractors.long_() ),
                    new Header.Entry( "Tag.id", Type.END_ID, tagsGroup, extractors.long_() ) ) );
        } );

        // person has interest tag: Person.id|Tag.id
        personHasInterestTagFiles.forEach( path ->
        {
            relationshipDataFactories.add( DataFactories.data(
                    InputEntityDecorators.defaultRelationshipType(
                            Rels.HAS_INTEREST.name() ),
                    LdbcCli.CHARSET,
                    path.toFile() ) );
            relationshipHeaders.add( new Header(
                    new Header.Entry( "Person.id", Type.START_ID, personsGroup, extractors.long_() ),
                    new Header.Entry( "Tag.id", Type.END_ID, tagsGroup, extractors.long_() ) ) );
        } );

        // person is located in place
        // persons: id|firstName|lastName|gender|birthday|creationDate|locationIP|browserUsed|place
        personIsLocatedInPlaceFiles.forEach( path ->
        {
            relationshipDataFactories.add( DataFactories.data(
                    InputEntityDecorators.defaultRelationshipType(
                            Rels.PERSON_IS_LOCATED_IN.name() ),
                    LdbcCli.CHARSET,
                    path.toFile() ) );
            relationshipHeaders.add( new Header(
                    new Header.Entry( Person.ID, Type.START_ID, personsGroup, extractors.long_() ),
                    new Header.Entry( Person.FIRST_NAME, Type.IGNORE, nonGroup, extractors.string() ),
                    new Header.Entry( Person.LAST_NAME, Type.IGNORE, nonGroup, extractors.string() ),
                    new Header.Entry( Person.GENDER, Type.IGNORE, nonGroup, extractors.string() ),
                    new Header.Entry( Person.BIRTHDAY, Type.IGNORE, nonGroup, extractors.string() ),
                    new Header.Entry( Person.CREATION_DATE, Type.IGNORE, nonGroup, extractors.string() ),
                    new Header.Entry( Person.LOCATION_IP, Type.IGNORE, nonGroup, extractors.string() ),
                    new Header.Entry( Person.BROWSER_USED, Type.IGNORE, nonGroup, extractors.string() ),
                    new Header.Entry( "place", Type.END_ID, placesGroup, extractors.long_() ),
                    new Header.Entry( Person.LANGUAGES, Type.IGNORE, nonGroup, extractors.string() ),
                    new Header.Entry( Person.EMAIL_ADDRESSES, Type.IGNORE, nonGroup, extractors.string() ) ) );
        } );

        // person knows person: Person.id|Person.id|creationDate
        personKnowsPersonFiles.forEach( path ->
        {
            relationshipDataFactories.add( DataFactories.data(
                    InputEntityDecorators.decorators(
                            new DateTimeDecorator(
                                    Knows.CREATION_DATE,
                                    () -> createFor( fromCsvFormat, toNeo4JFormat, timestampResolution ) ),
                            InputEntityDecorators.defaultRelationshipType(
                                    Rels.KNOWS.name() )
                    ),
                    LdbcCli.CHARSET,
                    path.toFile() ) );
            relationshipHeaders.add( new Header(
                    new Header.Entry( "Person.id", Type.START_ID, personsGroup, extractors.long_() ),
                    new Header.Entry( "Person.id", Type.END_ID, personsGroup, extractors.long_() ),
                    new Header.Entry( Knows.CREATION_DATE, Type.PROPERTY, nonGroup, extractors.string() ) ) );
        } );

        // person likes comment: Person.id|Comment.id|creationDate
        personLikesCommentFiles.forEach( path ->
        {
            relationshipDataFactories.add( DataFactories.data(
                    InputEntityDecorators.decorators(
                            new DateTimeDecorator(
                                    Likes.CREATION_DATE,
                                    () -> createFor( fromCsvFormat, toNeo4JFormat, timestampResolution ) ),
                            InputEntityDecorators.defaultRelationshipType(
                                    Rels.LIKES_COMMENT.name() )
                    ),
                    LdbcCli.CHARSET,
                    path.toFile() ) );
            relationshipHeaders.add( new Header(
                    new Header.Entry( "Person.id", Type.START_ID, personsGroup, extractors.long_() ),
                    new Header.Entry( "Comment.id", Type.END_ID, messagesGroup, extractors.long_() ),
                    new Header.Entry( Likes.CREATION_DATE, Type.PROPERTY, nonGroup, extractors.string() ) ) );
        } );

        // person likes post: Person.id|Post.id|creationDate
        personLikesPostFiles.forEach( path ->
        {
            relationshipDataFactories.add( DataFactories.data(
                    InputEntityDecorators.decorators(
                            new DateTimeDecorator(
                                    Likes.CREATION_DATE,
                                    () -> createFor( fromCsvFormat, toNeo4JFormat, timestampResolution ) ),
                            InputEntityDecorators.defaultRelationshipType(
                                    Rels.LIKES_POST.name() )
                    ),
                    LdbcCli.CHARSET,
                    path.toFile() ) );
            relationshipHeaders.add( new Header(
                    new Header.Entry( "Person.id", Type.START_ID, personsGroup, extractors.long_() ),
                    new Header.Entry( "Post.id", Type.END_ID, messagesGroup, extractors.long_() ),
                    new Header.Entry( Likes.CREATION_DATE, Type.PROPERTY, nonGroup, extractors.string() ) ) );
        } );

        // person study at organization: Person.id|Organisation.id|classYear
        personStudyAtOrganisationFiles.forEach( path ->
        {
            relationshipDataFactories.add( DataFactories.data(
                    InputEntityDecorators.defaultRelationshipType(
                            Rels.STUDY_AT.name() ),
                    LdbcCli.CHARSET,
                    path.toFile() ) );
            relationshipHeaders.add( new Header(
                    new Header.Entry( "Person.id", Type.START_ID, personsGroup, extractors.long_() ),
                    new Header.Entry( "Organisation.id", Type.END_ID, organizationsGroup, extractors.long_() ),
                    new Header.Entry( StudiesAt.CLASS_YEAR, Type.PROPERTY, nonGroup, extractors.int_() ) ) );
        } );

        // person works at organization: Person.id|Organisation.id|workFrom
        personWorksAtOrganisationFiles.forEach( path ->
        {
            relationshipDataFactories.add( DataFactories.data(
                    new PersonWorkAtYearDecorator(
                            metadataTracker,
                            timeStampedRelationshipTypesCache ),
                    LdbcCli.CHARSET,
                    path.toFile() ) );
            relationshipHeaders.add( new Header(
                    new Header.Entry( "Person.id", Type.START_ID, personsGroup, extractors.long_() ),
                    new Header.Entry( "Organisation.id", Type.END_ID, organizationsGroup, extractors.long_() ),
                    new Header.Entry( WorksAt.WORK_FROM, Type.PROPERTY, nonGroup, extractors.int_() ) ) );
        } );

        // place is part of place
        // places: id|name|url|type|isPartOf
        relationshipDataFactories.add( DataFactories.data(
                InputEntityDecorators.defaultRelationshipType(
                        Rels.IS_PART_OF.name() ),
                LdbcCli.CHARSET,
                noNullPlaceIsPartOfPlaceFile ) );
        relationshipHeaders.add( new Header(
                new Header.Entry( Place.ID, Type.START_ID, placesGroup, extractors.long_() ),
                new Header.Entry( Place.NAME, Type.IGNORE, nonGroup, extractors.string() ),
                new Header.Entry( "url", Type.IGNORE, nonGroup, extractors.string() ),
                new Header.Entry( "type", Type.IGNORE, nonGroup, extractors.string() ),
                new Header.Entry( "isPartOf", Type.END_ID, placesGroup, extractors.long_() ) ) );

        // post has creator person
        // posts: id|imageFile|creationDate|locationIP|browserUsed|language|content|length|creator|Forum.id|place
        postHasCreatorPersonFiles.forEach( path ->
        {
            relationshipDataFactories.add( DataFactories.data(
                    InputEntityDecorators.defaultRelationshipType(
                            Rels.POST_HAS_CREATOR.name() ),
                    LdbcCli.CHARSET,
                    path.toFile() ) );
            relationshipHeaders.add( new Header(
                    new Header.Entry( Message.ID, Type.START_ID, messagesGroup, extractors.long_() ),
                    new Header.Entry( Post.IMAGE_FILE, Type.IGNORE, nonGroup, extractors.string() ),
                    new Header.Entry( Message.CREATION_DATE, Type.IGNORE, nonGroup, extractors.string() ),
                    new Header.Entry( Message.LOCATION_IP, Type.IGNORE, nonGroup, extractors.string() ),
                    new Header.Entry( Message.BROWSER_USED, Type.IGNORE, nonGroup, extractors.string() ),
                    new Header.Entry( Post.LANGUAGE, Type.IGNORE, nonGroup, extractors.string() ),
                    new Header.Entry( Message.CONTENT, Type.IGNORE, nonGroup, extractors.string() ),
                    new Header.Entry( Message.LENGTH, Type.IGNORE, nonGroup, extractors.string() ),
                    new Header.Entry( "creator", Type.END_ID, personsGroup, extractors.long_() ),
                    new Header.Entry( "Forum.id", Type.IGNORE, nonGroup, extractors.string() ),
                    new Header.Entry( "place", Type.IGNORE, nonGroup, extractors.string() ) ) );
        } );

        // post has creator person - WITH TIME STAMP
        // posts: id|imageFile|creationDate|locationIP|browserUsed|language|content|length|creator|Forum.id|place
        postHasCreatorPersonFiles.forEach( path ->
        {
            relationshipDataFactories.add( DataFactories.data(
                    new PostHasCreatorAtTimeRelationshipTypeDecorator(
                            () -> createFor( fromCsvFormat, toNeo4JFormat, timestampResolution ),
                            timeStampedRelationshipTypesCache,
                            metadataTracker ),
                    LdbcCli.CHARSET,
                    path.toFile() ) );
            relationshipHeaders.add( new Header(
                    new Header.Entry( Message.ID, Type.START_ID, messagesGroup, extractors.long_() ),
                    new Header.Entry( Post.IMAGE_FILE, Type.IGNORE, nonGroup, extractors.string() ),
                    new Header.Entry( Message.CREATION_DATE, Type.PROPERTY, nonGroup, extractors.string() ),
                    new Header.Entry( Message.LOCATION_IP, Type.IGNORE, nonGroup, extractors.string() ),
                    new Header.Entry( Message.BROWSER_USED, Type.IGNORE, nonGroup, extractors.string() ),
                    new Header.Entry( Post.LANGUAGE, Type.IGNORE, nonGroup, extractors.string() ),
                    new Header.Entry( Message.CONTENT, Type.IGNORE, nonGroup, extractors.string() ),
                    new Header.Entry( Message.LENGTH, Type.IGNORE, nonGroup, extractors.string() ),
                    new Header.Entry( "creator", Type.END_ID, personsGroup, extractors.long_() ),
                    new Header.Entry( "Forum.id", Type.IGNORE, nonGroup, extractors.string() ),
                    new Header.Entry( "place", Type.IGNORE, nonGroup, extractors.string() ) ) );
        } );

        // post has tag tag: Post.id|Tag.id
        postHasTagTagFiles.forEach( path ->
        {
            relationshipDataFactories.add( DataFactories.data(
                    InputEntityDecorators.defaultRelationshipType(
                            Rels.POST_HAS_TAG.name() ),
                    LdbcCli.CHARSET,
                    path.toFile() ) );
            relationshipHeaders.add( new Header(
                    new Header.Entry( "Post.id", Type.START_ID, messagesGroup, extractors.long_() ),
                    new Header.Entry( "Tag.id", Type.END_ID, tagsGroup, extractors.long_() ) ) );
        } );

        // comment has tag tag: Comment.id|Tag.id
        commentHasTagTagFiles.forEach( path ->
        {
            relationshipDataFactories.add( DataFactories.data(
                    InputEntityDecorators.defaultRelationshipType(
                            Rels.COMMENT_HAS_TAG.name() ),
                    LdbcCli.CHARSET,
                    path.toFile() ) );
            relationshipHeaders.add( new Header(
                    new Header.Entry( "Comment.id", Type.START_ID, messagesGroup, extractors.long_() ),
                    new Header.Entry( "Tag.id", Type.END_ID, tagsGroup, extractors.long_() ) ) );
        } );

        // post is located in place
        // posts: id|imageFile|creationDate|locationIP|browserUsed|language|content|length|creator|Forum.id|place
        postIsLocatedInPlaceFiles.forEach( path ->
        {
            relationshipDataFactories.add( DataFactories.data(
                    new PostIsLocatedInAtTimeRelationshipTypeDecorator(
                            () -> createFor( fromCsvFormat, toNeo4JFormat, timestampResolution ),
                            timeStampedRelationshipTypesCache,
                            metadataTracker ),
                    LdbcCli.CHARSET,
                    path.toFile() ) );
            relationshipHeaders.add( new Header(
                    new Header.Entry( Message.ID, Type.START_ID, messagesGroup, extractors.long_() ),
                    new Header.Entry( Post.IMAGE_FILE, Type.IGNORE, nonGroup, extractors.string() ),
                    new Header.Entry( Message.CREATION_DATE, Type.PROPERTY, nonGroup, extractors.string() ),
                    new Header.Entry( Message.LOCATION_IP, Type.IGNORE, nonGroup, extractors.string() ),
                    new Header.Entry( Message.BROWSER_USED, Type.IGNORE, nonGroup, extractors.string() ),
                    new Header.Entry( Post.LANGUAGE, Type.IGNORE, nonGroup, extractors.string() ),
                    new Header.Entry( Message.CONTENT, Type.IGNORE, nonGroup, extractors.string() ),
                    new Header.Entry( Message.LENGTH, Type.IGNORE, nonGroup, extractors.string() ),
                    new Header.Entry( "creator", Type.IGNORE, nonGroup, extractors.string() ),
                    new Header.Entry( "Forum.id", Type.IGNORE, nonGroup, extractors.string() ),
                    new Header.Entry( "place", Type.END_ID, placesGroup, extractors.long_() ) ) );
        } );

        // tags classes: id|name|url|isSubclassOf
        tagClassesFiles.forEach( path ->
        {
            relationshipDataFactories.add( DataFactories.data(
                    InputEntityDecorators.decorators(
                            // TODO remove
                            // new TagClassIsSubClassOfTagClassDecorator(),
                            InputEntityDecorators.defaultRelationshipType(
                                    Rels.IS_SUBCLASS_OF.name() )
                    ),
                    LdbcCli.CHARSET,
                    path.toFile() ) );
            relationshipHeaders.add( new Header(
                    new Header.Entry( "id", Type.START_ID, tagClassesGroup, extractors.long_() ),
                    new Header.Entry( TagClass.NAME, Type.IGNORE, nonGroup, extractors.string() ),
                    new Header.Entry( "url", Type.IGNORE, nonGroup, extractors.string() ),
                    new Header.Entry( "isSubclassOf", Type.END_ID, tagClassesGroup, extractors.long_() ) ) );
        } );

        // tag has type tag class: id|name|url|hasType|
        tagsFiles.forEach( path ->
        {
            relationshipDataFactories.add( DataFactories.data(
                    InputEntityDecorators.defaultRelationshipType(
                            Rels.HAS_TYPE.name() ),
                    LdbcCli.CHARSET,
                    path.toFile() ) );
            relationshipHeaders.add( new Header(
                    new Header.Entry( "id", Type.START_ID, tagsGroup, extractors.long_() ),
                    new Header.Entry( "name", Type.IGNORE, nonGroup, extractors.string() ),
                    new Header.Entry( "url", Type.IGNORE, nonGroup, extractors.string() ),
                    new Header.Entry( "hasType", Type.END_ID, tagClassesGroup, extractors.long_() ) ) );
        } );

        // organization is located in place
        // organizations: id|type|name|url|place
        organisationIsLocatedInPlaceFiles.forEach( path ->
        {
            relationshipDataFactories.add( DataFactories.data(
                    InputEntityDecorators.defaultRelationshipType(
                            Rels.ORGANISATION_IS_LOCATED_IN.name() ),
                    LdbcCli.CHARSET,
                    path.toFile() ) );
            relationshipHeaders.add( new Header(
                    new Header.Entry( Organisation.ID, Type.START_ID, organizationsGroup, extractors.long_() ),
                    new Header.Entry( "type", Type.IGNORE, nonGroup, extractors.string() ),
                    new Header.Entry( Organisation.NAME, Type.IGNORE, nonGroup, extractors.string() ),
                    new Header.Entry( "url", Type.IGNORE, nonGroup, extractors.string() ),
                    new Header.Entry( "place", Type.END_ID, placesGroup, extractors.long_() ) ) );
        } );

        // note: assumes input factories are called in order they are given, and two times: first->last, first->last

        Input input = new CsvInput(
                nodeDataFactories,
                new LdbcHeaderFactory( nodeHeaders.stream().toArray( Header[]::new ) ),
                relationshipDataFactories,
                new LdbcHeaderFactory( relationshipHeaders.stream().toArray( Header[]::new ) ),
                IdType.INTEGER,
<<<<<<< HEAD
                configuration
=======
                configuration,
                Collectors.badCollector(
                        System.out,
                        tagClassesFiles.stream().map( path -> (int) path.toFile().length() ).mapToInt( i -> i ).sum(),
                        Collectors.collect( true, false, false ) ),
                CsvInput.NO_MONITOR
>>>>>>> 9ca5f0e7
        );

        FormattedLogProvider systemOutLogProvider = FormattedLogProvider.toOutputStream( System.out );
        LogService logService = new SimpleLogService( systemOutLogProvider, systemOutLogProvider );
        JobScheduler jobScheduler = JobSchedulerFactory.createInitialisedScheduler();
        LifeSupport lifeSupport = new LifeSupport();
        lifeSupport.add( jobScheduler );
        lifeSupport.start();
        Config dbConfig = null == importerProperties ? Config.defaults() : Config.defaults( MapUtils.loadPropertiesToMap( importerProperties ) );
        dbConfig.augment( GraphDatabaseSettings.dense_node_threshold, String.valueOf( 1 ) );
        Collector badCollector = Collector.EMPTY;
        BatchImporter batchImporter = new ParallelBatchImporter(
                Neo4jDb.layoutWithTxLogLocation( storeDir ),
                new DefaultFileSystemAbstraction(),
                null,
                new LdbcImporterConfig(),
                logService,
                ExecutionMonitors.defaultVisible( jobScheduler ),
                AdditionalInitialIds.EMPTY,
                dbConfig,
                StandardV4_0.RECORD_FORMATS,
                NO_MONITOR,
                jobScheduler,
                badCollector,
                TransactionLogsInitializer.INSTANCE
        );

        System.out.println( "Loading CSV files" );
        long startTime = System.currentTimeMillis();

        batchImporter.doImport( input );
        badCollector.close();
        lifeSupport.shutdown();

        long runtime = System.currentTimeMillis() - startTime;
        System.out.println( String.format(
                "Data imported in: %d min, %d sec",
                TimeUnit.MILLISECONDS.toMinutes( runtime ),
                TimeUnit.MILLISECONDS.toSeconds( runtime )
                - TimeUnit.MINUTES.toSeconds( TimeUnit.MILLISECONDS.toMinutes( runtime ) ) ) );

        System.out.println( "Creating Indexes & Constraints" );
        startTime = System.currentTimeMillis();

        File dbDir = new File( storeDir, DEFAULT_DATABASE_NAME );
        DatabaseManagementService managementService = Neo4jDb.newDb( dbDir, importerProperties );
        GraphDatabaseService db = managementService.database( dbDir.getName() );

        GraphMetadataProxy.writeTo( db, GraphMetadataProxy.createFrom( metadataTracker ) );

        // Create Indexes
        indexer.createTransactional( db );

        runtime = System.currentTimeMillis() - startTime;
        System.out.println( String.format(
                "Indexes built in: %d min, %d sec",
                TimeUnit.MILLISECONDS.toMinutes( runtime ),
                TimeUnit.MILLISECONDS.toSeconds( runtime )
                - TimeUnit.MINUTES.toSeconds( TimeUnit.MILLISECONDS.toMinutes( runtime ) ) ) );

        System.out.printf( "Shutting down..." );
        managementService.shutdown();
        System.out.println( "Done" );
    }
}<|MERGE_RESOLUTION|>--- conflicted
+++ resolved
@@ -64,7 +64,6 @@
 import org.neo4j.internal.batchimport.input.csv.Type;
 import org.neo4j.internal.batchimport.staging.ExecutionMonitors;
 import org.neo4j.io.fs.DefaultFileSystemAbstraction;
-import org.neo4j.io.layout.DatabaseLayout;
 import org.neo4j.kernel.impl.scheduler.JobSchedulerFactory;
 import org.neo4j.kernel.impl.store.format.standard.StandardV4_0;
 import org.neo4j.kernel.lifecycle.LifeSupport;
@@ -72,25 +71,6 @@
 import org.neo4j.logging.internal.LogService;
 import org.neo4j.logging.internal.SimpleLogService;
 import org.neo4j.scheduler.JobScheduler;
-<<<<<<< HEAD
-=======
-import org.neo4j.unsafe.impl.batchimport.AdditionalInitialIds;
-import org.neo4j.unsafe.impl.batchimport.BatchImporter;
-import org.neo4j.unsafe.impl.batchimport.Configuration;
-import org.neo4j.unsafe.impl.batchimport.ParallelBatchImporter;
-import org.neo4j.unsafe.impl.batchimport.input.Collectors;
-import org.neo4j.unsafe.impl.batchimport.input.Group;
-import org.neo4j.unsafe.impl.batchimport.input.Groups;
-import org.neo4j.unsafe.impl.batchimport.input.Input;
-import org.neo4j.unsafe.impl.batchimport.input.InputEntityDecorators;
-import org.neo4j.unsafe.impl.batchimport.input.csv.CsvInput;
-import org.neo4j.unsafe.impl.batchimport.input.csv.DataFactories;
-import org.neo4j.unsafe.impl.batchimport.input.csv.DataFactory;
-import org.neo4j.unsafe.impl.batchimport.input.csv.Header;
-import org.neo4j.unsafe.impl.batchimport.input.csv.IdType;
-import org.neo4j.unsafe.impl.batchimport.input.csv.Type;
-import org.neo4j.unsafe.impl.batchimport.staging.ExecutionMonitors;
->>>>>>> 9ca5f0e7
 
 import static com.neo4j.bench.ldbc.Domain.Forum;
 import static com.neo4j.bench.ldbc.Domain.HasMember;
@@ -945,16 +925,8 @@
                 relationshipDataFactories,
                 new LdbcHeaderFactory( relationshipHeaders.stream().toArray( Header[]::new ) ),
                 IdType.INTEGER,
-<<<<<<< HEAD
-                configuration
-=======
                 configuration,
-                Collectors.badCollector(
-                        System.out,
-                        tagClassesFiles.stream().map( path -> (int) path.toFile().length() ).mapToInt( i -> i ).sum(),
-                        Collectors.collect( true, false, false ) ),
                 CsvInput.NO_MONITOR
->>>>>>> 9ca5f0e7
         );
 
         FormattedLogProvider systemOutLogProvider = FormattedLogProvider.toOutputStream( System.out );
