<project xmlns="http://maven.apache.org/POM/4.0.0"
    xmlns:xsi="http://www.w3.org/2001/XMLSchema-instance"
    xsi:schemaLocation="http://maven.apache.org/POM/4.0.0 http://maven.apache.org/xsd/maven-4.0.0.xsd">

    <parent>
      <groupId>com.neo4j</groupId>
      <artifactId>commercial-parent</artifactId>
<<<<<<< HEAD
      <version>3.5.4-SNAPSHOT</version>
=======
      <version>3.4.13-SNAPSHOT</version>
>>>>>>> b8db7350
      <relativePath>../pom.xml</relativePath>
    </parent>

    <modelVersion>4.0.0</modelVersion>

    <groupId>com.neo4j.bench</groupId>
    <artifactId>benchmark</artifactId>
    <packaging>pom</packaging>
    <name>Neo4j - Benchmarks</name>

    <properties>
        <junit.version>5.2.0</junit.version>
        <junit.platform.version>1.2.0</junit.platform.version>
        <neo4j-java-driver.version>1.4.4</neo4j-java-driver.version>
        <license-text.header>build/license-header.txt</license-text.header>
        <!-- this required since LDBC code uses underscore as identifier and javadocs fail -->
        <maven.javadoc.skip>true</maven.javadoc.skip>
    </properties>

    <licenses>
      <license>
        <name>Neo4j Commercial license</name>
        <comments>
        Copyright (c) 2002-2019 "Neo4j,"
        Neo4j Sweden AB [http://neo4j.com]
        This file is part of Neo4j internal tooling.
        </comments>
      </license>
    </licenses>

    <dependencyManagement>
        <dependencies>
            <dependency>
                <groupId>org.junit.jupiter</groupId>
                <artifactId>junit-jupiter-api</artifactId>
                <version>${junit.version}</version>
                <scope>test</scope>
            </dependency>
            <dependency>
                <groupId>org.junit.jupiter</groupId>
                <artifactId>junit-jupiter-params</artifactId>
                <version>${junit.version}</version>
                <scope>test</scope>
            </dependency>
            <dependency>
                <groupId>org.junit.jupiter</groupId>
                <artifactId>junit-jupiter-migrationsupport</artifactId>
                <version>${junit.version}</version>
                <scope>test</scope>
            </dependency>
            <dependency>
                <groupId>org.junit.vintage</groupId>
                <artifactId>junit-vintage-engine</artifactId>
                <version>${junit.version}</version>
                <scope>test</scope>
            </dependency>
            <dependency>
                <groupId>org.junit.jupiter</groupId>
                <artifactId>junit-jupiter-engine</artifactId>
                <version>${junit.version}</version>
                <scope>test</scope>
            </dependency>
        </dependencies>
    </dependencyManagement>

    <modules>
        <module>benchmark-results-client</module>
        <module>benchmark-procedures</module>
        <module>ldbc</module>
        <module>micro</module>
        <module>macro</module>
        <module>import</module>
    </modules>

    <profiles>
        <profile>
            <build>
                <plugins>
                    <plugin>
                        <groupId>org.codehaus.mojo</groupId>
                        <artifactId>exec-maven-plugin</artifactId>
                        <version>1.3.2</version>
                        <inherited>false</inherited>
                        <executions>
                            <execution>
                                <id>shellcheck</id>
                                <goals>
                                    <goal>exec</goal>
                                </goals>
                                <phase>initialize</phase>
                                <configuration>
                                    <executable>src/main/scripts/checkShellScrips.sh</executable>
                                </configuration>
                            </execution>
                        </executions>
                    </plugin>
                    <plugin>
                        <artifactId>maven-surefire-plugin</artifactId>
                        <configuration>
                            <skipTests>false</skipTests>
                        </configuration>
                    </plugin>
                    <plugin>
                        <artifactId>maven-failsafe-plugin</artifactId>
                            <configuration>
                                <skipTests>false</skipTests>
                                <skipITs>false</skipITs>
                            </configuration>
                    </plugin>
                </plugins>
            </build>
            <id>CI</id>
        </profile>
    </profiles>

    <build>
        <plugins>
            <plugin>
                <groupId>org.neo4j.build.plugins</groupId>
                <artifactId>licensing-maven-plugin</artifactId>
                <configuration>
                    <skip>true</skip>
                </configuration>
                <executions>
                    <execution>
                        <id>check-licenses</id>
                        <phase>none</phase>
                    </execution>
                </executions>
            </plugin>
            <plugin>
                <artifactId>maven-surefire-plugin</artifactId>
                <configuration>
                    <skipTests>true</skipTests>
                </configuration>
            </plugin>
            <plugin>
                <artifactId>maven-failsafe-plugin</artifactId>
                    <configuration>
                        <skipTests>true</skipTests>
                        <skipITs>true</skipITs>
                    </configuration>
            </plugin>
        </plugins>
    </build>

    <repositories>
      <repository>
        <id>docs-maven-local</id>
        <name>Docs Maven Local</name>
        <url>https://neo.jfrog.io/neo/docs-maven-local/</url>
        <snapshots>
          <enabled>true</enabled>
        </snapshots>
      </repository>
      <repository>
        <id>ldbc</id>
        <name>LDBC SNB</name>
        <url>https://dl.bintray.com/ldbc/snb/</url>
      </repository>
    </repositories>

</project><|MERGE_RESOLUTION|>--- conflicted
+++ resolved
@@ -5,11 +5,7 @@
     <parent>
       <groupId>com.neo4j</groupId>
       <artifactId>commercial-parent</artifactId>
-<<<<<<< HEAD
       <version>3.5.4-SNAPSHOT</version>
-=======
-      <version>3.4.13-SNAPSHOT</version>
->>>>>>> b8db7350
       <relativePath>../pom.xml</relativePath>
     </parent>
 
