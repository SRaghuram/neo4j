--- conflicted
+++ resolved
@@ -22,7 +22,6 @@
 import com.neo4j.bench.client.model.TestRun;
 import com.neo4j.bench.client.model.TestRunReport;
 import com.neo4j.bench.client.queries.SubmitTestRun;
-<<<<<<< HEAD
 import io.airlift.airline.Command;
 import io.airlift.airline.Option;
 import io.airlift.airline.OptionType;
@@ -43,11 +42,8 @@
 import java.util.stream.Stream;
 
 import org.neo4j.test.proc.ProcessUtil;
-=======
 import com.neo4j.bench.common.Neo4jConfigBuilder;
 
-import org.neo4j.io.proc.ProcessUtil;
->>>>>>> 362d5dad
 import org.neo4j.tooling.ImportTool;
 
 import static com.neo4j.bench.client.model.Repository.IMPORT_BENCH;
@@ -163,16 +159,9 @@
 
     private void run() throws IOException, InterruptedException
     {
-<<<<<<< HEAD
         BenchmarkGroup importGroup = new BenchmarkGroup( "Import" );
         BenchmarkGroup indexGroup = new BenchmarkGroup( "Index" );
-        Neo4jConfig neo4jConfig = (null == neo4jConfigFile) ? Neo4jConfig.empty() : Neo4jConfig.fromFile( neo4jConfigFile );
-=======
-        BenchmarkGroupBenchmarkMetrics benchmarkGroupBenchmarkMetrics = new BenchmarkGroupBenchmarkMetrics();
-        BenchmarkGroup group = new BenchmarkGroup( "Import" );
         Neo4jConfig neo4jConfig = (null == neo4jConfigFile) ? Neo4jConfig.empty() : Neo4jConfigBuilder.fromFile( neo4jConfigFile ).build();
-        long starttime = System.currentTimeMillis();
->>>>>>> 362d5dad
 
         for ( String size : sizes )
         {
