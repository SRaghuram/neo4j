/*
 * Copyright (c) 2002-2019 "Neo4j,"
 * Neo4j Sweden AB [http://neo4j.com]
 * This file is part of Neo4j internal tooling.
 */
package com.neo4j.bench.imports;

import com.neo4j.bench.client.QueryRetrier;
import com.neo4j.bench.client.StoreClient;
import com.neo4j.bench.client.model.Benchmark;
import com.neo4j.bench.client.model.BenchmarkConfig;
import com.neo4j.bench.client.model.BenchmarkGroup;
import com.neo4j.bench.client.model.BenchmarkGroupBenchmarkMetrics;
import com.neo4j.bench.client.model.BenchmarkTool;
import com.neo4j.bench.client.model.BranchAndVersion;
import com.neo4j.bench.client.model.Edition;
import com.neo4j.bench.client.model.Environment;
import com.neo4j.bench.client.model.Java;
import com.neo4j.bench.client.model.Metrics;
import com.neo4j.bench.client.model.Neo4j;
import com.neo4j.bench.client.model.Neo4jConfig;
import com.neo4j.bench.client.model.TestRun;
import com.neo4j.bench.client.model.TestRunReport;
import com.neo4j.bench.client.queries.SubmitTestRun;
import io.airlift.airline.Command;
import io.airlift.airline.Option;
import io.airlift.airline.OptionType;
import io.airlift.airline.SingleCommand;
import org.apache.commons.compress.utils.Lists;
import org.apache.commons.compress.utils.Sets;

import java.io.File;
import java.io.IOException;
import java.net.URI;
import java.util.ArrayList;
import java.util.Arrays;
import java.util.Collections;
import java.util.HashMap;
import java.util.List;
import java.util.Map;
import java.util.StringJoiner;
import java.util.UUID;
import java.util.concurrent.TimeUnit;
import java.util.stream.Stream;

import org.neo4j.cli.AdminTool;
import org.neo4j.test.proc.ProcessUtil;
<<<<<<< HEAD
=======
import com.neo4j.bench.common.Neo4jConfigBuilder;

import org.neo4j.tooling.ImportTool;
>>>>>>> 33ab69ab

import static com.neo4j.bench.client.model.Repository.IMPORT_BENCH;
import static com.neo4j.bench.client.model.Repository.NEO4J;
import static java.util.stream.Collectors.joining;

@Command( name = "import-benchmarks", description = "benchamrks for import performance" )
public class Main
{
    private static final String[] sizes = {"100m", "1bn", "10bn", "100bn"};
    private static final String forceBlockBasedSize = "100bn";
    private static final String IMPORT_OWNER = "neo-technology";
    private static final String NEO4J_ENTERPRISE = "Enterprise";
    private static final String NEO4J_COMMUNITY = "Community";
    private static final String ARG_NEO4J_BRANCH = "--neo4j_branch";
    private static final String ARG_BRANCH_OWNER = "--branch_owner";
    private static final String CSV_LOCATION = "/mnt/ssds/csv/";

    @Option( type = OptionType.COMMAND,
            name = {"--csv_location"},
            description = "Location for csv files",
            title = "Csv location" )
    private String csvLocation = CSV_LOCATION;
    @Option( type = OptionType.COMMAND,
             name = {"--results_store_user"},
             description = "Username for Neo4j database server that stores benchmarking results",
             title = "Results Store Username",
             required = true )
    private String resultsStoreUsername;
    @Option( type = OptionType.COMMAND,
             name = {"--results_store_pass"},
             description = "Password for Neo4j database server that stores benchmarking results",
             title = "Results Store Password",
             required = true )
    private String resultsStorePassword;
    @Option( type = OptionType.COMMAND,
             name = {"--results_store_uri"},
             description = "URI to Neo4j database server for storing benchmarking results",
             title = "Results Store",
             required = true )
    private URI resultsStoreUri;
    @Option( type = OptionType.COMMAND,
             name = {"--neo4j_commit"},
             description = "Commit of Neo4j that benchmark is run against",
             title = "Neo4j Commit",
             required = true )
    private String neo4jCommit;
    @Option( type = OptionType.COMMAND,
             name = {"--neo4j_version"},
             description = "Version of Neo4j that benchmark is run against (e.g., '3.0.2')",
             title = "Neo4j Version",
             required = true )
    private String neo4jVersion;
    @Option( type = OptionType.COMMAND,
             name = {"--neo4j_edition"},
             description = "Edition of Neo4j that benchmark is run against",
             title = "Neo4j Edition",
             allowedValues = {NEO4J_COMMUNITY, NEO4J_ENTERPRISE} )
    private Edition neo4jEdition = Edition.ENTERPRISE;

    @Option( type = OptionType.COMMAND,
             name = {ARG_NEO4J_BRANCH},
             description = "Neo4j branch name",
             title = "Neo4j Branch",
             required = true )
    private String neo4jBranch;

    @Option( type = OptionType.COMMAND,
             name = {ARG_BRANCH_OWNER},
             description = "Owner of repository containing Neo4j branch",
             title = "Branch Owner",
             required = true )
    private String neo4jBranchOwner;

    @Option( type = OptionType.COMMAND,
             name = {"--neo4j_config"},
             description = "Neo4j configuration used during benchmark",
             title = "Neo4j Configuration" )
    private File neo4jConfigFile;

    @Option( type = OptionType.COMMAND,
             name = {"--tool_commit"},
             description = "Commit of benchmarking tool used to run benchmark",
             title = "Benchmark Tool Commit",
             required = true )
    private String toolCommit;

    @Option( type = OptionType.COMMAND,
             name = {"--teamcity_parent_build"},
             description = "Build number of the TeamCity parent build that ran the packaging",
             title = "TeamCity Parent Build Number",
             required = true )
    private Long parentBuild;

    @Option( type = OptionType.COMMAND,
             name = {"--teamcity_build"},
             description = "Build number of the TeamCity build that ran the benchmarks",
             title = "TeamCity Build Number",
             required = true )
    private Long build;

    @Option( type = OptionType.COMMAND,
             name = {"--jvm_args"},
             description = "JVM arguments that benchmark was run with (e.g., '-XX:+UseG1GC -Xms4g -Xmx4g')",
             title = "JVM Args" )
    private String jvmArgs = "";

    public static void main( String[] args ) throws Exception
    {
        Main runner = SingleCommand.singleCommand( Main.class ).parse( args );
        runner.run();
    }

    private void run() throws IOException, InterruptedException
    {
        BenchmarkGroup importGroup = new BenchmarkGroup( "Import" );
        BenchmarkGroup indexGroup = new BenchmarkGroup( "Index" );
<<<<<<< HEAD
        Neo4jConfig neo4jConfig = (null == neo4jConfigFile) ? Neo4jConfig.empty() : Neo4jConfig.fromFile( neo4jConfigFile );
        String storeDir = new File( "store" ).getAbsolutePath();
=======
        Neo4jConfig neo4jConfig = (null == neo4jConfigFile) ? Neo4jConfig.empty() : Neo4jConfigBuilder.fromFile( neo4jConfigFile ).build();
>>>>>>> 33ab69ab

        for ( String size : sizes )
        {
            String databaseName = "db" + size;
            long startTime = System.currentTimeMillis();
            BenchmarkGroupBenchmarkMetrics benchmarkGroupBenchmarkMetrics = new BenchmarkGroupBenchmarkMetrics();
            int exitCode = runImport( size, storeDir, databaseName, benchmarkGroupBenchmarkMetrics, importGroup, neo4jConfig );
            if ( exitCode == 0 )
            {
                createIndexes( size, storeDir, databaseName, benchmarkGroupBenchmarkMetrics, indexGroup, neo4jConfig );
            }
            report( startTime, System.currentTimeMillis() - startTime, neo4jConfig, benchmarkGroupBenchmarkMetrics );
        }

    }

    // nodes.csv header - :ID,:LABEL,name:string,nr:int,date:long,rank:string,other:int
    private int createIndexes( String size, String storeDir, String databaseName, BenchmarkGroupBenchmarkMetrics metrics, BenchmarkGroup group,
            Neo4jConfig neo4jConfig )
            throws IOException, InterruptedException
    {
        String name = "indexCreate" + size;
        Benchmark benchmark = Benchmark.benchmarkFor( "Index population on large store", name, name, Benchmark.Mode.SINGLE_SHOT, new HashMap<>() );
        StringJoiner indexPatterns = new StringJoiner( " " );
        indexPatterns.add( "Label1:name" );
        indexPatterns.add( "Label1:name,other" );
        indexPatterns.add( "Label2:nr" );
        indexPatterns.add( "Label2:nr,other" );
        indexPatterns.add( "Label3:date" );
        indexPatterns.add( "Label3:date,other" );
        indexPatterns.add( "Label4:rank" );
        indexPatterns.add( "Label4:rank,other" );
        String[] additionalJvmArgs = new String[0];
        if ( forceBlockBasedSize.equals( size ) )
        {
            additionalJvmArgs = new String[]{"-Dorg.neo4j.kernel.impl.index.schema.GenericNativeIndexPopulator.blockBasedPopulation=true"};
        }
        String[] indexCreateArgs = (String.format( "--storeDir %s --database %s %s", storeDir, databaseName, indexPatterns.toString() )).split( " " );
        Class<CreateIndex> targetClass = CreateIndex.class;
        return runProcess( metrics, group, neo4jConfig, benchmark, indexCreateArgs, additionalJvmArgs, Collections.emptyMap(), targetClass );
    }

    private int runImport( String size, String storeDir, String databaseName, BenchmarkGroupBenchmarkMetrics metrics, BenchmarkGroup group,
            Neo4jConfig neo4jConfig ) throws IOException, InterruptedException
    {
        Benchmark benchmark = Benchmark.benchmarkFor( "import benchmark", size, size + "import", Benchmark.Mode.SINGLE_SHOT, new HashMap<>() );
        String[] importArgs = {
                "import",
                "--database", databaseName,
                "--nodes", CSV_LOCATION + size + "/nodes.csv",
                "--relationships", CSV_LOCATION + size + "/relationships.csv",
                "--skip-bad-relationships", String.valueOf( true ),
                "--skip-duplicate-nodes", String.valueOf( true ),
                "--additional-config", CSV_LOCATION + size + "/additional.conf"
        };
        Map<String,String> neo4jHomeEnvironment = Collections.singletonMap( "NEO4J_HOME", storeDir );
        Class<AdminTool> targetClass = AdminTool.class;
        return runProcess( metrics, group, neo4jConfig, benchmark, importArgs, new String[0], neo4jHomeEnvironment, targetClass );
    }

    private int runProcess( BenchmarkGroupBenchmarkMetrics metrics, BenchmarkGroup group, Neo4jConfig neo4jConfig, Benchmark benchmark, String[] programArgs,
            String[] jvmArgs, Map<String,String> environmentVariables, Class<?> targetClass ) throws IOException, InterruptedException
    {
        long startTime = System.currentTimeMillis();
        String[] pbArgs = processBuilderArguments( targetClass, programArgs, jvmArgs );
        ProcessBuilder pb = new ProcessBuilder( pbArgs );
        pb.environment().putAll( environmentVariables );
        pb.inheritIO();
        Process process = pb.start();
        int exitCode = process.waitFor();
        if ( exitCode == 0 )
        {
            long time = System.currentTimeMillis() - startTime;
            Metrics runMetrics = new Metrics( TimeUnit.MILLISECONDS, time, time, time, 0, 1, 1, time, time, time, time, time, time, time );

            metrics.add( group, benchmark, runMetrics, neo4jConfig );
        }
        return exitCode;
    }

    private String[] processBuilderArguments( Class<?> targetClass, String[] programArgs, String[] jvmArgs )
    {
        List<String> pbArgs = new ArrayList<>();
        pbArgs.add( ProcessUtil.getJavaExecutable().toString() );
        pbArgs.add( "-cp" );
        pbArgs.add( ProcessUtil.getClassPath() );
        pbArgs.addAll( Arrays.asList( jvmArgs ) );
        pbArgs.add( targetClass.getCanonicalName() );
        pbArgs.addAll( Arrays.asList( programArgs ) );
        return pbArgs.toArray( new String[0] );
    }

    private void report( long start, long time, Neo4jConfig neo4jConfig, BenchmarkGroupBenchmarkMetrics metrics )
    {
        // trim anything like '-M01' from end of Neo4j version string
        neo4jVersion = BranchAndVersion.toSanitizeVersion( NEO4J, neo4jVersion );
        if ( !BranchAndVersion.isPersonalBranch( NEO4J, neo4jBranchOwner ) )
        {
            BranchAndVersion.assertBranchEqualsSeries( neo4jVersion, neo4jBranch );
        }
        BenchmarkTool tool = new BenchmarkTool( IMPORT_BENCH, toolCommit, IMPORT_OWNER, neo4jBranch );
        Java java = Java.current( Stream.of( jvmArgs ).collect( joining( " " ) ) );

        try ( StoreClient client = StoreClient.connect( resultsStoreUri, resultsStoreUsername, resultsStorePassword ) )
        {
            Neo4j neo4j = new Neo4j( neo4jCommit, neo4jVersion, neo4jEdition, neo4jBranch, neo4jBranchOwner );
            String id = UUID.randomUUID().toString();
            TestRun testRun = new TestRun( id, time, start, build, parentBuild, "import-benchmark" );
            TestRunReport report =
                    new TestRunReport( testRun, new BenchmarkConfig(), Sets.newHashSet( neo4j ), neo4jConfig, Environment.current(), metrics, tool, java,
                            Lists.newArrayList() );
            SubmitTestRun submitTestRun = new SubmitTestRun( report );
            System.out.println( "Test run reported: " + report );

            new QueryRetrier().execute( client, submitTestRun );
        }
        catch ( Exception e )
        {
            throw new RuntimeException( "Error submitting benchmark results to " + resultsStoreUri, e );
        }
    }
}<|MERGE_RESOLUTION|>--- conflicted
+++ resolved
@@ -22,6 +22,7 @@
 import com.neo4j.bench.client.model.TestRun;
 import com.neo4j.bench.client.model.TestRunReport;
 import com.neo4j.bench.client.queries.SubmitTestRun;
+import com.neo4j.bench.common.Neo4jConfigBuilder;
 import io.airlift.airline.Command;
 import io.airlift.airline.Option;
 import io.airlift.airline.OptionType;
@@ -45,12 +46,6 @@
 
 import org.neo4j.cli.AdminTool;
 import org.neo4j.test.proc.ProcessUtil;
-<<<<<<< HEAD
-=======
-import com.neo4j.bench.common.Neo4jConfigBuilder;
-
-import org.neo4j.tooling.ImportTool;
->>>>>>> 33ab69ab
 
 import static com.neo4j.bench.client.model.Repository.IMPORT_BENCH;
 import static com.neo4j.bench.client.model.Repository.NEO4J;
@@ -167,12 +162,8 @@
     {
         BenchmarkGroup importGroup = new BenchmarkGroup( "Import" );
         BenchmarkGroup indexGroup = new BenchmarkGroup( "Index" );
-<<<<<<< HEAD
-        Neo4jConfig neo4jConfig = (null == neo4jConfigFile) ? Neo4jConfig.empty() : Neo4jConfig.fromFile( neo4jConfigFile );
+        Neo4jConfig neo4jConfig = (null == neo4jConfigFile) ? Neo4jConfig.empty() : Neo4jConfigBuilder.fromFile( neo4jConfigFile ).build();
         String storeDir = new File( "store" ).getAbsolutePath();
-=======
-        Neo4jConfig neo4jConfig = (null == neo4jConfigFile) ? Neo4jConfig.empty() : Neo4jConfigBuilder.fromFile( neo4jConfigFile ).build();
->>>>>>> 33ab69ab
 
         for ( String size : sizes )
         {
