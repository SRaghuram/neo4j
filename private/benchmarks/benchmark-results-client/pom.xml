<project xmlns="http://maven.apache.org/POM/4.0.0"
    xmlns:xsi="http://www.w3.org/2001/XMLSchema-instance"
    xsi:schemaLocation="http://maven.apache.org/POM/4.0.0 http://maven.apache.org/xsd/maven-4.0.0.xsd">
    <modelVersion>4.0.0</modelVersion>
    <parent>
        <groupId>com.neo4j.bench</groupId>
        <artifactId>benchmark</artifactId>
        <version>4.0.0-SNAPSHOT</version>
        <relativePath>../pom.xml</relativePath>
    </parent>

    <artifactId>benchmark-results-client</artifactId>
    <packaging>jar</packaging>
    <name>Neo4j - Benchmarks Results Store Client</name>

    <properties>
        <uberjar.name>benchmark-results-client</uberjar.name>
        <guava.version>20.0</guava.version>
        <apache-commons-lang3.version>3.8</apache-commons-lang3.version>
        <commons.io.version>2.6</commons.io.version>
        <license-text.header>../build/license-header.txt</license-text.header>
    </properties>

    <licenses>
        <license>
            <name>Neo4j Commercial license</name>
            <comments>
          Copyright (c) 2002-2019 "Neo4j,"
          Neo4j Sweden AB [http://neo4j.com]
          This file is part of Neo4j internal tooling.
        </comments>
        </license>
    </licenses>

    <dependencies>
        <dependency>
            <groupId>commons-io</groupId>
            <artifactId>commons-io</artifactId>
            <version>${commons.io.version}</version>
        </dependency>
        <dependency>
            <groupId>com.neo4j</groupId>
            <artifactId>neo4j-commercial</artifactId>
            <version>${project.version}</version>
            <scope>provided</scope>
        </dependency>
        <dependency>
            <groupId>com.fasterxml.jackson.core</groupId>
            <artifactId>jackson-databind</artifactId>
            <version>2.9.7</version>
        </dependency>
        <dependency>
            <groupId>org.apache.commons</groupId>
            <artifactId>commons-lang3</artifactId>
            <version>${apache-commons-lang3.version}</version>
        </dependency>
        <dependency>
            <groupId>com.google.guava</groupId>
            <artifactId>guava</artifactId>
            <version>${guava.version}</version>
        </dependency>
        <dependency>
            <groupId>org.neo4j.driver</groupId>
            <artifactId>neo4j-java-driver</artifactId>
            <version>${neo4j-java-driver.version}</version>
            <!-- TODO had to change scope -->
            <scope>compile</scope>
        </dependency>
        <dependency>
            <groupId>io.airlift</groupId>
            <artifactId>airline</artifactId>
        </dependency>

        <dependency>
            <groupId>org.hamcrest</groupId>
            <artifactId>hamcrest</artifactId>
            <!-- TODO had to change scope -->
            <scope>compile</scope>
        </dependency>

        <dependency>
            <groupId>com.github.chewiebug</groupId>
            <artifactId>gcviewer</artifactId>
            <version>1.36-SNAPSHOT</version>
            <classifier>benchmarking</classifier>
        </dependency>

        <dependency>
            <groupId>org.junit.jupiter</groupId>
            <artifactId>junit-jupiter-params</artifactId>
            <scope>test</scope>
        </dependency>
        <dependency>
            <groupId>org.junit.jupiter</groupId>
            <artifactId>junit-jupiter-migrationsupport</artifactId>
            <scope>test</scope>
        </dependency>
        <dependency>
            <groupId>org.junit.vintage</groupId>
            <artifactId>junit-vintage-engine</artifactId>
            <scope>test</scope>
        </dependency>
        <dependency>
            <groupId>org.junit.jupiter</groupId>
            <artifactId>junit-jupiter-engine</artifactId>
            <scope>test</scope>
        </dependency>

        <dependency>
            <groupId>com.neo4j.test</groupId>
            <artifactId>neo4j-harness-commercial</artifactId>
            <version>${project.version}</version>
            <scope>test</scope>
        </dependency>
    </dependencies>

    <build>
        <plugins>
            <plugin>
                <groupId>org.apache.maven.plugins</groupId>
                <artifactId>maven-enforcer-plugin</artifactId>
            </plugin>
            <plugin>
                <groupId>org.apache.maven.plugins</groupId>
                <artifactId>maven-jar-plugin</artifactId>
                <version>2.5</version>
                <executions>
                    <execution>
                        <goals>
                            <goal>test-jar</goal>
                        </goals>
                    </execution>
                </executions>
            </plugin>
            <plugin>
                <artifactId>maven-failsafe-plugin</artifactId>
                <executions>
                    <execution>
                        <goals>
                            <goal>integration-test</goal>
                            <goal>verify</goal>
                        </goals>
                    </execution>
                </executions>
            </plugin>
            <plugin>
                <groupId>org.apache.maven.plugins</groupId>
                <artifactId>maven-shade-plugin</artifactId>
                <executions>
                    <execution>
                        <phase>package</phase>
                        <goals>
                            <goal>shade</goal>
                        </goals>
                        <configuration>
                            <finalName>${uberjar.name}</finalName>
                            <transformers>
                                <transformer
                                    implementation="org.apache.maven.plugins.shade.resource.ManifestResourceTransformer">
                                    <mainClass>com.neo4j.bench.client.Main</mainClass>
                                </transformer>
                            </transformers>
                            <filters>
                                <filter>
                                    <!-- Shading signed JARs will fail without 
                                        this. http://stackoverflow.com/questions/999489/invalid-signature-file-when-attempting-to-run-a-jar -->
                                    <artifact>*:*</artifact>
                                    <excludes>
                                        <exclude>META-INF/*.SF</exclude>
                                        <exclude>META-INF/*.DSA</exclude>
                                        <exclude>META-INF/*.RSA</exclude>
                                    </excludes>
                                </filter>
                            </filters>
                        </configuration>
                    </execution>
                </executions>
            </plugin>
            <plugin>
                <groupId>org.apache.maven.plugins</groupId>
                <artifactId>maven-source-plugin</artifactId>
                <executions>
                    <execution>
                        <id>attach-sources</id>
                        <goals>
                            <goal>jar</goal>
                        </goals>
                    </execution>
                </executions>
            </plugin>
        </plugins>
    </build>

<<<<<<< HEAD
    <repositories>
        <repository>
            <id>docs-maven-local</id>
            <name>Docs Maven Local</name>
            <url>https://neo.jfrog.io/neo/docs-maven-local/</url>
            <snapshots>
                <enabled>true</enabled>
            </snapshots>
        </repository>
    </repositories>

=======
>>>>>>> 1bd344d3
</project><|MERGE_RESOLUTION|>--- conflicted
+++ resolved
@@ -191,18 +191,4 @@
         </plugins>
     </build>
 
-<<<<<<< HEAD
-    <repositories>
-        <repository>
-            <id>docs-maven-local</id>
-            <name>Docs Maven Local</name>
-            <url>https://neo.jfrog.io/neo/docs-maven-local/</url>
-            <snapshots>
-                <enabled>true</enabled>
-            </snapshots>
-        </repository>
-    </repositories>
-
-=======
->>>>>>> 1bd344d3
 </project>