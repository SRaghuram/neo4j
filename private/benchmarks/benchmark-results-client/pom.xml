--- conflicted
+++ resolved
@@ -41,15 +41,6 @@
             <version>${commons.io.version}</version>
         </dependency>
         <dependency>
-<<<<<<< HEAD
-            <groupId>com.neo4j</groupId>
-            <artifactId>neo4j-enterprise</artifactId>
-            <version>${neo4j.version}</version>
-            <scope>provided</scope>
-        </dependency>
-        <dependency>
-=======
->>>>>>> 362d5dad
             <groupId>com.fasterxml.jackson.core</groupId>
             <artifactId>jackson-databind</artifactId>
             <version>2.9.7</version>
@@ -108,15 +99,6 @@
           <scope>test</scope>
         </dependency>
 
-<<<<<<< HEAD
-        <dependency>
-            <groupId>com.neo4j.test</groupId>
-            <artifactId>neo4j-harness-enterprise</artifactId>
-            <version>${neo4j.version}</version>
-            <scope>test</scope>
-        </dependency>
-=======
->>>>>>> 362d5dad
     </dependencies>
 
     <build>
