<project xmlns="http://maven.apache.org/POM/4.0.0"
    xmlns:xsi="http://www.w3.org/2001/XMLSchema-instance"
    xsi:schemaLocation="http://maven.apache.org/POM/4.0.0 http://maven.apache.org/xsd/maven-4.0.0.xsd">
    <modelVersion>4.0.0</modelVersion>
    <parent>
        <groupId>com.neo4j.bench</groupId>
        <artifactId>benchmarks</artifactId>
        <version>4.0.0-SNAPSHOT</version>
        <relativePath>../pom.xml</relativePath>
    </parent>

    <artifactId>benchmark-results-client</artifactId>
    <packaging>jar</packaging>
    <name>Neo4j - Benchmarks Results Store Client</name>

    <properties>
        <uberjar.name>benchmark-results-client</uberjar.name>
        <hamcrest.version>1.3</hamcrest.version>
        <guava.version>27.1-jre</guava.version>
        <commons.io.version>2.6</commons.io.version>
        <license-text.header>../build/license-header.txt</license-text.header>
        <neo4j.version>${project.version}</neo4j.version>
    </properties>

    <licenses>
        <license>
            <name>Neo4j Commercial license</name>
            <comments>
          Copyright (c) 2002-2019 "Neo4j,"
          Neo4j Sweden AB [http://neo4j.com]
          This file is part of Neo4j internal tooling.
        </comments>
        </license>
    </licenses>

    <dependencies>
        <dependency>
            <groupId>commons-io</groupId>
            <artifactId>commons-io</artifactId>
            <version>${commons.io.version}</version>
        </dependency>
        <dependency>
            <groupId>com.neo4j</groupId>
<<<<<<< HEAD
            <artifactId>neo4j-commercial</artifactId>
            <version>${project.version}</version>
=======
            <artifactId>neo4j-enterprise</artifactId>
            <version>${neo4j.version}</version>
>>>>>>> 02941474
            <scope>provided</scope>
        </dependency>
        <dependency>
            <groupId>com.fasterxml.jackson.core</groupId>
            <artifactId>jackson-databind</artifactId>
            <version>2.9.8</version>
        </dependency>
        <dependency>
            <groupId>org.apache.commons</groupId>
            <artifactId>commons-lang3</artifactId>
        </dependency>
        <dependency>
            <groupId>com.google.guava</groupId>
            <artifactId>guava</artifactId>
            <version>${guava.version}</version>
        </dependency>
        <dependency>
            <groupId>org.neo4j.driver</groupId>
            <artifactId>neo4j-java-driver</artifactId>
        </dependency>
        <dependency>
            <groupId>io.airlift</groupId>
            <artifactId>airline</artifactId>
        </dependency>

        <dependency>
            <groupId>org.hamcrest</groupId>
            <artifactId>hamcrest-all</artifactId>
            <version>${hamcrest.version}</version>
        </dependency>

        <dependency>
            <groupId>com.github.chewiebug</groupId>
            <artifactId>gcviewer</artifactId>
            <version>1.36-SNAPSHOT</version>
            <classifier>benchmarking</classifier>
        </dependency>
        <dependency>
            <groupId>org.junit.jupiter</groupId>
            <artifactId>junit-jupiter-migrationsupport</artifactId>
            <scope>test</scope>
        </dependency>
        <dependency>
            <groupId>org.junit.vintage</groupId>
            <artifactId>junit-vintage-engine</artifactId>
            <scope>test</scope>
        </dependency>
        <dependency>
            <groupId>org.junit.jupiter</groupId>
            <artifactId>junit-jupiter</artifactId>
            <scope>test</scope>
        </dependency>

        <dependency>
            <groupId>com.neo4j.test</groupId>
<<<<<<< HEAD
            <artifactId>neo4j-harness-commercial</artifactId>
            <version>${project.version}</version>
=======
            <artifactId>neo4j-harness-enterprise</artifactId>
            <version>${neo4j.version}</version>
>>>>>>> 02941474
            <scope>test</scope>
        </dependency>
    </dependencies>

    <build>
        <plugins>
            <plugin>
                <groupId>org.apache.maven.plugins</groupId>
                <artifactId>maven-enforcer-plugin</artifactId>
            </plugin>
            <plugin>
                <groupId>org.apache.maven.plugins</groupId>
                <artifactId>maven-jar-plugin</artifactId>
                <version>2.5</version>
                <executions>
                    <execution>
                        <goals>
                            <goal>test-jar</goal>
                        </goals>
                    </execution>
                </executions>
            </plugin>
            <plugin>
                <artifactId>maven-failsafe-plugin</artifactId>
                <executions>
                    <execution>
                        <goals>
                            <goal>integration-test</goal>
                            <goal>verify</goal>
                        </goals>
                    </execution>
                </executions>
            </plugin>
            <plugin>
                <groupId>org.apache.maven.plugins</groupId>
                <artifactId>maven-shade-plugin</artifactId>
                <executions>
                    <execution>
                        <phase>package</phase>
                        <goals>
                            <goal>shade</goal>
                        </goals>
                        <configuration>
                            <finalName>${uberjar.name}</finalName>
                            <transformers>
                                <transformer
                                    implementation="org.apache.maven.plugins.shade.resource.ManifestResourceTransformer">
                                    <mainClass>com.neo4j.bench.client.Main</mainClass>
                                </transformer>
                            </transformers>
                            <filters>
                                <filter>
                                    <!-- Shading signed JARs will fail without 
                                        this. http://stackoverflow.com/questions/999489/invalid-signature-file-when-attempting-to-run-a-jar -->
                                    <artifact>*:*</artifact>
                                    <excludes>
                                        <exclude>META-INF/*.SF</exclude>
                                        <exclude>META-INF/*.DSA</exclude>
                                        <exclude>META-INF/*.RSA</exclude>
                                    </excludes>
                                </filter>
                            </filters>
                        </configuration>
                    </execution>
                </executions>
            </plugin>
            <plugin>
                <groupId>org.apache.maven.plugins</groupId>
                <artifactId>maven-source-plugin</artifactId>
                <executions>
                    <execution>
                        <id>attach-sources</id>
                        <goals>
                            <goal>jar</goal>
                        </goals>
                    </execution>
                </executions>
            </plugin>
        </plugins>
    </build>

</project><|MERGE_RESOLUTION|>--- conflicted
+++ resolved
@@ -41,13 +41,8 @@
         </dependency>
         <dependency>
             <groupId>com.neo4j</groupId>
-<<<<<<< HEAD
             <artifactId>neo4j-commercial</artifactId>
-            <version>${project.version}</version>
-=======
-            <artifactId>neo4j-enterprise</artifactId>
             <version>${neo4j.version}</version>
->>>>>>> 02941474
             <scope>provided</scope>
         </dependency>
         <dependency>
@@ -103,13 +98,8 @@
 
         <dependency>
             <groupId>com.neo4j.test</groupId>
-<<<<<<< HEAD
             <artifactId>neo4j-harness-commercial</artifactId>
-            <version>${project.version}</version>
-=======
-            <artifactId>neo4j-harness-enterprise</artifactId>
             <version>${neo4j.version}</version>
->>>>>>> 02941474
             <scope>test</scope>
         </dependency>
     </dependencies>
