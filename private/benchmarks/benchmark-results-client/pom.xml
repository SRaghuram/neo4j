--- conflicted
+++ resolved
@@ -62,16 +62,9 @@
         </dependency>
 
         <dependency>
-<<<<<<< HEAD
-            <groupId>com.github.chewiebug</groupId>
-            <artifactId>gcviewer</artifactId>
-            <version>1.36-SNAPSHOT</version>
-            <classifier>benchmarking</classifier>
-=======
         	<groupId>com.github.chewiebug</groupId>
         	<artifactId>gcviewer</artifactId>
         	<version>1.36-SNAPSHOT</version>
->>>>>>> fe212979
         </dependency>
         <dependency>
             <groupId>org.junit.jupiter</groupId>
