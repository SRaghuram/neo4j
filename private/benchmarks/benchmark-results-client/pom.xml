--- conflicted
+++ resolved
@@ -40,15 +40,6 @@
             <version>${commons.io.version}</version>
         </dependency>
         <dependency>
-<<<<<<< HEAD
-            <groupId>com.neo4j</groupId>
-            <artifactId>neo4j-commercial</artifactId>
-            <version>${neo4j.version}</version>
-            <scope>provided</scope>
-        </dependency>
-        <dependency>
-=======
->>>>>>> 33ab69ab
             <groupId>com.fasterxml.jackson.core</groupId>
             <artifactId>jackson-databind</artifactId>
             <version>2.9.8</version>
@@ -98,16 +89,14 @@
             <artifactId>junit-jupiter</artifactId>
             <scope>test</scope>
         </dependency>
-
-<<<<<<< HEAD
         <dependency>
-            <groupId>com.neo4j.test</groupId>
-            <artifactId>neo4j-harness-commercial</artifactId>
-            <version>${neo4j.version}</version>
+            <groupId>org.neo4j</groupId>
+            <artifactId>io-test-utils</artifactId>
+            <version>${project.version}</version>
             <scope>test</scope>
         </dependency>
-=======
->>>>>>> 33ab69ab
+        
+
     </dependencies>
 
     <build>
@@ -154,7 +143,7 @@
                             </transformers>
                             <filters>
                                 <filter>
-                                    <!-- Shading signed JARs will fail without 
+                                    <!-- Shading signed JARs will fail without
                                         this. http://stackoverflow.com/questions/999489/invalid-signature-file-when-attempting-to-run-a-jar -->
                                     <artifact>*:*</artifact>
                                     <excludes>
