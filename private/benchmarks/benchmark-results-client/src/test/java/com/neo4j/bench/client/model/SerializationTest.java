/*
 * Copyright (c) 2002-2019 "Neo4j,"
 * Neo4j Sweden AB [http://neo4j.com]
 * This file is part of Neo4j internal tooling.
 */
package com.neo4j.bench.client.model;

import com.google.common.collect.Lists;
import com.neo4j.bench.client.profiling.RecordingType;
import com.neo4j.bench.client.util.JsonUtil;
import org.junit.jupiter.api.Test;
import org.junit.jupiter.api.extension.ExtendWith;

import java.io.File;
import java.io.FileWriter;
import java.io.IOException;
import java.util.HashMap;
import java.util.Map;

import org.neo4j.test.extension.Inject;
import org.neo4j.test.extension.TestDirectoryExtension;
import org.neo4j.test.rule.TestDirectory;

import static com.neo4j.bench.client.model.Benchmark.Mode.LATENCY;
import static com.neo4j.bench.client.model.Edition.COMMUNITY;
<<<<<<< HEAD
import static com.neo4j.bench.client.util.TestDirectorySupport.createTempFile;
import static java.util.Collections.emptyList;
import static java.util.concurrent.TimeUnit.SECONDS;
import static org.hamcrest.MatcherAssert.assertThat;
import static org.hamcrest.Matchers.equalTo;

@ExtendWith( TestDirectoryExtension.class )
=======
import static org.hamcrest.MatcherAssert.assertThat;
import static org.hamcrest.Matchers.equalTo;

import static java.util.Collections.emptyList;
import static java.util.concurrent.TimeUnit.SECONDS;

>>>>>>> 33ab69ab
public class SerializationTest
{
    @Inject
    public TestDirectory temporaryFolder;

    @Test
    void shouldSerializeBenchmark() throws IOException
    {
        // given
        Map<String,String> params = new HashMap<>();
        params.put( "key", "value" );
        Benchmark before = Benchmark.benchmarkFor( "desc", "name", LATENCY, params );
        // then
        shouldSerializeAndDeserialize( before );
    }

    @Test
    void shouldSerializeBenchmarkWithQuery() throws IOException
    {
        // given
        Map<String,String> params = new HashMap<>();
        params.put( "key", "value" );
        Benchmark before = Benchmark.benchmarkFor( "desc", "name", LATENCY, params, "RETURN 1" );
        // then
        shouldSerializeAndDeserialize( before );
    }

    @Test
    void shouldSerializeBenchmarkConfig() throws IOException
    {
        // given
        Map<String,String> params = new HashMap<>();
        params.put( "key", "value" );
        BenchmarkConfig before = new BenchmarkConfig( params );
        // then
        shouldSerializeAndDeserialize( before );
    }

    @Test
    void shouldSerializeBenchmarkConfigFromFile() throws IOException
    {
        // given
        File benchmarkConfig = createTempFile( temporaryFolder.absolutePath() );
        try ( FileWriter fileWriter = new FileWriter( benchmarkConfig ) )
        {
            fileWriter.append( "key1=value1" );
            fileWriter.append( "\n" );
            fileWriter.append( "key2=value2" );
            fileWriter.flush();
        }

        BenchmarkConfig before = BenchmarkConfig.from( benchmarkConfig.toPath() );
        // then

        BenchmarkConfig after = (BenchmarkConfig) shouldSerializeAndDeserialize( before );

        assertThat( before.toMap().get( "key1" ), equalTo( after.toMap().get( "key1" ) ) );
        assertThat( before.toMap().get( "key2" ), equalTo( after.toMap().get( "key2" ) ) );
    }

    @Test
    void shouldSerializeBenchmarkGroup() throws IOException
    {
        // given
        BenchmarkGroup before = new BenchmarkGroup( "name" );
        // then
        shouldSerializeAndDeserialize( before );
    }

    @Test
    void shouldSerializeBenchmarkGroupBenchmark() throws IOException
    {
        // given
        BenchmarkGroup benchmarkGroup = new BenchmarkGroup( "name" );
        Map<String,String> params = new HashMap<>();
        params.put( "key", "value" );
        Benchmark benchmark = Benchmark.benchmarkFor( "desc", "name", LATENCY, params );
        BenchmarkGroupBenchmark before = new BenchmarkGroupBenchmark( benchmarkGroup, benchmark );
        // then
        shouldSerializeAndDeserialize( before );
    }

    @Test
    void shouldSerializeBenchmarkGroupBenchmarkMetrics() throws IOException
    {
        // given
        BenchmarkGroup benchmarkGroup = new BenchmarkGroup( "name" );
        Map<String,String> params = new HashMap<>();
        params.put( "key", "value" );
        Benchmark benchmark = Benchmark.benchmarkFor( "desc", "name", LATENCY, params );
        Metrics metrics = new Metrics( SECONDS, 1, 10, 5.0, 1.5, 0.1, 42, 2.5, 5.0, 7.5, 9.0, 9.5, 9.9, 9.99 );
        Neo4jConfig neo4jConfig = new Neo4jConfig( params );
        BenchmarkGroupBenchmarkMetrics before = new BenchmarkGroupBenchmarkMetrics();
        before.add( benchmarkGroup, benchmark, metrics, neo4jConfig );
        // then
        shouldSerializeAndDeserialize( before );
    }

    @Test
<<<<<<< HEAD
    void shouldSerializeBenchmarkGroupBenchmarkPlans() throws IOException
    {
        // given
        BenchmarkGroupBenchmarkPlans before = new BenchmarkGroupBenchmarkPlans();
        BenchmarkGroup benchmarkGroup = new BenchmarkGroup( "group" );
        HashMap<String,String> params = new HashMap<>();
        params.put( "key", "value" );
        Benchmark benchmark = Benchmark.benchmarkFor( "desc", "name", LATENCY, params );
        Plan plan = SubmitTestRunsAndPlansIT.plan( "plan description" );
        before.add( benchmarkGroup, benchmark, plan );
        assertThat( before.benchmarkPlans().size(), equalTo( 1 ) );
        assertThat( before.benchmarkPlans().get( 0 ).benchmarkGroup(), equalTo( benchmarkGroup ) );
        assertThat( before.benchmarkPlans().get( 0 ).benchmark(), equalTo( benchmark ) );

        // then
        shouldSerializeAndDeserialize( before );
    }

    @Test
    void shouldSerializeBenchmarkMetrics() throws IOException
=======
    public void shouldSerializeBenchmarkMetrics() throws IOException
>>>>>>> 33ab69ab
    {
        // given
        Map<String,String> params = new HashMap<>();
        params.put( "key", "value" );
        Metrics metrics = new Metrics( SECONDS, 1, 10, 5.0, 1.5, 0.1, 42, 2.5, 5.0, 7.5, 9.0, 9.5, 9.9, 9.99 );
        BenchmarkMetrics before = new BenchmarkMetrics(
                "name",
                "this is simple",
                Benchmark.Mode.LATENCY,
                params,
                metrics.toMap() );
        // then
        shouldSerializeAndDeserialize( before );
    }

    @Test
<<<<<<< HEAD
    void shouldSerializeBenchmarkPlan() throws IOException
    {
        // given
        Map<String,String> params = new HashMap<>();
        params.put( "key", "value" );
        Benchmark benchmark = Benchmark.benchmarkFor( "desc", "name", LATENCY, params );
        Plan plan = SubmitTestRunsAndPlansIT.plan( "plan description" );
        BenchmarkPlan before = new BenchmarkPlan( new BenchmarkGroup( "name_full" ), benchmark, plan );
        // then
        shouldSerializeAndDeserialize( before );
    }

    @Test
    void shouldSerializeBenchmarks() throws IOException
=======
    public void shouldSerializeBenchmarks() throws IOException
>>>>>>> 33ab69ab
    {
        // given
        Map<String,String> params = new HashMap<>();
        params.put( "key", "value" );
        Benchmark benchmark1 = Benchmark.benchmarkFor( "desc", "name", LATENCY, params );
        Benchmarks before = new Benchmarks( benchmark1 );
        // then
        shouldSerializeAndDeserialize( before );
    }

    @Test
    void shouldSerializeBenchmarkTool() throws IOException
    {
        // given
        BenchmarkTool before = new BenchmarkTool( Repository.LDBC_BENCH, "commit", Repository.LDBC_BENCH.defaultOwner(), "3.2" );
        // then
        shouldSerializeAndDeserialize( before );
    }

    @Test
    void shouldSerializeEnvironment() throws IOException
    {
        // given
        Environment before = new Environment( "operating system", "server" );
        // then
        shouldSerializeAndDeserialize( before );
    }

    @Test
    void shouldSerializeMetrics() throws IOException
    {
        // given
        Metrics before = new Metrics( SECONDS, 1, 10, 5.0, 1.5, 0.1, 42, 2.5, 5.0, 7.5, 9.0, 9.5, 9.9, 9.99 );
        // then
        shouldSerializeAndDeserialize( before );
    }

    @Test
    void shouldSerializeNeo4j() throws IOException
    {
        // given
        Project before = new Project( Repository.NEO4J, "commit", "3.3.3", COMMUNITY, "branch", "owner" );
        // then
        shouldSerializeAndDeserialize( before );
    }

    @Test
    void shouldSerializeNeo4jConfig() throws IOException
    {
        // given
        HashMap<String,String> params = new HashMap<>();
        params.put( "key", "value" );
        Neo4jConfig before = new Neo4jConfig( params );
        // then
        shouldSerializeAndDeserialize( before );
    }

    @Test
<<<<<<< HEAD
    void shouldSerializeNeo4jConfigFromFile() throws IOException
    {
        // given
        File neo4jConfig = createTempFile( temporaryFolder.absolutePath() );
        try ( FileWriter fileWriter = new FileWriter( neo4jConfig ) )
        {
            fileWriter.append( "key1=value1" );
            fileWriter.append( "\n" );
            fileWriter.append( "key2=value2" );
            fileWriter.flush();
        }

        Neo4jConfig before = Neo4jConfig.fromFile( neo4jConfig );
        // then
        Neo4jConfig after = (Neo4jConfig) shouldSerializeAndDeserialize( before );
        assertThat( before.toMap().get( "key1" ), equalTo( after.toMap().get( "key1" ) ) );
        assertThat( before.toMap().get( "key2" ), equalTo( after.toMap().get( "key2" ) ) );
    }

    @Test
    void shouldSerializePlan() throws IOException
    {
        // given
        Plan before = SubmitTestRunsAndPlansIT.plan( "plan description" );
        // then
        shouldSerializeAndDeserialize( before );
    }

    @Test
    void shouldSerializePlanCompilationMetrics() throws IOException
=======
    public void shouldSerializePlanCompilationMetrics() throws IOException
>>>>>>> 33ab69ab
    {
        // given
        Map<String,Long> compilationTimes = new HashMap<>();
        compilationTimes.put( "AST_REWRITE", 1L );
        compilationTimes.put( "SEMANTIC_CHECK", 2L );
        PlanCompilationMetrics before = new PlanCompilationMetrics( compilationTimes );
        // then
        shouldSerializeAndDeserialize( before );
    }

    @Test
    void shouldSerializePlanOperator() throws IOException
    {
        // given
        Map<String,String> arguments = new HashMap<>();
        arguments.put( "key", "value" );
        PlanOperator before = new PlanOperator( "operator type1", 1, 2, 3, arguments,
                                                Lists.newArrayList( new PlanOperator( "operator type2", 4, 5, 6, arguments, emptyList() ) ) );
        // then
        shouldSerializeAndDeserialize( before );
    }

    @Test
<<<<<<< HEAD
    void shouldSerializePlanTree() throws IOException
    {
        // given
        PlanTree before = SubmitTestRunsAndPlansIT.plan( "plan description" ).planTree();
        // then
        shouldSerializeAndDeserialize( before );
    }

    @Test
    void shouldSerializeJava() throws IOException
=======
    public void shouldSerializeJava() throws IOException
>>>>>>> 33ab69ab
    {
        // given
        Java before = new Java( "jvm", "version", "jvm args" );
        // then
        shouldSerializeAndDeserialize( before );
    }

    @Test
    void shouldSerializeTestRun() throws IOException
    {
        // given
        TestRun before = new TestRun( "id", 1, 2, 3, 1, "user" );
        // then
        shouldSerializeAndDeserialize( before );
    }

    @Test
    void shouldSerializeTestRunWithProfile() throws IOException
    {
        // given
        TestRun before = new TestRun( "id", 1, 2, 3, 1, "user" );
        before.setArchive( "bucket/profile" );
        // then
        shouldSerializeAndDeserialize( before );
    }

    @Test
<<<<<<< HEAD
    void shouldSerializeTestRunReport() throws IOException
    {
        // given
        Map<String,String> params = new HashMap<>();
        params.put( "key", "value" );

        TestRun testRun = new TestRun( "id", 1, 2, 3, 1, "user" );
        BenchmarkConfig benchmarkConfig = new BenchmarkConfig( params );
        HashSet<Project> projects =
                Sets.newHashSet( new Project( Repository.NEO4J, "commit", "3.3.3", COMMUNITY, "branch", "owner" ) );

        Neo4jConfig neo4jConfig = new Neo4jConfig( params );
        Metrics metrics = new Metrics( SECONDS, 1, 10, 5.0, 1.5, 0.1, 42, 2.5, 5.0, 7.5, 9.0, 9.5, 9.9, 9.99 );
        Environment environment = new Environment( "operating system", "server" );
        BenchmarkTool benchmarkTool = new BenchmarkTool( Repository.LDBC_BENCH, "commit", "neo-technology", "3.2" );
        Java java = new Java( "jvm", "version", "jvm args" );
        Plan plan = SubmitTestRunsAndPlansIT.plan( "plan description" );

        BenchmarkGroup benchmarkGroup1 = new BenchmarkGroup( "name1" );
        BenchmarkGroup benchmarkGroup2 = new BenchmarkGroup( "name2" );

        Benchmark benchmark1a = Benchmark.benchmarkFor( "desc1a", "name1a", LATENCY, params );
        Benchmark benchmark1b = Benchmark.benchmarkFor( "desc1b", "name1b", LATENCY, params );
        Benchmark benchmark2a = Benchmark.benchmarkFor( "desc2a", "name2a", LATENCY, params );

        BenchmarkGroupBenchmarkMetrics benchmarkGroupBenchmarkMetrics = new BenchmarkGroupBenchmarkMetrics();
        benchmarkGroupBenchmarkMetrics.add( benchmarkGroup1, benchmark1a, metrics, neo4jConfig );
        benchmarkGroupBenchmarkMetrics.add( benchmarkGroup1, benchmark1b, metrics, neo4jConfig );
        benchmarkGroupBenchmarkMetrics.add( benchmarkGroup2, benchmark2a, metrics, neo4jConfig );

        ProfilerRecordings profilerRecordings1A = new ProfilerRecordings()
                .with( RecordingType.JFR, Parameters.NONE, "bucket/jfrName1a" )
                .with( RecordingType.ASYNC, Parameters.NONE, "bucket/asyncName1a" )
                .with( RecordingType.JFR_FLAMEGRAPH, Parameters.NONE, "bucket/jfrFlamegraph1a" )
                .with( RecordingType.ASYNC_FLAMEGRAPH, Parameters.NONE, "bucket/asyncFlamegraph1a" );
        ProfilerRecordings profilerRecordings2A = new ProfilerRecordings()
                .with( RecordingType.JFR, Parameters.NONE, "bucket/jfrName2a" )
                .with( RecordingType.ASYNC, Parameters.NONE, "bucket/asyncName2a" )
                .with( RecordingType.JFR_FLAMEGRAPH, Parameters.NONE, "bucket/jfrFlamegraph2a" )
                .with( RecordingType.ASYNC_FLAMEGRAPH, Parameters.NONE, "bucket/asyncFlamegraph2a" );

        benchmarkGroupBenchmarkMetrics.attachProfilerRecording( benchmarkGroup1, benchmark1a, profilerRecordings1A );
        benchmarkGroupBenchmarkMetrics.attachProfilerRecording( benchmarkGroup2, benchmark2a, profilerRecordings2A );

        BenchmarkPlan benchmarkPlan1a = new BenchmarkPlan( benchmarkGroup1, benchmark1a, plan );
        BenchmarkPlan benchmarkPlan1b = new BenchmarkPlan( benchmarkGroup1, benchmark1b, plan );

        TestRunReport before = new TestRunReport(
                testRun,
                benchmarkConfig,
                projects,
                neo4jConfig,
                environment,
                benchmarkGroupBenchmarkMetrics,
                benchmarkTool,
                java,
                Lists.newArrayList( benchmarkPlan1a, benchmarkPlan1b ),
                Lists.newArrayList(
                        new TestRunError( "group 1", "", "" ),
                        new TestRunError( "group 2", "name", "a bad thing\nhappened" ),
                        new TestRunError( "group 3", "boom", "also\nthis other thing is not good" ) ) );

        // then
        shouldSerializeAndDeserialize( before );
    }

    @Test
    void shouldSerializeProfiles() throws IOException
=======
    public void shouldSerializeProfiles() throws IOException
>>>>>>> 33ab69ab
    {
        // given
        ProfilerRecordings profilerRecordings = new ProfilerRecordings()
                .with( RecordingType.JFR, Parameters.NONE, "bucket/jfrName" )
                .with( RecordingType.ASYNC, Parameters.NONE, "bucket/asyncName" )
                .with( RecordingType.JFR_FLAMEGRAPH, Parameters.NONE, "bucket/jfrFlamegraph" )
                .with( RecordingType.ASYNC_FLAMEGRAPH, Parameters.NONE, "bucket/asyncFlamegraph" );

        // then
        shouldSerializeAndDeserialize( profilerRecordings );
    }

    @Test
    void shouldSerializeProfilesWithParameters() throws IOException
    {
        Map<String,String> parametersMap = new HashMap<>();
        parametersMap.put( "k1", "v1" );
        parametersMap.put( "k2", "v2" );
        parametersMap.put( "k3", "v3" );
        Parameters parameters = Parameters.fromMap( parametersMap );
        // given
        ProfilerRecordings profilerRecordings = new ProfilerRecordings()
                .with( RecordingType.JFR, parameters, "bucket/jfrName" )
                .with( RecordingType.ASYNC, parameters, "bucket/asyncName" )
                .with( RecordingType.JFR_FLAMEGRAPH, parameters, "bucket/jfrFlamegraph" )
                .with( RecordingType.ASYNC_FLAMEGRAPH, parameters, "bucket/asyncFlamegraph" );

        // then
        shouldSerializeAndDeserialize( profilerRecordings );
    }

    @Test
    void shouldSerializeAnnotation() throws IOException
    {
        // given
        Annotation before = new Annotation( "Comment", 0, "id", "Robert" );
        // then
        shouldSerializeAndDeserialize( before );
    }

    private Object shouldSerializeAndDeserialize( Object before ) throws IOException
    {
        File jsonFile = createTempFile( temporaryFolder.absolutePath() );
        JsonUtil.serializeJson( jsonFile.toPath(), before );
        Object after = JsonUtil.deserializeJson( jsonFile.toPath(), before.getClass() );
        assertThat( before, equalTo( after ) );
        return after;
    }
}<|MERGE_RESOLUTION|>--- conflicted
+++ resolved
@@ -21,24 +21,17 @@
 import org.neo4j.test.extension.TestDirectoryExtension;
 import org.neo4j.test.rule.TestDirectory;
 
+import static com.neo4j.bench.client.util.TestDirectorySupport.createTempFile;
 import static com.neo4j.bench.client.model.Benchmark.Mode.LATENCY;
 import static com.neo4j.bench.client.model.Edition.COMMUNITY;
-<<<<<<< HEAD
-import static com.neo4j.bench.client.util.TestDirectorySupport.createTempFile;
+
+import static org.hamcrest.MatcherAssert.assertThat;
+import static org.hamcrest.Matchers.equalTo;
+
 import static java.util.Collections.emptyList;
 import static java.util.concurrent.TimeUnit.SECONDS;
-import static org.hamcrest.MatcherAssert.assertThat;
-import static org.hamcrest.Matchers.equalTo;
 
 @ExtendWith( TestDirectoryExtension.class )
-=======
-import static org.hamcrest.MatcherAssert.assertThat;
-import static org.hamcrest.Matchers.equalTo;
-
-import static java.util.Collections.emptyList;
-import static java.util.concurrent.TimeUnit.SECONDS;
-
->>>>>>> 33ab69ab
 public class SerializationTest
 {
     @Inject
@@ -138,30 +131,7 @@
     }
 
     @Test
-<<<<<<< HEAD
-    void shouldSerializeBenchmarkGroupBenchmarkPlans() throws IOException
-    {
-        // given
-        BenchmarkGroupBenchmarkPlans before = new BenchmarkGroupBenchmarkPlans();
-        BenchmarkGroup benchmarkGroup = new BenchmarkGroup( "group" );
-        HashMap<String,String> params = new HashMap<>();
-        params.put( "key", "value" );
-        Benchmark benchmark = Benchmark.benchmarkFor( "desc", "name", LATENCY, params );
-        Plan plan = SubmitTestRunsAndPlansIT.plan( "plan description" );
-        before.add( benchmarkGroup, benchmark, plan );
-        assertThat( before.benchmarkPlans().size(), equalTo( 1 ) );
-        assertThat( before.benchmarkPlans().get( 0 ).benchmarkGroup(), equalTo( benchmarkGroup ) );
-        assertThat( before.benchmarkPlans().get( 0 ).benchmark(), equalTo( benchmark ) );
-
-        // then
-        shouldSerializeAndDeserialize( before );
-    }
-
-    @Test
-    void shouldSerializeBenchmarkMetrics() throws IOException
-=======
     public void shouldSerializeBenchmarkMetrics() throws IOException
->>>>>>> 33ab69ab
     {
         // given
         Map<String,String> params = new HashMap<>();
@@ -178,24 +148,7 @@
     }
 
     @Test
-<<<<<<< HEAD
-    void shouldSerializeBenchmarkPlan() throws IOException
-    {
-        // given
-        Map<String,String> params = new HashMap<>();
-        params.put( "key", "value" );
-        Benchmark benchmark = Benchmark.benchmarkFor( "desc", "name", LATENCY, params );
-        Plan plan = SubmitTestRunsAndPlansIT.plan( "plan description" );
-        BenchmarkPlan before = new BenchmarkPlan( new BenchmarkGroup( "name_full" ), benchmark, plan );
-        // then
-        shouldSerializeAndDeserialize( before );
-    }
-
-    @Test
-    void shouldSerializeBenchmarks() throws IOException
-=======
     public void shouldSerializeBenchmarks() throws IOException
->>>>>>> 33ab69ab
     {
         // given
         Map<String,String> params = new HashMap<>();
@@ -254,40 +207,7 @@
     }
 
     @Test
-<<<<<<< HEAD
-    void shouldSerializeNeo4jConfigFromFile() throws IOException
-    {
-        // given
-        File neo4jConfig = createTempFile( temporaryFolder.absolutePath() );
-        try ( FileWriter fileWriter = new FileWriter( neo4jConfig ) )
-        {
-            fileWriter.append( "key1=value1" );
-            fileWriter.append( "\n" );
-            fileWriter.append( "key2=value2" );
-            fileWriter.flush();
-        }
-
-        Neo4jConfig before = Neo4jConfig.fromFile( neo4jConfig );
-        // then
-        Neo4jConfig after = (Neo4jConfig) shouldSerializeAndDeserialize( before );
-        assertThat( before.toMap().get( "key1" ), equalTo( after.toMap().get( "key1" ) ) );
-        assertThat( before.toMap().get( "key2" ), equalTo( after.toMap().get( "key2" ) ) );
-    }
-
-    @Test
-    void shouldSerializePlan() throws IOException
-    {
-        // given
-        Plan before = SubmitTestRunsAndPlansIT.plan( "plan description" );
-        // then
-        shouldSerializeAndDeserialize( before );
-    }
-
-    @Test
-    void shouldSerializePlanCompilationMetrics() throws IOException
-=======
     public void shouldSerializePlanCompilationMetrics() throws IOException
->>>>>>> 33ab69ab
     {
         // given
         Map<String,Long> compilationTimes = new HashMap<>();
@@ -311,20 +231,7 @@
     }
 
     @Test
-<<<<<<< HEAD
-    void shouldSerializePlanTree() throws IOException
-    {
-        // given
-        PlanTree before = SubmitTestRunsAndPlansIT.plan( "plan description" ).planTree();
-        // then
-        shouldSerializeAndDeserialize( before );
-    }
-
-    @Test
-    void shouldSerializeJava() throws IOException
-=======
     public void shouldSerializeJava() throws IOException
->>>>>>> 33ab69ab
     {
         // given
         Java before = new Java( "jvm", "version", "jvm args" );
@@ -352,78 +259,7 @@
     }
 
     @Test
-<<<<<<< HEAD
-    void shouldSerializeTestRunReport() throws IOException
-    {
-        // given
-        Map<String,String> params = new HashMap<>();
-        params.put( "key", "value" );
-
-        TestRun testRun = new TestRun( "id", 1, 2, 3, 1, "user" );
-        BenchmarkConfig benchmarkConfig = new BenchmarkConfig( params );
-        HashSet<Project> projects =
-                Sets.newHashSet( new Project( Repository.NEO4J, "commit", "3.3.3", COMMUNITY, "branch", "owner" ) );
-
-        Neo4jConfig neo4jConfig = new Neo4jConfig( params );
-        Metrics metrics = new Metrics( SECONDS, 1, 10, 5.0, 1.5, 0.1, 42, 2.5, 5.0, 7.5, 9.0, 9.5, 9.9, 9.99 );
-        Environment environment = new Environment( "operating system", "server" );
-        BenchmarkTool benchmarkTool = new BenchmarkTool( Repository.LDBC_BENCH, "commit", "neo-technology", "3.2" );
-        Java java = new Java( "jvm", "version", "jvm args" );
-        Plan plan = SubmitTestRunsAndPlansIT.plan( "plan description" );
-
-        BenchmarkGroup benchmarkGroup1 = new BenchmarkGroup( "name1" );
-        BenchmarkGroup benchmarkGroup2 = new BenchmarkGroup( "name2" );
-
-        Benchmark benchmark1a = Benchmark.benchmarkFor( "desc1a", "name1a", LATENCY, params );
-        Benchmark benchmark1b = Benchmark.benchmarkFor( "desc1b", "name1b", LATENCY, params );
-        Benchmark benchmark2a = Benchmark.benchmarkFor( "desc2a", "name2a", LATENCY, params );
-
-        BenchmarkGroupBenchmarkMetrics benchmarkGroupBenchmarkMetrics = new BenchmarkGroupBenchmarkMetrics();
-        benchmarkGroupBenchmarkMetrics.add( benchmarkGroup1, benchmark1a, metrics, neo4jConfig );
-        benchmarkGroupBenchmarkMetrics.add( benchmarkGroup1, benchmark1b, metrics, neo4jConfig );
-        benchmarkGroupBenchmarkMetrics.add( benchmarkGroup2, benchmark2a, metrics, neo4jConfig );
-
-        ProfilerRecordings profilerRecordings1A = new ProfilerRecordings()
-                .with( RecordingType.JFR, Parameters.NONE, "bucket/jfrName1a" )
-                .with( RecordingType.ASYNC, Parameters.NONE, "bucket/asyncName1a" )
-                .with( RecordingType.JFR_FLAMEGRAPH, Parameters.NONE, "bucket/jfrFlamegraph1a" )
-                .with( RecordingType.ASYNC_FLAMEGRAPH, Parameters.NONE, "bucket/asyncFlamegraph1a" );
-        ProfilerRecordings profilerRecordings2A = new ProfilerRecordings()
-                .with( RecordingType.JFR, Parameters.NONE, "bucket/jfrName2a" )
-                .with( RecordingType.ASYNC, Parameters.NONE, "bucket/asyncName2a" )
-                .with( RecordingType.JFR_FLAMEGRAPH, Parameters.NONE, "bucket/jfrFlamegraph2a" )
-                .with( RecordingType.ASYNC_FLAMEGRAPH, Parameters.NONE, "bucket/asyncFlamegraph2a" );
-
-        benchmarkGroupBenchmarkMetrics.attachProfilerRecording( benchmarkGroup1, benchmark1a, profilerRecordings1A );
-        benchmarkGroupBenchmarkMetrics.attachProfilerRecording( benchmarkGroup2, benchmark2a, profilerRecordings2A );
-
-        BenchmarkPlan benchmarkPlan1a = new BenchmarkPlan( benchmarkGroup1, benchmark1a, plan );
-        BenchmarkPlan benchmarkPlan1b = new BenchmarkPlan( benchmarkGroup1, benchmark1b, plan );
-
-        TestRunReport before = new TestRunReport(
-                testRun,
-                benchmarkConfig,
-                projects,
-                neo4jConfig,
-                environment,
-                benchmarkGroupBenchmarkMetrics,
-                benchmarkTool,
-                java,
-                Lists.newArrayList( benchmarkPlan1a, benchmarkPlan1b ),
-                Lists.newArrayList(
-                        new TestRunError( "group 1", "", "" ),
-                        new TestRunError( "group 2", "name", "a bad thing\nhappened" ),
-                        new TestRunError( "group 3", "boom", "also\nthis other thing is not good" ) ) );
-
-        // then
-        shouldSerializeAndDeserialize( before );
-    }
-
-    @Test
-    void shouldSerializeProfiles() throws IOException
-=======
     public void shouldSerializeProfiles() throws IOException
->>>>>>> 33ab69ab
     {
         // given
         ProfilerRecordings profilerRecordings = new ProfilerRecordings()
