/*
 * Copyright (c) 2002-2019 "Neo4j,"
 * Neo4j Sweden AB [http://neo4j.com]
 * This file is part of Neo4j internal tooling.
 */
package com.neo4j.bench.client.model;

import java.util.Arrays;
import java.util.regex.Pattern;

import static java.lang.String.format;

public enum Repository
{
    // -----------------------
    // --- benchmark tools ---
    // -----------------------
    MICRO_BENCH( "micro",
                 "neo4j",
                 "neo-technology",
                 "^\\d\\.\\d$",
                 "^\\d{1,2}\\.\\d{1,2}\\.\\d{1,2}$" ),
    MACRO_BENCH( "macro",
                 "neo4j",
                 "neo-technology",
                 "^\\d\\.\\d$",
                 "^\\d{1,2}\\.\\d{1,2}\\.\\d{1,2}$" ),
    LDBC_BENCH( "ldbc",
                "neo4j",
                "neo-technology",
                "^\\d\\.\\d$",
                "^\\d{1,2}\\.\\d{1,2}\\.\\d{1,2}$" ),
    IMPORT_BENCH( "import-benchmarks",
<<<<<<< HEAD
                  "benchmarks",
=======
                  "neo4j",
>>>>>>> 0f4fba8d
                  "neo-technology",
                  "^\\d\\.\\d$",
                  "^\\d{1,2}\\.\\d{1,2}\\.\\d{1,2}$" ),
    CAPS_BENCH( "caps-continuous-benchmarks",
                "caps-continuous-benchmarks",
                "neo-technology",
                "^master$",
                "^\\d{1,2}\\.\\d{1,2}\\.\\d{1,2}$" ),
    MORPHEUS_BENCH( "morpheus-integration",
                    "morpheus-integration",
                    "neo-technology",
                    "^master$",
                    "^\\d{1,2}\\.\\d{1,2}\\.\\d{1,2}$" ),

    // -----------------------
    // --- target systems ----
    // -----------------------

    NEO4J( "neo4j",
           "neo-technology",
           "neo4j",
           "^\\d\\.\\d$",
           "^\\d{1,2}\\.\\d{1,2}\\.\\d{1,2}$" ),
    CAPS( "cypher-for-apache-spark",
          "cypher-for-apache-spark",
          "opencypher",
          "^master$",
          "^\\d{1,2}\\.\\d{1,2}\\.\\d{1,2}$" );

    public static Repository forName( String projectName )
    {
        return Arrays.stream( Repository.values() )
                     .filter( repository -> repository.projectName().equals( projectName ) )
                     .findFirst()
                     .orElseThrow( () -> new RuntimeException( "Invalid project repository: " + projectName ) );
    }

    private final String projectName;
    private final String repositoryName;
    private final String defaultOwner;
    private final Pattern standardBranch;
    private final Pattern validVersion;

    Repository( String projectName, String repositoryName, String defaultOwner, String standardBranchRegex, String validVersionRegex )
    {
        this.projectName = projectName;
        this.repositoryName = repositoryName;
        this.defaultOwner = defaultOwner;
        this.standardBranch = Pattern.compile( standardBranchRegex );
        this.validVersion = Pattern.compile( validVersionRegex );
    }

    public String projectName()
    {
        return projectName;
    }

    public String repositoryName()
    {
        return repositoryName;
    }

    public String defaultOwner()
    {
        return defaultOwner;
    }

    public boolean isDefaultOwner( String owner )
    {
        return defaultOwner.equalsIgnoreCase( owner );
    }

    public boolean isStandardBranch( String branch )
    {
        return standardBranch.matcher( branch ).matches();
    }

    public boolean isValidVersion( String version )
    {
        return validVersion.matcher( version ).matches();
    }

    public void assertValidVersion( String version )
    {
        if ( !isValidVersion( version ) )
        {
            throw new RuntimeException( format( "Invalid version: '%s'", version ) );
        }
    }
}<|MERGE_RESOLUTION|>--- conflicted
+++ resolved
@@ -31,11 +31,7 @@
                 "^\\d\\.\\d$",
                 "^\\d{1,2}\\.\\d{1,2}\\.\\d{1,2}$" ),
     IMPORT_BENCH( "import-benchmarks",
-<<<<<<< HEAD
-                  "benchmarks",
-=======
                   "neo4j",
->>>>>>> 0f4fba8d
                   "neo-technology",
                   "^\\d\\.\\d$",
                   "^\\d{1,2}\\.\\d{1,2}\\.\\d{1,2}$" ),
