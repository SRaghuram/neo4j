/*
 * Copyright (c) 2002-2019 "Neo4j,"
 * Neo4j Sweden AB [http://neo4j.com]
 * This file is part of Neo4j internal tooling.
 */
package com.neo4j.bench.client.model;

import com.neo4j.bench.client.util.BenchmarkUtil;
import com.neo4j.bench.client.util.JsonUtil;
<<<<<<< HEAD
import com.neo4j.kernel.impl.enterprise.configuration.OnlineBackupSettings;
import org.apache.commons.configuration.PropertiesConfiguration;

import java.io.File;
import java.nio.file.Path;
=======
>>>>>>> 33ab69ab
import java.util.ArrayList;
import java.util.Collections;
import java.util.HashMap;
import java.util.List;
import java.util.Map;
import java.util.Objects;

<<<<<<< HEAD
import org.neo4j.configuration.ExternalSettings;
import org.neo4j.configuration.GraphDatabaseSettings;
import org.neo4j.graphdb.config.Setting;

import static java.util.Collections.unmodifiableMap;
import static java.util.Objects.requireNonNull;
import static org.neo4j.configuration.GraphDatabaseSettings.dense_node_threshold;
import static org.neo4j.configuration.GraphDatabaseSettings.tx_state_memory_allocation;

public class Neo4jConfig
{
    private static final String BOLT_ADDRESS_SETTING = "dbms.connector.bolt.listen_address";

    public static Neo4jConfig withDefaults()
    {
        return empty().withSetting( OnlineBackupSettings.online_backup_enabled, "false" )
                      .withSetting( GraphDatabaseSettings.fail_on_missing_files, "false" );
    }
=======
import static java.util.Collections.unmodifiableMap;
import static java.util.Objects.requireNonNull;

public class Neo4jConfig
{
>>>>>>> 33ab69ab

    public static Neo4jConfig empty()
    {
        return new Neo4jConfig();
    }

    public static Neo4jConfig from( Map<String,String> config, List<String> jvmArgs )
    {
        return new Neo4jConfig( config, jvmArgs );
    }

    public static Neo4jConfig fromJson( String json )
    {
        return JsonUtil.deserializeJson( json, Neo4jConfig.class );
    }

    private final Map<String,String> config;
    private final List<String> jvmArgs;

    /**
     * WARNING: Never call this explicitly.
     * No-params constructor is only used for JSON (de)serialization.
     */
    private Neo4jConfig()
    {
        this( new HashMap<>(), new ArrayList<>() );
    }

    public Neo4jConfig( Map<String,String> config )
    {
        this( requireNonNull( config ), new ArrayList<>() );
    }

    private Neo4jConfig( Map<String,String> config, List<String> jvmArgs )
    {
        this.config = requireNonNull( config );
        this.jvmArgs = requireNonNull( jvmArgs );
    }

    public Map<String,String> toMap()
    {
        return unmodifiableMap( config );
    }

    public List<String> getJvmArgs()
    {
        return Collections.unmodifiableList( jvmArgs );
    }

    public Neo4jConfig addJvmArgs( List<String> additionalJvmArgs )
    {
        Neo4jConfig newNeo4jConig = new Neo4jConfig( new HashMap<>( config ), new ArrayList<>( jvmArgs ) );
        for ( String jvmArg : additionalJvmArgs )
        {
            newNeo4jConig = newNeo4jConig.addJvmArg( jvmArg );
        }
        return newNeo4jConig;
    }

    public Neo4jConfig addJvmArg( String additionalJvmArg )
    {
        List<String> newJvmArgs = new ArrayList<>( jvmArgs );
        if ( !newJvmArgs.contains( additionalJvmArg ) )
        {
            newJvmArgs.add( additionalJvmArg );
        }
        return new Neo4jConfig( new HashMap<>( config ), newJvmArgs );
    }

    public Neo4jConfig setJvmArgs( List<String> newJvmArgs )
    {
        return new Neo4jConfig( new HashMap<>( config ), newJvmArgs );
    }

    public Neo4jConfig withSetting( String setting, String value )
    {
        HashMap<String,String> newConfig = new HashMap<>( config );
        newConfig.put( setting, value );
        return new Neo4jConfig( newConfig, new ArrayList<>( jvmArgs ) );
    }

    public Neo4jConfig mergeWith( Neo4jConfig otherNeo4jConfig )
    {
        Neo4jConfig newNeo4jConfig = new Neo4jConfig( new HashMap<>( config ), new ArrayList<>( jvmArgs ) );
        newNeo4jConfig.config.putAll( otherNeo4jConfig.config );
        return newNeo4jConfig.addJvmArgs( otherNeo4jConfig.jvmArgs );
    }

    public String toJson()
    {
        return JsonUtil.serializeJson( this );
    }

    @Override
    public boolean equals( Object o )
    {
        if ( this == o )
        {
            return true;
        }
        if ( o == null || getClass() != o.getClass() )
        {
            return false;
        }
        Neo4jConfig that = (Neo4jConfig) o;
        return Objects.equals( config, that.config ) &&
               Objects.equals( jvmArgs, that.jvmArgs );
    }

    @Override
    public int hashCode()
    {
        return Objects.hash( config, jvmArgs );
    }

    @Override
    public String toString()
    {
        return getClass().getSimpleName() + ":\n" +
               "JVM Args: " + jvmArgs + "\n" +
               BenchmarkUtil.prettyPrint( config );
    }
}<|MERGE_RESOLUTION|>--- conflicted
+++ resolved
@@ -7,14 +7,6 @@
 
 import com.neo4j.bench.client.util.BenchmarkUtil;
 import com.neo4j.bench.client.util.JsonUtil;
-<<<<<<< HEAD
-import com.neo4j.kernel.impl.enterprise.configuration.OnlineBackupSettings;
-import org.apache.commons.configuration.PropertiesConfiguration;
-
-import java.io.File;
-import java.nio.file.Path;
-=======
->>>>>>> 33ab69ab
 import java.util.ArrayList;
 import java.util.Collections;
 import java.util.HashMap;
@@ -22,32 +14,11 @@
 import java.util.Map;
 import java.util.Objects;
 
-<<<<<<< HEAD
-import org.neo4j.configuration.ExternalSettings;
-import org.neo4j.configuration.GraphDatabaseSettings;
-import org.neo4j.graphdb.config.Setting;
-
-import static java.util.Collections.unmodifiableMap;
-import static java.util.Objects.requireNonNull;
-import static org.neo4j.configuration.GraphDatabaseSettings.dense_node_threshold;
-import static org.neo4j.configuration.GraphDatabaseSettings.tx_state_memory_allocation;
-
-public class Neo4jConfig
-{
-    private static final String BOLT_ADDRESS_SETTING = "dbms.connector.bolt.listen_address";
-
-    public static Neo4jConfig withDefaults()
-    {
-        return empty().withSetting( OnlineBackupSettings.online_backup_enabled, "false" )
-                      .withSetting( GraphDatabaseSettings.fail_on_missing_files, "false" );
-    }
-=======
 import static java.util.Collections.unmodifiableMap;
 import static java.util.Objects.requireNonNull;
 
 public class Neo4jConfig
 {
->>>>>>> 33ab69ab
 
     public static Neo4jConfig empty()
     {
