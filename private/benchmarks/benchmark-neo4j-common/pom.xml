--- conflicted
+++ resolved
@@ -67,19 +67,4 @@
 		</dependency>
 	</dependencies>
 
-<<<<<<< HEAD
-	<build>
-		<plugins>
-			<plugin>
-				<groupId>org.apache.maven.plugins</groupId>
-				<artifactId>maven-deploy-plugin</artifactId>
-				<configuration>
-					<skip>true</skip>
-				</configuration>
-			</plugin>
-		</plugins>
-	</build>
-
-=======
->>>>>>> 4633cfb9
 </project>