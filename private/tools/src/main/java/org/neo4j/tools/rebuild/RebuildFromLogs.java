/*
 * Copyright (c) 2002-2019 "Neo4j,"
 * Neo4j Sweden AB [http://neo4j.com]
 * This file is a commercial add-on to Neo4j Enterprise Edition.
 */
package org.neo4j.tools.rebuild;

import com.neo4j.commercial.edition.factory.CommercialDatabaseManagementServiceBuilder;
import com.neo4j.kernel.impl.enterprise.configuration.OnlineBackupSettings;

import java.io.File;
import java.nio.file.Files;
import java.nio.file.Path;
import java.util.List;

import org.neo4j.collection.Dependencies;
import org.neo4j.common.DependencyResolver;
import org.neo4j.configuration.Config;
import org.neo4j.configuration.GraphDatabaseSettings;
import org.neo4j.configuration.Settings;
import org.neo4j.consistency.ConsistencyCheckService;
import org.neo4j.consistency.checking.InconsistentStoreException;
import org.neo4j.consistency.checking.full.ConsistencyCheckIncompleteException;
import org.neo4j.consistency.checking.full.FullCheck;
import org.neo4j.consistency.report.ConsistencySummaryStatistics;
import org.neo4j.consistency.statistics.Statistics;
import org.neo4j.consistency.store.DirectStoreAccess;
import org.neo4j.cursor.IOCursor;
import org.neo4j.dbms.api.DatabaseManagementService;
import org.neo4j.internal.helpers.Args;
import org.neo4j.internal.helpers.progress.ProgressMonitorFactory;
import org.neo4j.internal.index.label.LabelScanStore;
import org.neo4j.internal.recordstorage.RecordStorageEngine;
import org.neo4j.io.fs.DefaultFileSystemAbstraction;
import org.neo4j.io.fs.FileSystemAbstraction;
import org.neo4j.io.layout.DatabaseLayout;
import org.neo4j.io.pagecache.ExternallyManagedPageCache;
import org.neo4j.io.pagecache.PageCache;
import org.neo4j.io.pagecache.impl.muninn.StandalonePageCacheFactory;
import org.neo4j.kernel.impl.api.TransactionCommitProcess;
import org.neo4j.kernel.impl.api.TransactionQueue;
import org.neo4j.kernel.impl.api.TransactionToApply;
import org.neo4j.kernel.impl.api.index.IndexProviderMap;
<<<<<<< HEAD
=======
import org.neo4j.kernel.impl.core.TokenHolders;
import org.neo4j.kernel.impl.storageengine.impl.recordstorage.RecordStorageEngine;
>>>>>>> 21291611
import org.neo4j.kernel.impl.store.MetaDataStore;
import org.neo4j.kernel.impl.store.StoreAccess;
import org.neo4j.kernel.impl.transaction.CommittedTransactionRepresentation;
import org.neo4j.kernel.impl.transaction.TransactionRepresentation;
import org.neo4j.kernel.impl.transaction.log.PhysicalLogVersionedStoreChannel;
import org.neo4j.kernel.impl.transaction.log.PhysicalTransactionCursor;
import org.neo4j.kernel.impl.transaction.log.ReadAheadLogChannel;
import org.neo4j.kernel.impl.transaction.log.ReadableClosablePositionAwareChannel;
import org.neo4j.kernel.impl.transaction.log.ReadableLogChannel;
import org.neo4j.kernel.impl.transaction.log.ReaderLogVersionBridge;
import org.neo4j.kernel.impl.transaction.log.entry.LogEntryReader;
import org.neo4j.kernel.impl.transaction.log.entry.VersionAwareLogEntryReader;
import org.neo4j.kernel.impl.transaction.log.files.LogFiles;
import org.neo4j.kernel.impl.transaction.log.files.LogFilesBuilder;
import org.neo4j.kernel.internal.GraphDatabaseAPI;
import org.neo4j.logging.FormattedLog;

import static org.neo4j.kernel.impl.scheduler.JobSchedulerFactory.createInitialisedScheduler;
import static org.neo4j.kernel.impl.transaction.tracing.CommitEvent.NULL;
import static org.neo4j.storageengine.api.TransactionApplicationMode.EXTERNAL;
import static org.neo4j.storageengine.api.TransactionIdStore.BASE_TX_ID;

/**
 * Tool to rebuild store based on available transaction logs.
 */
class RebuildFromLogs
{
    private static final String UP_TO_TX_ID = "tx";

    private final FileSystemAbstraction fs;
    private static DatabaseManagementService managementService;

    RebuildFromLogs( FileSystemAbstraction fs )
    {
        this.fs = fs;
    }

    public static void main( String[] args ) throws Exception, InconsistentStoreException
    {
        if ( args == null )
        {
            printUsage();
            return;
        }
        Args params = Args.parse( args );
        @SuppressWarnings( "boxing" )
        long txId = params.getNumber( UP_TO_TX_ID, BASE_TX_ID ).longValue();
        List<String> orphans = params.orphans();
        args = orphans.toArray( new String[0] );
        if ( args.length != 2 )
        {
            printUsage( "Exactly two positional arguments expected: " +
                        "<source dir with logs> <target dir for graphdb>, got " + args.length );
            System.exit( -1 );
            return;
        }
        File source = new File( args[0] );
        File target = new File( args[1] );
        if ( !source.isDirectory() )
        {
            printUsage( source + " is not a directory" );
            System.exit( -1 );
            return;
        }
        if ( target.exists() )
        {
            if ( target.isDirectory() )
            {
                if ( directoryContainsDb( target.toPath() ) )
                {
                    printUsage( "target graph database already exists" );
                    System.exit( -1 );
                    return;
                }
                System.err.println( "WARNING: the directory " + target + " already exists" );
            }
            else
            {
                printUsage( target + " is a file" );
                System.exit( -1 );
                return;
            }
        }

        try ( FileSystemAbstraction fileSystem = new DefaultFileSystemAbstraction() )
        {
            new RebuildFromLogs( fileSystem ).rebuild( DatabaseLayout.of( source ), DatabaseLayout.of( target ), txId );
        }
    }

    private static boolean directoryContainsDb( Path path )
    {
        return Files.exists( DatabaseLayout.of( path.toFile() ).metadataStore().toPath() );
    }

    public void rebuild( DatabaseLayout sourceDatabaseLayout, DatabaseLayout targetLayout, long txId ) throws Exception, InconsistentStoreException
    {
        try ( PageCache pageCache = StandalonePageCacheFactory.createPageCache( fs, createInitialisedScheduler() ) )
        {
            File transactionLogsDirectory = sourceDatabaseLayout.getTransactionLogsDirectory();
            LogFiles logFiles = LogFilesBuilder.logFilesBasedOnlyBuilder( transactionLogsDirectory, fs ).build();
            long highestVersion = logFiles.getHighestLogVersion();
            if ( highestVersion < 0 )
            {
                printUsage( "Inconsistent number of log files found in " + transactionLogsDirectory );
                return;
            }

            long lastTxId;
            try ( TransactionApplier applier = new TransactionApplier( fs, targetLayout, pageCache ) )
            {
                lastTxId = applier.applyTransactionsFrom( transactionLogsDirectory, txId );
            }

            // set last tx id in neostore otherwise the db is not usable
            MetaDataStore.setRecord( pageCache, targetLayout.metadataStore(),
                    MetaDataStore.Position.LAST_TRANSACTION_ID, lastTxId );

            checkConsistency( targetLayout, pageCache );
        }
    }

    void checkConsistency( DatabaseLayout layout, PageCache pageCache ) throws Exception, InconsistentStoreException
    {
        try ( ConsistencyChecker checker = new ConsistencyChecker( layout, pageCache ) )
        {
            checker.checkConsistency();
        }
    }

    private static void printUsage( String... msgLines )
    {
        for ( String line : msgLines )
        {
            System.err.println( line );
        }
        System.err.println( Args.jarUsage( RebuildFromLogs.class,
                "[-full] <source dir with logs> <target dir for graphdb>" ) );
        System.err.println( "WHERE:   <source dir>  is the path for where transactions to rebuild from are stored" );
        System.err.println( "         <target dir>  is the path for where to create the new graph database" );
        System.err.println( "         -tx       --  to rebuild the store up to a given transaction" );
    }

    private static class TransactionApplier implements AutoCloseable
    {
        private final GraphDatabaseAPI graphdb;
        private final FileSystemAbstraction fs;
        private final TransactionCommitProcess commitProcess;

        TransactionApplier( FileSystemAbstraction fs, DatabaseLayout layout, PageCache pageCache )
        {
            this.fs = fs;
            this.graphdb = startTemporaryDb( layout, pageCache );
            this.commitProcess = graphdb.getDependencyResolver().resolveDependency( TransactionCommitProcess.class );
        }

        long applyTransactionsFrom( File sourceDir, long upToTxId ) throws Exception
        {
            LogFiles logFiles = LogFilesBuilder.logFilesBasedOnlyBuilder( sourceDir, fs ).build();
            int startVersion = 0;
            ReaderLogVersionBridge versionBridge = new ReaderLogVersionBridge( logFiles );
            PhysicalLogVersionedStoreChannel startingChannel = logFiles.openForVersion( startVersion );
            ReadableLogChannel channel = new ReadAheadLogChannel( startingChannel, versionBridge );
            long txId = BASE_TX_ID;
            TransactionQueue queue = new TransactionQueue( 10_000,
                    ( tx, last ) -> commitProcess.commit( tx, NULL, EXTERNAL ) );
            LogEntryReader<ReadableClosablePositionAwareChannel> entryReader = new VersionAwareLogEntryReader<>();
            try ( IOCursor<CommittedTransactionRepresentation> cursor =
                    new PhysicalTransactionCursor<>( channel, entryReader ) )
            {
                while ( cursor.next() )
                {
                    txId = cursor.get().getCommitEntry().getTxId();
                    TransactionRepresentation transaction = cursor.get().getTransactionRepresentation();
                    queue.queue( new TransactionToApply( transaction, txId ) );
                    if ( upToTxId != BASE_TX_ID && upToTxId == txId )
                    {
                        break;
                    }
                }
            }
            queue.empty();
            return txId;
        }

        @Override
        public void close()
        {
            managementService.shutdown();
        }
    }

    private static class ConsistencyChecker implements AutoCloseable
    {
        private final GraphDatabaseAPI graphdb;
        private final LabelScanStore labelScanStore;
        private final Config tuningConfiguration = Config.defaults();
        private final IndexProviderMap indexes;
        private final TokenHolders tokenHolders;

        ConsistencyChecker( DatabaseLayout layout, PageCache pageCache )
        {
            this.graphdb = startTemporaryDb( layout, pageCache );
            DependencyResolver resolver = graphdb.getDependencyResolver();
            this.labelScanStore = resolver.resolveDependency( LabelScanStore.class );
            this.indexes = resolver.resolveDependency( IndexProviderMap.class );
            this.tokenHolders = resolver.resolveDependency( TokenHolders.class );
        }

        private void checkConsistency() throws ConsistencyCheckIncompleteException, InconsistentStoreException
        {
<<<<<<< HEAD
            RecordStorageEngine storageEngine = graphdb.getDependencyResolver().resolveDependency( RecordStorageEngine.class );
            StoreAccess nativeStores = new StoreAccess( storageEngine.testAccessNeoStores() ).initialize();
            DirectStoreAccess stores = new DirectStoreAccess( nativeStores, labelScanStore, indexes, storageEngine.testAccessCountsStore() );
=======
            StoreAccess nativeStores = new StoreAccess( graphdb.getDependencyResolver()
                    .resolveDependency( RecordStorageEngine.class ).testAccessNeoStores() ).initialize();
            DirectStoreAccess stores = new DirectStoreAccess( nativeStores, labelScanStore, indexes, tokenHolders );
>>>>>>> 21291611
            FullCheck fullCheck = new FullCheck( tuningConfiguration, ProgressMonitorFactory.textual( System.err ),
                    Statistics.NONE, ConsistencyCheckService.defaultConsistencyCheckThreadsNumber() );

            ConsistencySummaryStatistics summaryStatistics =
                    fullCheck.execute( stores, FormattedLog.toOutputStream( System.err ) );
            if ( !summaryStatistics.isConsistent() )
            {
                throw new InconsistentStoreException( summaryStatistics );
            }

        }

        @Override
        public void close()
        {
            managementService.shutdown();
        }
    }

    private static GraphDatabaseAPI startTemporaryDb( DatabaseLayout databaseLayout, PageCache pageCache )
    {
        Dependencies dependencies = new Dependencies();
        dependencies.satisfyDependency( new ExternallyManagedPageCache( pageCache ) );
        managementService = new CommercialDatabaseManagementServiceBuilder( databaseLayout.getStoreLayout().storeDirectory() )
                .setExternalDependencies( dependencies )
                .setConfig( OnlineBackupSettings.online_backup_enabled, Settings.FALSE )
                .setConfig( GraphDatabaseSettings.default_database, databaseLayout.getDatabaseName() )
                .build();
        return (GraphDatabaseAPI) managementService.database( databaseLayout.getDatabaseName() );
    }
}<|MERGE_RESOLUTION|>--- conflicted
+++ resolved
@@ -41,11 +41,6 @@
 import org.neo4j.kernel.impl.api.TransactionQueue;
 import org.neo4j.kernel.impl.api.TransactionToApply;
 import org.neo4j.kernel.impl.api.index.IndexProviderMap;
-<<<<<<< HEAD
-=======
-import org.neo4j.kernel.impl.core.TokenHolders;
-import org.neo4j.kernel.impl.storageengine.impl.recordstorage.RecordStorageEngine;
->>>>>>> 21291611
 import org.neo4j.kernel.impl.store.MetaDataStore;
 import org.neo4j.kernel.impl.store.StoreAccess;
 import org.neo4j.kernel.impl.transaction.CommittedTransactionRepresentation;
@@ -62,6 +57,7 @@
 import org.neo4j.kernel.impl.transaction.log.files.LogFilesBuilder;
 import org.neo4j.kernel.internal.GraphDatabaseAPI;
 import org.neo4j.logging.FormattedLog;
+import org.neo4j.token.TokenHolders;
 
 import static org.neo4j.kernel.impl.scheduler.JobSchedulerFactory.createInitialisedScheduler;
 import static org.neo4j.kernel.impl.transaction.tracing.CommitEvent.NULL;
@@ -257,15 +253,9 @@
 
         private void checkConsistency() throws ConsistencyCheckIncompleteException, InconsistentStoreException
         {
-<<<<<<< HEAD
             RecordStorageEngine storageEngine = graphdb.getDependencyResolver().resolveDependency( RecordStorageEngine.class );
             StoreAccess nativeStores = new StoreAccess( storageEngine.testAccessNeoStores() ).initialize();
-            DirectStoreAccess stores = new DirectStoreAccess( nativeStores, labelScanStore, indexes, storageEngine.testAccessCountsStore() );
-=======
-            StoreAccess nativeStores = new StoreAccess( graphdb.getDependencyResolver()
-                    .resolveDependency( RecordStorageEngine.class ).testAccessNeoStores() ).initialize();
-            DirectStoreAccess stores = new DirectStoreAccess( nativeStores, labelScanStore, indexes, tokenHolders );
->>>>>>> 21291611
+            DirectStoreAccess stores = new DirectStoreAccess( nativeStores, labelScanStore, indexes, storageEngine.testAccessCountsStore(), tokenHolders );
             FullCheck fullCheck = new FullCheck( tuningConfiguration, ProgressMonitorFactory.textual( System.err ),
                     Statistics.NONE, ConsistencyCheckService.defaultConsistencyCheckThreadsNumber() );
 
