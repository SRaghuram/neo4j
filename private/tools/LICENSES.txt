This file contains the full license text of the included third party
libraries. For an overview of the licenses see the NOTICE.txt file.


------------------------------------------------------------------------------
Apache Software License, Version 2.0
  aeron
  agrona
  airline
  akka-actor
  akka-cluster
  akka-cluster-tools
  akka-distributed-data
  akka-protobuf
  akka-remote
  akka-stream
  Apache Commons BeanUtils
  Apache Commons Collections
  Apache Commons Compress
  Apache Commons IO
  Apache Commons Lang
  Apache Commons Text
  Apache Shiro :: Cache
  Apache Shiro :: Configuration :: Core
  Apache Shiro :: Configuration :: OGDL
  Apache Shiro :: Core
  Apache Shiro :: Cryptography :: Ciphers
  Apache Shiro :: Cryptography :: Core
  Apache Shiro :: Cryptography :: Hashing
  Apache Shiro :: Event
  Apache Shiro :: Lang
  Caffeine cache
  config
  Data Mapper for Jackson
  FindBugs-jsr305
  Guava: Google Core Libraries for Java
  Jackson
  javax.inject
  Jetty :: Asynchronous HTTP Client
  Jetty :: Http Utility
  Jetty :: IO Utility
  Jetty :: Utilities
  jPowerShell
  jProcesses
  Lucene codecs
  Lucene Common Analyzers
  Lucene Core
  Lucene QueryParsers
  LZ4 and xxHash
  Netty
  Netty/All-in-One
  org.apiguardian:apiguardian-api
  org.opentest4j:opentest4j
  parboiled-core
  parboiled-scala
  ssl-config-core
  WMI4Java
------------------------------------------------------------------------------

                                 Apache License
                           Version 2.0, January 2004
                        http://www.apache.org/licenses/

   TERMS AND CONDITIONS FOR USE, REPRODUCTION, AND DISTRIBUTION

   1. Definitions.

      "License" shall mean the terms and conditions for use, reproduction,
      and distribution as defined by Sections 1 through 9 of this document.

      "Licensor" shall mean the copyright owner or entity authorized by
      the copyright owner that is granting the License.

      "Legal Entity" shall mean the union of the acting entity and all
      other entities that control, are controlled by, or are under common
      control with that entity. For the purposes of this definition,
      "control" means (i) the power, direct or indirect, to cause the
      direction or management of such entity, whether by contract or
      otherwise, or (ii) ownership of fifty percent (50%) or more of the
      outstanding shares, or (iii) beneficial ownership of such entity.

      "You" (or "Your") shall mean an individual or Legal Entity
      exercising permissions granted by this License.

      "Source" form shall mean the preferred form for making modifications,
      including but not limited to software source code, documentation
      source, and configuration files.

      "Object" form shall mean any form resulting from mechanical
      transformation or translation of a Source form, including but
      not limited to compiled object code, generated documentation,
      and conversions to other media types.

      "Work" shall mean the work of authorship, whether in Source or
      Object form, made available under the License, as indicated by a
      copyright notice that is included in or attached to the work
      (an example is provided in the Appendix below).

      "Derivative Works" shall mean any work, whether in Source or Object
      form, that is based on (or derived from) the Work and for which the
      editorial revisions, annotations, elaborations, or other modifications
      represent, as a whole, an original work of authorship. For the purposes
      of this License, Derivative Works shall not include works that remain
      separable from, or merely link (or bind by name) to the interfaces of,
      the Work and Derivative Works thereof.

      "Contribution" shall mean any work of authorship, including
      the original version of the Work and any modifications or additions
      to that Work or Derivative Works thereof, that is intentionally
      submitted to Licensor for inclusion in the Work by the copyright owner
      or by an individual or Legal Entity authorized to submit on behalf of
      the copyright owner. For the purposes of this definition, "submitted"
      means any form of electronic, verbal, or written communication sent
      to the Licensor or its representatives, including but not limited to
      communication on electronic mailing lists, source code control systems,
      and issue tracking systems that are managed by, or on behalf of, the
      Licensor for the purpose of discussing and improving the Work, but
      excluding communication that is conspicuously marked or otherwise
      designated in writing by the copyright owner as "Not a Contribution."

      "Contributor" shall mean Licensor and any individual or Legal Entity
      on behalf of whom a Contribution has been received by Licensor and
      subsequently incorporated within the Work.

   2. Grant of Copyright License. Subject to the terms and conditions of
      this License, each Contributor hereby grants to You a perpetual,
      worldwide, non-exclusive, no-charge, royalty-free, irrevocable
      copyright license to reproduce, prepare Derivative Works of,
      publicly display, publicly perform, sublicense, and distribute the
      Work and such Derivative Works in Source or Object form.

   3. Grant of Patent License. Subject to the terms and conditions of
      this License, each Contributor hereby grants to You a perpetual,
      worldwide, non-exclusive, no-charge, royalty-free, irrevocable
      (except as stated in this section) patent license to make, have made,
      use, offer to sell, sell, import, and otherwise transfer the Work,
      where such license applies only to those patent claims licensable
      by such Contributor that are necessarily infringed by their
      Contribution(s) alone or by combination of their Contribution(s)
      with the Work to which such Contribution(s) was submitted. If You
      institute patent litigation against any entity (including a
      cross-claim or counterclaim in a lawsuit) alleging that the Work
      or a Contribution incorporated within the Work constitutes direct
      or contributory patent infringement, then any patent licenses
      granted to You under this License for that Work shall terminate
      as of the date such litigation is filed.

   4. Redistribution. You may reproduce and distribute copies of the
      Work or Derivative Works thereof in any medium, with or without
      modifications, and in Source or Object form, provided that You
      meet the following conditions:

      (a) You must give any other recipients of the Work or
          Derivative Works a copy of this License; and

      (b) You must cause any modified files to carry prominent notices
          stating that You changed the files; and

      (c) You must retain, in the Source form of any Derivative Works
          that You distribute, all copyright, patent, trademark, and
          attribution notices from the Source form of the Work,
          excluding those notices that do not pertain to any part of
          the Derivative Works; and

      (d) If the Work includes a "NOTICE" text file as part of its
          distribution, then any Derivative Works that You distribute must
          include a readable copy of the attribution notices contained
          within such NOTICE file, excluding those notices that do not
          pertain to any part of the Derivative Works, in at least one
          of the following places: within a NOTICE text file distributed
          as part of the Derivative Works; within the Source form or
          documentation, if provided along with the Derivative Works; or,
          within a display generated by the Derivative Works, if and
          wherever such third-party notices normally appear. The contents
          of the NOTICE file are for informational purposes only and
          do not modify the License. You may add Your own attribution
          notices within Derivative Works that You distribute, alongside
          or as an addendum to the NOTICE text from the Work, provided
          that such additional attribution notices cannot be construed
          as modifying the License.

      You may add Your own copyright statement to Your modifications and
      may provide additional or different license terms and conditions
      for use, reproduction, or distribution of Your modifications, or
      for any such Derivative Works as a whole, provided Your use,
      reproduction, and distribution of the Work otherwise complies with
      the conditions stated in this License.

   5. Submission of Contributions. Unless You explicitly state otherwise,
      any Contribution intentionally submitted for inclusion in the Work
      by You to the Licensor shall be under the terms and conditions of
      this License, without any additional terms or conditions.
      Notwithstanding the above, nothing herein shall supersede or modify
      the terms of any separate license agreement you may have executed
      with Licensor regarding such Contributions.

   6. Trademarks. This License does not grant permission to use the trade
      names, trademarks, service marks, or product names of the Licensor,
      except as required for reasonable and customary use in describing the
      origin of the Work and reproducing the content of the NOTICE file.

   7. Disclaimer of Warranty. Unless required by applicable law or
      agreed to in writing, Licensor provides the Work (and each
      Contributor provides its Contributions) on an "AS IS" BASIS,
      WITHOUT WARRANTIES OR CONDITIONS OF ANY KIND, either express or
      implied, including, without limitation, any warranties or conditions
      of TITLE, NON-INFRINGEMENT, MERCHANTABILITY, or FITNESS FOR A
      PARTICULAR PURPOSE. You are solely responsible for determining the
      appropriateness of using or redistributing the Work and assume any
      risks associated with Your exercise of permissions under this License.

   8. Limitation of Liability. In no event and under no legal theory,
      whether in tort (including negligence), contract, or otherwise,
      unless required by applicable law (such as deliberate and grossly
      negligent acts) or agreed to in writing, shall any Contributor be
      liable to You for damages, including any direct, indirect, special,
      incidental, or consequential damages of any character arising as a
      result of this License or out of the use or inability to use the
      Work (including but not limited to damages for loss of goodwill,
      work stoppage, computer failure or malfunction, or any and all
      other commercial damages or losses), even if such Contributor
      has been advised of the possibility of such damages.

   9. Accepting Warranty or Additional Liability. While redistributing
      the Work or Derivative Works thereof, You may choose to offer,
      and charge a fee for, acceptance of support, warranty, indemnity,
      or other liability obligations and/or rights consistent with this
      License. However, in accepting such obligations, You may act only
      on Your own behalf and on Your sole responsibility, not on behalf
      of any other Contributor, and only if You agree to indemnify,
      defend, and hold each Contributor harmless for any liability
      incurred by, or claims asserted against, such Contributor by reason
      of your accepting any such warranty or additional liability.

   END OF TERMS AND CONDITIONS

   APPENDIX: How to apply the Apache License to your work.

      To apply the Apache License to your work, attach the following
      boilerplate notice, with the fields enclosed by brackets "[]"
      replaced with your own identifying information. (Don't include
      the brackets!)  The text should be enclosed in the appropriate
      comment syntax for the file format. We also recommend that a
      file or class name and description of purpose be included on the
      same "printed page" as the copyright notice for easier
      identification within third-party archives.

   Copyright [yyyy] [name of copyright owner]

   Licensed under the Apache License, Version 2.0 (the "License");
   you may not use this file except in compliance with the License.
   You may obtain a copy of the License at

       http://www.apache.org/licenses/LICENSE-2.0

   Unless required by applicable law or agreed to in writing, software
   distributed under the License is distributed on an "AS IS" BASIS,
   WITHOUT WARRANTIES OR CONDITIONS OF ANY KIND, either express or implied.
   See the License for the specific language governing permissions and
   limitations under the License.



------------------------------------------------------------------------------
BSD - Scala License
  Scala Library
------------------------------------------------------------------------------

SCALA LICENSE

Copyright (c) 2002-2012 EPFL, Lausanne, unless otherwise specified.
All rights reserved.

This software was developed by the Programming Methods Laboratory of the
Swiss Federal Institute of Technology (EPFL), Lausanne, Switzerland.

Permission to use, copy, modify, and distribute this software in source
or binary form for any purpose with or without fee is hereby granted,
provided that the following conditions are met:

   1. Redistributions of source code must retain the above copyright
      notice, this list of conditions and the following disclaimer.

   2. Redistributions in binary form must reproduce the above copyright
      notice, this list of conditions and the following disclaimer in the
      documentation and/or other materials provided with the distribution.

   3. Neither the name of the EPFL nor the names of its contributors
      may be used to endorse or promote products derived from this
      software without specific prior written permission.


THIS SOFTWARE IS PROVIDED BY THE REGENTS AND CONTRIBUTORS ``AS IS'' AND
ANY EXPRESS OR IMPLIED WARRANTIES, INCLUDING, BUT NOT LIMITED TO, THE
IMPLIED WARRANTIES OF MERCHANTABILITY AND FITNESS FOR A PARTICULAR PURPOSE
ARE DISCLAIMED. IN NO EVENT SHALL THE REGENTS OR CONTRIBUTORS BE LIABLE
FOR ANY DIRECT, INDIRECT, INCIDENTAL, SPECIAL, EXEMPLARY, OR CONSEQUENTIAL
DAMAGES (INCLUDING, BUT NOT LIMITED TO, PROCUREMENT OF SUBSTITUTE GOODS OR
SERVICES; LOSS OF USE, DATA, OR PROFITS; OR BUSINESS INTERRUPTION) HOWEVER
CAUSED AND ON ANY THEORY OF LIABILITY, WHETHER IN CONTRACT, STRICT
LIABILITY, OR TORT (INCLUDING NEGLIGENCE OR OTHERWISE) ARISING IN ANY WAY
OUT OF THE USE OF THIS SOFTWARE, EVEN IF ADVISED OF THE POSSIBILITY OF
SUCH DAMAGE.



------------------------------------------------------------------------------
BSD License
  asm
  asm-analysis
  asm-tree
  asm-util
  Scala Compiler
<<<<<<< HEAD
  scala-java8-compat
  scala-parser-combinators
=======
  Zstandard
>>>>>>> b72f8b20
------------------------------------------------------------------------------

Copyright (c) <year>, <copyright holder>
All rights reserved.

Redistribution and use in source and binary forms, with or without
modification, are permitted provided that the following conditions are met:
    * Redistributions of source code must retain the above copyright
      notice, this list of conditions and the following disclaimer.
    * Redistributions in binary form must reproduce the above copyright
      notice, this list of conditions and the following disclaimer in the
      documentation and/or other materials provided with the distribution.
    * Neither the name of the <organization> nor the
      names of its contributors may be used to endorse or promote products
      derived from this software without specific prior written permission.

THIS SOFTWARE IS PROVIDED BY THE COPYRIGHT HOLDERS AND CONTRIBUTORS "AS IS" AND
ANY EXPRESS OR IMPLIED WARRANTIES, INCLUDING, BUT NOT LIMITED TO, THE IMPLIED
WARRANTIES OF MERCHANTABILITY AND FITNESS FOR A PARTICULAR PURPOSE ARE
DISCLAIMED. IN NO EVENT SHALL <COPYRIGHT HOLDER> BE LIABLE FOR ANY
DIRECT, INDIRECT, INCIDENTAL, SPECIAL, EXEMPLARY, OR CONSEQUENTIAL DAMAGES
(INCLUDING, BUT NOT LIMITED TO, PROCUREMENT OF SUBSTITUTE GOODS OR SERVICES;
LOSS OF USE, DATA, OR PROFITS; OR BUSINESS INTERRUPTION) HOWEVER CAUSED AND
ON ANY THEORY OF LIABILITY, WHETHER IN CONTRACT, STRICT LIABILITY, OR TORT
(INCLUDING NEGLIGENCE OR OTHERWISE) ARISING IN ANY WAY OUT OF THE USE OF THIS
SOFTWARE, EVEN IF ADVISED OF THE POSSIBILITY OF SUCH DAMAGE.



------------------------------------------------------------------------------
BSD License 2-clause
  zstd-jni
------------------------------------------------------------------------------

Copyright <year> <copyright holder>

Redistribution and use in source and binary forms, with or without
modification, are permitted provided that the following conditions are met:

1. Redistributions of source code must retain the above copyright notice, this
   list of conditions and the following disclaimer.

2. Redistributions in binary form must reproduce the above copyright notice,
	 this list of conditions and the following disclaimer in the documentation
   and/or other materials provided with the distribution.

THIS SOFTWARE IS PROVIDED BY THE COPYRIGHT HOLDERS AND CONTRIBUTORS "AS IS" AND
ANY EXPRESS OR IMPLIED WARRANTIES, INCLUDING, BUT NOT LIMITED TO, THE IMPLIED
WARRANTIES OF MERCHANTABILITY AND FITNESS FOR A PARTICULAR PURPOSE ARE
DISCLAIMED. IN NO EVENT SHALL THE COPYRIGHT HOLDER OR CONTRIBUTORS BE LIABLE
FOR ANY DIRECT, INDIRECT, INCIDENTAL, SPECIAL, EXEMPLARY, OR CONSEQUENTIAL
DAMAGES (INCLUDING, BUT NOT LIMITED TO, PROCUREMENT OF SUBSTITUTE GOODS OR
SERVICES; LOSS OF USE, DATA, OR PROFITS; OR BUSINESS INTERRUPTION) HOWEVER
CAUSED AND ON ANY THEORY OF LIABILITY, WHETHER IN CONTRACT, STRICT LIABILITY,
OR TORT (INCLUDING NEGLIGENCE OR OTHERWISE) ARISING IN ANY WAY OUT OF THE USE
OF THIS SOFTWARE, EVEN IF ADVISED OF THE POSSIBILITY OF SUCH DAMAGE.



------------------------------------------------------------------------------
Bouncy Castle License
  Bouncy Castle PKIX, CMS, EAC, TSP, PKCS, OCSP, CMP, and CRMF APIs
  Bouncy Castle Provider
------------------------------------------------------------------------------

Please note: our license is an adaptation of the MIT X11 License and should be
read as such.

LICENSE

Copyright (c) 2000 - 2011 The Legion Of The Bouncy Castle
(http://www.bouncycastle.org)

Permission is hereby granted, free of charge, to any person obtaining a copy of
this software and associated documentation files (the "Software"), to deal in
the Software without restriction, including without limitation the rights to
use, copy, modify, merge, publish, distribute, sublicense, and/or sell copies of
the Software, and to permit persons to whom the Software is furnished to do so,
subject to the following conditions:

The above copyright notice and this permission notice shall be included in all
copies or substantial portions of the Software.

THE SOFTWARE IS PROVIDED "AS IS", WITHOUT WARRANTY OF ANY KIND, EXPRESS OR
IMPLIED, INCLUDING BUT NOT LIMITED TO THE WARRANTIES OF MERCHANTABILITY, FITNESS
FOR A PARTICULAR PURPOSE AND NONINFRINGEMENT. IN NO EVENT SHALL THE AUTHORS OR
COPYRIGHT HOLDERS BE LIABLE FOR ANY CLAIM, DAMAGES OR OTHER LIABILITY, WHETHER
IN AN ACTION OF CONTRACT, TORT OR OTHERWISE, ARISING FROM, OUT OF OR IN
CONNECTION WITH THE SOFTWARE OR THE USE OR OTHER DEALINGS IN THE SOFTWARE.



------------------------------------------------------------------------------
Creative Commons 0
  reactive-streams
------------------------------------------------------------------------------

Creative Commons Legal Code

CC0 1.0 Universal

    CREATIVE COMMONS CORPORATION IS NOT A LAW FIRM AND DOES NOT PROVIDE
    LEGAL SERVICES. DISTRIBUTION OF THIS DOCUMENT DOES NOT CREATE AN
    ATTORNEY-CLIENT RELATIONSHIP. CREATIVE COMMONS PROVIDES THIS
    INFORMATION ON AN "AS-IS" BASIS. CREATIVE COMMONS MAKES NO WARRANTIES
    REGARDING THE USE OF THIS DOCUMENT OR THE INFORMATION OR WORKS
    PROVIDED HEREUNDER, AND DISCLAIMS LIABILITY FOR DAMAGES RESULTING FROM
    THE USE OF THIS DOCUMENT OR THE INFORMATION OR WORKS PROVIDED
    HEREUNDER.

Statement of Purpose

The laws of most jurisdictions throughout the world automatically confer
exclusive Copyright and Related Rights (defined below) upon the creator
and subsequent owner(s) (each and all, an "owner") of an original work of
authorship and/or a database (each, a "Work").

Certain owners wish to permanently relinquish those rights to a Work for
the purpose of contributing to a commons of creative, cultural and
scientific works ("Commons") that the public can reliably and without fear
of later claims of infringement build upon, modify, incorporate in other
works, reuse and redistribute as freely as possible in any form whatsoever
and for any purposes, including without limitation commercial purposes.
These owners may contribute to the Commons to promote the ideal of a free
culture and the further production of creative, cultural and scientific
works, or to gain reputation or greater distribution for their Work in
part through the use and efforts of others.

For these and/or other purposes and motivations, and without any
expectation of additional consideration or compensation, the person
associating CC0 with a Work (the "Affirmer"), to the extent that he or she
is an owner of Copyright and Related Rights in the Work, voluntarily
elects to apply CC0 to the Work and publicly distribute the Work under its
terms, with knowledge of his or her Copyright and Related Rights in the
Work and the meaning and intended legal effect of CC0 on those rights.

1. Copyright and Related Rights. A Work made available under CC0 may be
protected by copyright and related or neighboring rights ("Copyright and
Related Rights"). Copyright and Related Rights include, but are not
limited to, the following:

  i. the right to reproduce, adapt, distribute, perform, display,
     communicate, and translate a Work;
 ii. moral rights retained by the original author(s) and/or performer(s);
iii. publicity and privacy rights pertaining to a person's image or
     likeness depicted in a Work;
 iv. rights protecting against unfair competition in regards to a Work,
     subject to the limitations in paragraph 4(a), below;
  v. rights protecting the extraction, dissemination, use and reuse of data
     in a Work;
 vi. database rights (such as those arising under Directive 96/9/EC of the
     European Parliament and of the Council of 11 March 1996 on the legal
     protection of databases, and under any national implementation
     thereof, including any amended or successor version of such
     directive); and
vii. other similar, equivalent or corresponding rights throughout the
     world based on applicable law or treaty, and any national
     implementations thereof.

2. Waiver. To the greatest extent permitted by, but not in contravention
of, applicable law, Affirmer hereby overtly, fully, permanently,
irrevocably and unconditionally waives, abandons, and surrenders all of
Affirmer's Copyright and Related Rights and associated claims and causes
of action, whether now known or unknown (including existing as well as
future claims and causes of action), in the Work (i) in all territories
worldwide, (ii) for the maximum duration provided by applicable law or
treaty (including future time extensions), (iii) in any current or future
medium and for any number of copies, and (iv) for any purpose whatsoever,
including without limitation commercial, advertising or promotional
purposes (the "Waiver"). Affirmer makes the Waiver for the benefit of each
member of the public at large and to the detriment of Affirmer's heirs and
successors, fully intending that such Waiver shall not be subject to
revocation, rescission, cancellation, termination, or any other legal or
equitable action to disrupt the quiet enjoyment of the Work by the public
as contemplated by Affirmer's express Statement of Purpose.

3. Public License Fallback. Should any part of the Waiver for any reason
be judged legally invalid or ineffective under applicable law, then the
Waiver shall be preserved to the maximum extent permitted taking into
account Affirmer's express Statement of Purpose. In addition, to the
extent the Waiver is so judged Affirmer hereby grants to each affected
person a royalty-free, non transferable, non sublicensable, non exclusive,
irrevocable and unconditional license to exercise Affirmer's Copyright and
Related Rights in the Work (i) in all territories worldwide, (ii) for the
maximum duration provided by applicable law or treaty (including future
time extensions), (iii) in any current or future medium and for any number
of copies, and (iv) for any purpose whatsoever, including without
limitation commercial, advertising or promotional purposes (the
"License"). The License shall be deemed effective as of the date CC0 was
applied by Affirmer to the Work. Should any part of the License for any
reason be judged legally invalid or ineffective under applicable law, such
partial invalidity or ineffectiveness shall not invalidate the remainder
of the License, and in such case Affirmer hereby affirms that he or she
will not (i) exercise any of his or her remaining Copyright and Related
Rights in the Work or (ii) assert any associated claims and causes of
action with respect to the Work, in either case contrary to Affirmer's
express Statement of Purpose.

4. Limitations and Disclaimers.

 a. No trademark or patent rights held by Affirmer are waived, abandoned,
    surrendered, licensed or otherwise affected by this document.
 b. Affirmer offers the Work as-is and makes no representations or
    warranties of any kind concerning the Work, express, implied,
    statutory or otherwise, including without limitation warranties of
    title, merchantability, fitness for a particular purpose, non
    infringement, or the absence of latent or other defects, accuracy, or
    the present or absence of errors, whether or not discoverable, all to
    the greatest extent permissible under applicable law.
 c. Affirmer disclaims responsibility for clearing rights of other persons
    that may apply to the Work or any use thereof, including without
    limitation any person's Copyright and Related Rights in the Work.
    Further, Affirmer disclaims responsibility for obtaining any necessary
    consents, permissions or other rights required for any use of the
    Work.
 d. Affirmer understands and acknowledges that Creative Commons is not a
    party to this document and has no duty or obligation with respect to
    this CC0 or use of the Work.



------------------------------------------------------------------------------
Eclipse Distribution License - v 1.0
  Eclipse Collections API
  Eclipse Collections Main Library
------------------------------------------------------------------------------

Eclipse Distribution License - v 1.0

Copyright (c) 2007, Eclipse Foundation, Inc. and its licensors.

All rights reserved.

Redistribution and use in source and binary forms, with or without modification, are permitted provided that the following conditions are met:

    Redistributions of source code must retain the above copyright notice, this list of conditions and the following disclaimer.
    Redistributions in binary form must reproduce the above copyright notice, this list of conditions and the following disclaimer in the documentation and/or other materials provided with the distribution.
    Neither the name of the Eclipse Foundation, Inc. nor the names of its contributors may be used to endorse or promote products derived from this software without specific prior written permission.

THIS SOFTWARE IS PROVIDED BY THE COPYRIGHT HOLDERS AND CONTRIBUTORS "AS IS" AND ANY EXPRESS OR IMPLIED WARRANTIES, INCLUDING, BUT NOT LIMITED TO, THE IMPLIED WARRANTIES OF MERCHANTABILITY AND FITNESS FOR A PARTICULAR PURPOSE ARE DISCLAIMED. IN NO EVENT SHALL THE COPYRIGHT OWNER OR CONTRIBUTORS BE LIABLE FOR ANY DIRECT, INDIRECT, INCIDENTAL, SPECIAL, EXEMPLARY, OR CONSEQUENTIAL DAMAGES (INCLUDING, BUT NOT LIMITED TO, PROCUREMENT OF SUBSTITUTE GOODS OR SERVICES; LOSS OF USE, DATA, OR PROFITS; OR BUSINESS INTERRUPTION) HOWEVER CAUSED AND ON ANY THEORY OF LIABILITY, WHETHER IN CONTRACT, STRICT LIABILITY, OR TORT (INCLUDING NEGLIGENCE OR OTHERWISE) ARISING IN ANY WAY OUT OF THE USE OF THIS SOFTWARE, EVEN IF ADVISED OF THE POSSIBILITY OF SUCH DAMAGE.



------------------------------------------------------------------------------
Eclipse Public License - v 1.0
  Eclipse Collections API
  Eclipse Collections Main Library
------------------------------------------------------------------------------

Eclipse Public License - v 1.0

THE ACCOMPANYING PROGRAM IS PROVIDED UNDER THE TERMS OF THIS ECLIPSE PUBLIC LICENSE ("AGREEMENT"). ANY USE, REPRODUCTION OR DISTRIBUTION OF THE PROGRAM CONSTITUTES RECIPIENT'S ACCEPTANCE OF THIS AGREEMENT.

1. DEFINITIONS

"Contribution" means:

a) in the case of the initial Contributor, the initial code and documentation distributed under this Agreement, and
b) in the case of each subsequent Contributor:
i) changes to the Program, and
ii) additions to the Program;
where such changes and/or additions to the Program originate from and are distributed by that particular Contributor. A Contribution 'originates' from a Contributor if it was added to the Program by such Contributor itself or anyone acting on such Contributor's behalf. Contributions do not include additions to the Program which: (i) are separate modules of software distributed in conjunction with the Program under their own license agreement, and (ii) are not derivative works of the Program.
"Contributor" means any person or entity that distributes the Program.

"Licensed Patents" mean patent claims licensable by a Contributor which are necessarily infringed by the use or sale of its Contribution alone or when combined with the Program.

"Program" means the Contributions distributed in accordance with this Agreement.

"Recipient" means anyone who receives the Program under this Agreement, including all Contributors.

2. GRANT OF RIGHTS

a) Subject to the terms of this Agreement, each Contributor hereby grants Recipient a non-exclusive, worldwide, royalty-free copyright license to reproduce, prepare derivative works of, publicly display, publicly perform, distribute and sublicense the Contribution of such Contributor, if any, and such derivative works, in source code and object code form.
b) Subject to the terms of this Agreement, each Contributor hereby grants Recipient a non-exclusive, worldwide, royalty-free patent license under Licensed Patents to make, use, sell, offer to sell, import and otherwise transfer the Contribution of such Contributor, if any, in source code and object code form. This patent license shall apply to the combination of the Contribution and the Program if, at the time the Contribution is added by the Contributor, such addition of the Contribution causes such combination to be covered by the Licensed Patents. The patent license shall not apply to any other combinations which include the Contribution. No hardware per se is licensed hereunder.
c) Recipient understands that although each Contributor grants the licenses to its Contributions set forth herein, no assurances are provided by any Contributor that the Program does not infringe the patent or other intellectual property rights of any other entity. Each Contributor disclaims any liability to Recipient for claims brought by any other entity based on infringement of intellectual property rights or otherwise. As a condition to exercising the rights and licenses granted hereunder, each Recipient hereby assumes sole responsibility to secure any other intellectual property rights needed, if any. For example, if a third party patent license is required to allow Recipient to distribute the Program, it is Recipient's responsibility to acquire that license before distributing the Program.
d) Each Contributor represents that to its knowledge it has sufficient copyright rights in its Contribution, if any, to grant the copyright license set forth in this Agreement.
3. REQUIREMENTS

A Contributor may choose to distribute the Program in object code form under its own license agreement, provided that:

a) it complies with the terms and conditions of this Agreement; and
b) its license agreement:
i) effectively disclaims on behalf of all Contributors all warranties and conditions, express and implied, including warranties or conditions of title and non-infringement, and implied warranties or conditions of merchantability and fitness for a particular purpose;
ii) effectively excludes on behalf of all Contributors all liability for damages, including direct, indirect, special, incidental and consequential damages, such as lost profits;
iii) states that any provisions which differ from this Agreement are offered by that Contributor alone and not by any other party; and
iv) states that source code for the Program is available from such Contributor, and informs licensees how to obtain it in a reasonable manner on or through a medium customarily used for software exchange.
When the Program is made available in source code form:

a) it must be made available under this Agreement; and
b) a copy of this Agreement must be included with each copy of the Program.
Contributors may not remove or alter any copyright notices contained within the Program.

Each Contributor must identify itself as the originator of its Contribution, if any, in a manner that reasonably allows subsequent Recipients to identify the originator of the Contribution.

4. COMMERCIAL DISTRIBUTION

Commercial distributors of software may accept certain responsibilities with respect to end users, business partners and the like. While this license is intended to facilitate the commercial use of the Program, the Contributor who includes the Program in a commercial product offering should do so in a manner which does not create potential liability for other Contributors. Therefore, if a Contributor includes the Program in a commercial product offering, such Contributor ("Commercial Contributor") hereby agrees to defend and indemnify every other Contributor ("Indemnified Contributor") against any losses, damages and costs (collectively "Losses") arising from claims, lawsuits and other legal actions brought by a third party against the Indemnified Contributor to the extent caused by the acts or omissions of such Commercial Contributor in connection with its distribution of the Program in a commercial product offering. The obligations in this section do not apply to any claims or Losses relating to any actual or alleged intellectual property infringement. In order to qualify, an Indemnified Contributor must: a) promptly notify the Commercial Contributor in writing of such claim, and b) allow the Commercial Contributor to control, and cooperate with the Commercial Contributor in, the defense and any related settlement negotiations. The Indemnified Contributor may participate in any such claim at its own expense.

For example, a Contributor might include the Program in a commercial product offering, Product X. That Contributor is then a Commercial Contributor. If that Commercial Contributor then makes performance claims, or offers warranties related to Product X, those performance claims and warranties are such Commercial Contributor's responsibility alone. Under this section, the Commercial Contributor would have to defend claims against the other Contributors related to those performance claims and warranties, and if a court requires any other Contributor to pay any damages as a result, the Commercial Contributor must pay those damages.

5. NO WARRANTY

EXCEPT AS EXPRESSLY SET FORTH IN THIS AGREEMENT, THE PROGRAM IS PROVIDED ON AN "AS IS" BASIS, WITHOUT WARRANTIES OR CONDITIONS OF ANY KIND, EITHER EXPRESS OR IMPLIED INCLUDING, WITHOUT LIMITATION, ANY WARRANTIES OR CONDITIONS OF TITLE, NON-INFRINGEMENT, MERCHANTABILITY OR FITNESS FOR A PARTICULAR PURPOSE. Each Recipient is solely responsible for determining the appropriateness of using and distributing the Program and assumes all risks associated with its exercise of rights under this Agreement , including but not limited to the risks and costs of program errors, compliance with applicable laws, damage to or loss of data, programs or equipment, and unavailability or interruption of operations.

6. DISCLAIMER OF LIABILITY

EXCEPT AS EXPRESSLY SET FORTH IN THIS AGREEMENT, NEITHER RECIPIENT NOR ANY CONTRIBUTORS SHALL HAVE ANY LIABILITY FOR ANY DIRECT, INDIRECT, INCIDENTAL, SPECIAL, EXEMPLARY, OR CONSEQUENTIAL DAMAGES (INCLUDING WITHOUT LIMITATION LOST PROFITS), HOWEVER CAUSED AND ON ANY THEORY OF LIABILITY, WHETHER IN CONTRACT, STRICT LIABILITY, OR TORT (INCLUDING NEGLIGENCE OR OTHERWISE) ARISING IN ANY WAY OUT OF THE USE OR DISTRIBUTION OF THE PROGRAM OR THE EXERCISE OF ANY RIGHTS GRANTED HEREUNDER, EVEN IF ADVISED OF THE POSSIBILITY OF SUCH DAMAGES.

7. GENERAL

If any provision of this Agreement is invalid or unenforceable under applicable law, it shall not affect the validity or enforceability of the remainder of the terms of this Agreement, and without further action by the parties hereto, such provision shall be reformed to the minimum extent necessary to make such provision valid and enforceable.

If Recipient institutes patent litigation against any entity (including a cross-claim or counterclaim in a lawsuit) alleging that the Program itself (excluding combinations of the Program with other software or hardware) infringes such Recipient's patent(s), then such Recipient's rights granted under Section 2(b) shall terminate as of the date such litigation is filed.

All Recipient's rights under this Agreement shall terminate if it fails to comply with any of the material terms or conditions of this Agreement and does not cure such failure in a reasonable period of time after becoming aware of such noncompliance. If all Recipient's rights under this Agreement terminate, Recipient agrees to cease use and distribution of the Program as soon as reasonably practicable. However, Recipient's obligations under this Agreement and any licenses granted by Recipient relating to the Program shall continue and survive.

Everyone is permitted to copy and distribute copies of this Agreement, but in order to avoid inconsistency the Agreement is copyrighted and may only be modified in the following manner. The Agreement Steward reserves the right to publish new versions (including revisions) of this Agreement from time to time. No one other than the Agreement Steward has the right to modify this Agreement. The Eclipse Foundation is the initial Agreement Steward. The Eclipse Foundation may assign the responsibility to serve as the Agreement Steward to a suitable separate entity. Each new version of the Agreement will be given a distinguishing version number. The Program (including Contributions) may always be distributed subject to the version of the Agreement under which it was received. In addition, after a new version of the Agreement is published, Contributor may elect to distribute the Program (including its Contributions) under the new version. Except as expressly stated in Sections 2(a) and 2(b) above, Recipient receives no rights or licenses to the intellectual property of any Contributor under this Agreement, whether expressly, by implication, estoppel or otherwise. All rights in the Program not expressly granted under this Agreement are reserved.

This Agreement is governed by the laws of the State of New York and the intellectual property laws of the United States of America. No party to this Agreement will bring a legal action under this Agreement more than one year after the cause of action arose. Each party waives its rights to a jury trial in any resulting litigation.



------------------------------------------------------------------------------
Eclipse Public License v2.0
  JUnit Platform Commons
  JUnit Platform Engine API
  JUnit Platform Launcher
------------------------------------------------------------------------------

Eclipse Public License - v 2.0

    THE ACCOMPANYING PROGRAM IS PROVIDED UNDER THE TERMS OF THIS ECLIPSE
    PUBLIC LICENSE ("AGREEMENT"). ANY USE, REPRODUCTION OR DISTRIBUTION
    OF THE PROGRAM CONSTITUTES RECIPIENT'S ACCEPTANCE OF THIS AGREEMENT.

1. DEFINITIONS

"Contribution" means:

  a) in the case of the initial Contributor, the initial content
     Distributed under this Agreement, and

  b) in the case of each subsequent Contributor:
     i) changes to the Program, and
     ii) additions to the Program;
  where such changes and/or additions to the Program originate from
  and are Distributed by that particular Contributor. A Contribution
  "originates" from a Contributor if it was added to the Program by
  such Contributor itself or anyone acting on such Contributor's behalf.
  Contributions do not include changes or additions to the Program that
  are not Modified Works.

"Contributor" means any person or entity that Distributes the Program.

"Licensed Patents" mean patent claims licensable by a Contributor which
are necessarily infringed by the use or sale of its Contribution alone
or when combined with the Program.

"Program" means the Contributions Distributed in accordance with this
Agreement.

"Recipient" means anyone who receives the Program under this Agreement
or any Secondary License (as applicable), including Contributors.

"Derivative Works" shall mean any work, whether in Source Code or other
form, that is based on (or derived from) the Program and for which the
editorial revisions, annotations, elaborations, or other modifications
represent, as a whole, an original work of authorship.

"Modified Works" shall mean any work in Source Code or other form that
results from an addition to, deletion from, or modification of the
contents of the Program, including, for purposes of clarity any new file
in Source Code form that contains any contents of the Program. Modified
Works shall not include works that contain only declarations,
interfaces, types, classes, structures, or files of the Program solely
in each case in order to link to, bind by name, or subclass the Program
or Modified Works thereof.

"Distribute" means the acts of a) distributing or b) making available
in any manner that enables the transfer of a copy.

"Source Code" means the form of a Program preferred for making
modifications, including but not limited to software source code,
documentation source, and configuration files.

"Secondary License" means either the GNU General Public License,
Version 2.0, or any later versions of that license, including any
exceptions or additional permissions as identified by the initial
Contributor.

2. GRANT OF RIGHTS

  a) Subject to the terms of this Agreement, each Contributor hereby
  grants Recipient a non-exclusive, worldwide, royalty-free copyright
  license to reproduce, prepare Derivative Works of, publicly display,
  publicly perform, Distribute and sublicense the Contribution of such
  Contributor, if any, and such Derivative Works.

  b) Subject to the terms of this Agreement, each Contributor hereby
  grants Recipient a non-exclusive, worldwide, royalty-free patent
  license under Licensed Patents to make, use, sell, offer to sell,
  import and otherwise transfer the Contribution of such Contributor,
  if any, in Source Code or other form. This patent license shall
  apply to the combination of the Contribution and the Program if, at
  the time the Contribution is added by the Contributor, such addition
  of the Contribution causes such combination to be covered by the
  Licensed Patents. The patent license shall not apply to any other
  combinations which include the Contribution. No hardware per se is
  licensed hereunder.

  c) Recipient understands that although each Contributor grants the
  licenses to its Contributions set forth herein, no assurances are
  provided by any Contributor that the Program does not infringe the
  patent or other intellectual property rights of any other entity.
  Each Contributor disclaims any liability to Recipient for claims
  brought by any other entity based on infringement of intellectual
  property rights or otherwise. As a condition to exercising the
  rights and licenses granted hereunder, each Recipient hereby
  assumes sole responsibility to secure any other intellectual
  property rights needed, if any. For example, if a third party
  patent license is required to allow Recipient to Distribute the
  Program, it is Recipient's responsibility to acquire that license
  before distributing the Program.

  d) Each Contributor represents that to its knowledge it has
  sufficient copyright rights in its Contribution, if any, to grant
  the copyright license set forth in this Agreement.

  e) Notwithstanding the terms of any Secondary License, no
  Contributor makes additional grants to any Recipient (other than
  those set forth in this Agreement) as a result of such Recipient's
  receipt of the Program under the terms of a Secondary License
  (if permitted under the terms of Section 3).

3. REQUIREMENTS

3.1 If a Contributor Distributes the Program in any form, then:

  a) the Program must also be made available as Source Code, in
  accordance with section 3.2, and the Contributor must accompany
  the Program with a statement that the Source Code for the Program
  is available under this Agreement, and informs Recipients how to
  obtain it in a reasonable manner on or through a medium customarily
  used for software exchange; and

  b) the Contributor may Distribute the Program under a license
  different than this Agreement, provided that such license:
     i) effectively disclaims on behalf of all other Contributors all
     warranties and conditions, express and implied, including
     warranties or conditions of title and non-infringement, and
     implied warranties or conditions of merchantability and fitness
     for a particular purpose;

     ii) effectively excludes on behalf of all other Contributors all
     liability for damages, including direct, indirect, special,
     incidental and consequential damages, such as lost profits;

     iii) does not attempt to limit or alter the recipients' rights
     in the Source Code under section 3.2; and

     iv) requires any subsequent distribution of the Program by any
     party to be under a license that satisfies the requirements
     of this section 3.

3.2 When the Program is Distributed as Source Code:

  a) it must be made available under this Agreement, or if the
  Program (i) is combined with other material in a separate file or
  files made available under a Secondary License, and (ii) the initial
  Contributor attached to the Source Code the notice described in
  Exhibit A of this Agreement, then the Program may be made available
  under the terms of such Secondary Licenses, and

  b) a copy of this Agreement must be included with each copy of
  the Program.

3.3 Contributors may not remove or alter any copyright, patent,
trademark, attribution notices, disclaimers of warranty, or limitations
of liability ("notices") contained within the Program from any copy of
the Program which they Distribute, provided that Contributors may add
their own appropriate notices.

4. COMMERCIAL DISTRIBUTION

Commercial distributors of software may accept certain responsibilities
with respect to end users, business partners and the like. While this
license is intended to facilitate the commercial use of the Program,
the Contributor who includes the Program in a commercial product
offering should do so in a manner which does not create potential
liability for other Contributors. Therefore, if a Contributor includes
the Program in a commercial product offering, such Contributor
("Commercial Contributor") hereby agrees to defend and indemnify every
other Contributor ("Indemnified Contributor") against any losses,
damages and costs (collectively "Losses") arising from claims, lawsuits
and other legal actions brought by a third party against the Indemnified
Contributor to the extent caused by the acts or omissions of such
Commercial Contributor in connection with its distribution of the Program
in a commercial product offering. The obligations in this section do not
apply to any claims or Losses relating to any actual or alleged
intellectual property infringement. In order to qualify, an Indemnified
Contributor must: a) promptly notify the Commercial Contributor in
writing of such claim, and b) allow the Commercial Contributor to control,
and cooperate with the Commercial Contributor in, the defense and any
related settlement negotiations. The Indemnified Contributor may
participate in any such claim at its own expense.

For example, a Contributor might include the Program in a commercial
product offering, Product X. That Contributor is then a Commercial
Contributor. If that Commercial Contributor then makes performance
claims, or offers warranties related to Product X, those performance
claims and warranties are such Commercial Contributor's responsibility
alone. Under this section, the Commercial Contributor would have to
defend claims against the other Contributors related to those performance
claims and warranties, and if a court requires any other Contributor to
pay any damages as a result, the Commercial Contributor must pay
those damages.

5. NO WARRANTY

EXCEPT AS EXPRESSLY SET FORTH IN THIS AGREEMENT, AND TO THE EXTENT
PERMITTED BY APPLICABLE LAW, THE PROGRAM IS PROVIDED ON AN "AS IS"
BASIS, WITHOUT WARRANTIES OR CONDITIONS OF ANY KIND, EITHER EXPRESS OR
IMPLIED INCLUDING, WITHOUT LIMITATION, ANY WARRANTIES OR CONDITIONS OF
TITLE, NON-INFRINGEMENT, MERCHANTABILITY OR FITNESS FOR A PARTICULAR
PURPOSE. Each Recipient is solely responsible for determining the
appropriateness of using and distributing the Program and assumes all
risks associated with its exercise of rights under this Agreement,
including but not limited to the risks and costs of program errors,
compliance with applicable laws, damage to or loss of data, programs
or equipment, and unavailability or interruption of operations.

6. DISCLAIMER OF LIABILITY

EXCEPT AS EXPRESSLY SET FORTH IN THIS AGREEMENT, AND TO THE EXTENT
PERMITTED BY APPLICABLE LAW, NEITHER RECIPIENT NOR ANY CONTRIBUTORS
SHALL HAVE ANY LIABILITY FOR ANY DIRECT, INDIRECT, INCIDENTAL, SPECIAL,
EXEMPLARY, OR CONSEQUENTIAL DAMAGES (INCLUDING WITHOUT LIMITATION LOST
PROFITS), HOWEVER CAUSED AND ON ANY THEORY OF LIABILITY, WHETHER IN
CONTRACT, STRICT LIABILITY, OR TORT (INCLUDING NEGLIGENCE OR OTHERWISE)
ARISING IN ANY WAY OUT OF THE USE OR DISTRIBUTION OF THE PROGRAM OR THE
EXERCISE OF ANY RIGHTS GRANTED HEREUNDER, EVEN IF ADVISED OF THE
POSSIBILITY OF SUCH DAMAGES.

7. GENERAL

If any provision of this Agreement is invalid or unenforceable under
applicable law, it shall not affect the validity or enforceability of
the remainder of the terms of this Agreement, and without further
action by the parties hereto, such provision shall be reformed to the
minimum extent necessary to make such provision valid and enforceable.

If Recipient institutes patent litigation against any entity
(including a cross-claim or counterclaim in a lawsuit) alleging that the
Program itself (excluding combinations of the Program with other software
or hardware) infringes such Recipient's patent(s), then such Recipient's
rights granted under Section 2(b) shall terminate as of the date such
litigation is filed.

All Recipient's rights under this Agreement shall terminate if it
fails to comply with any of the material terms or conditions of this
Agreement and does not cure such failure in a reasonable period of
time after becoming aware of such noncompliance. If all Recipient's
rights under this Agreement terminate, Recipient agrees to cease use
and distribution of the Program as soon as reasonably practicable.
However, Recipient's obligations under this Agreement and any licenses
granted by Recipient relating to the Program shall continue and survive.

Everyone is permitted to copy and distribute copies of this Agreement,
but in order to avoid inconsistency the Agreement is copyrighted and
may only be modified in the following manner. The Agreement Steward
reserves the right to publish new versions (including revisions) of
this Agreement from time to time. No one other than the Agreement
Steward has the right to modify this Agreement. The Eclipse Foundation
is the initial Agreement Steward. The Eclipse Foundation may assign the
responsibility to serve as the Agreement Steward to a suitable separate
entity. Each new version of the Agreement will be given a distinguishing
version number. The Program (including Contributions) may always be
Distributed subject to the version of the Agreement under which it was
received. In addition, after a new version of the Agreement is published,
Contributor may elect to Distribute the Program (including its
Contributions) under the new version.

Except as expressly stated in Sections 2(a) and 2(b) above, Recipient
receives no rights or licenses to the intellectual property of any
Contributor under this Agreement, whether expressly, by implication,
estoppel or otherwise. All rights in the Program not expressly granted
under this Agreement are reserved. Nothing in this Agreement is intended
to be enforceable by any entity that is not a Contributor or Recipient.
No third-party beneficiary rights are created under this Agreement.

Exhibit A - Form of Secondary Licenses Notice

"This Source Code may also be made available under the following 
Secondary Licenses when the conditions for such availability set forth 
in the Eclipse Public License, v. 2.0 are satisfied: {name license(s),
version(s), and exceptions or additional permissions here}."

  Simply including a copy of this Agreement, including this Exhibit A
  is not sufficient to license the Source Code under Secondary Licenses.

  If it is not possible or desirable to put the notice in a particular
  file, then You may include the notice in a location (such as a LICENSE
  file in a relevant directory) where a recipient would be likely to
  look for such a notice.

  You may add additional accurate notices of copyright ownership.


------------------------------------------------------------------------------
MIT License
  SLF4J API Module
  SLF4J NOP Binding
------------------------------------------------------------------------------

The MIT License

Copyright (c) <year> <copyright holders>

Permission is hereby granted, free of charge, to any person obtaining a copy
of this software and associated documentation files (the "Software"), to deal
in the Software without restriction, including without limitation the rights
to use, copy, modify, merge, publish, distribute, sublicense, and/or sell
copies of the Software, and to permit persons to whom the Software is
furnished to do so, subject to the following conditions:

The above copyright notice and this permission notice shall be included in
all copies or substantial portions of the Software.

THE SOFTWARE IS PROVIDED "AS IS", WITHOUT WARRANTY OF ANY KIND, EXPRESS OR
IMPLIED, INCLUDING BUT NOT LIMITED TO THE WARRANTIES OF MERCHANTABILITY,
FITNESS FOR A PARTICULAR PURPOSE AND NONINFRINGEMENT. IN NO EVENT SHALL THE
AUTHORS OR COPYRIGHT HOLDERS BE LIABLE FOR ANY CLAIM, DAMAGES OR OTHER
LIABILITY, WHETHER IN AN ACTION OF CONTRACT, TORT OR OTHERWISE, ARISING FROM,
OUT OF OR IN CONNECTION WITH THE SOFTWARE OR THE USE OR OTHER DEALINGS IN
THE SOFTWARE.




Dependencies with multiple licenses
-----------------------------------

Eclipse Collections API
  Eclipse Distribution License - v 1.0
  Eclipse Public License - v 1.0

Eclipse Collections Main Library
  Eclipse Distribution License - v 1.0
  Eclipse Public License - v 1.0
<|MERGE_RESOLUTION|>--- conflicted
+++ resolved
@@ -311,12 +311,9 @@
   asm-tree
   asm-util
   Scala Compiler
-<<<<<<< HEAD
   scala-java8-compat
   scala-parser-combinators
-=======
   Zstandard
->>>>>>> b72f8b20
 ------------------------------------------------------------------------------
 
 Copyright (c) <year>, <copyright holder>
