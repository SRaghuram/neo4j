This file contains the full license text of the included third party
libraries. For an overview of the licenses see the NOTICE.txt file.


------------------------------------------------------------------------------
Apache Software License, Version 2.0
  aeron
  agrona
  airline
  akka-actor
  akka-cluster
  akka-cluster-tools
  akka-coordination
  akka-distributed-data
  akka-protobuf
  akka-remote
  akka-stream
  Apache Commons BeanUtils
  Apache Commons Collections
  Apache Commons Compress
  Apache Commons IO
  Apache Commons Lang
  Apache Commons Text
  Apache Shiro :: Cache
  Apache Shiro :: Configuration :: Core
  Apache Shiro :: Configuration :: OGDL
  Apache Shiro :: Core
  Apache Shiro :: Cryptography :: Ciphers
  Apache Shiro :: Cryptography :: Core
  Apache Shiro :: Cryptography :: Hashing
  Apache Shiro :: Event
  Apache Shiro :: Lang
  Caffeine cache
<<<<<<< HEAD
  config
  Data Mapper for Jackson
  FindBugs-jsr305
  Guava: Google Core Libraries for Java
  Jackson
=======
  ConcurrentLinkedHashMap
  error-prone annotations
  FindBugs-jsr305
  Guava: Google Core Libraries for Java
  J2ObjC Annotations
>>>>>>> bceca77f
  javax.inject
  Jetty :: Asynchronous HTTP Client
  Jetty :: Http Utility
  Jetty :: IO Utility
  Jetty :: Utilities
  jPowerShell
  jProcesses
  Lucene codecs
  Lucene Common Analyzers
  Lucene Core
  Lucene QueryParsers
  LZ4 and xxHash
  Netty
  Netty/All-in-One
  org.apiguardian:apiguardian-api
  org.opentest4j:opentest4j
  parboiled-core
  parboiled-scala
  ssl-config-core
  WMI4Java
------------------------------------------------------------------------------

                                 Apache License
                           Version 2.0, January 2004
                        http://www.apache.org/licenses/

   TERMS AND CONDITIONS FOR USE, REPRODUCTION, AND DISTRIBUTION

   1. Definitions.

      "License" shall mean the terms and conditions for use, reproduction,
      and distribution as defined by Sections 1 through 9 of this document.

      "Licensor" shall mean the copyright owner or entity authorized by
      the copyright owner that is granting the License.

      "Legal Entity" shall mean the union of the acting entity and all
      other entities that control, are controlled by, or are under common
      control with that entity. For the purposes of this definition,
      "control" means (i) the power, direct or indirect, to cause the
      direction or management of such entity, whether by contract or
      otherwise, or (ii) ownership of fifty percent (50%) or more of the
      outstanding shares, or (iii) beneficial ownership of such entity.

      "You" (or "Your") shall mean an individual or Legal Entity
      exercising permissions granted by this License.

      "Source" form shall mean the preferred form for making modifications,
      including but not limited to software source code, documentation
      source, and configuration files.

      "Object" form shall mean any form resulting from mechanical
      transformation or translation of a Source form, including but
      not limited to compiled object code, generated documentation,
      and conversions to other media types.

      "Work" shall mean the work of authorship, whether in Source or
      Object form, made available under the License, as indicated by a
      copyright notice that is included in or attached to the work
      (an example is provided in the Appendix below).

      "Derivative Works" shall mean any work, whether in Source or Object
      form, that is based on (or derived from) the Work and for which the
      editorial revisions, annotations, elaborations, or other modifications
      represent, as a whole, an original work of authorship. For the purposes
      of this License, Derivative Works shall not include works that remain
      separable from, or merely link (or bind by name) to the interfaces of,
      the Work and Derivative Works thereof.

      "Contribution" shall mean any work of authorship, including
      the original version of the Work and any modifications or additions
      to that Work or Derivative Works thereof, that is intentionally
      submitted to Licensor for inclusion in the Work by the copyright owner
      or by an individual or Legal Entity authorized to submit on behalf of
      the copyright owner. For the purposes of this definition, "submitted"
      means any form of electronic, verbal, or written communication sent
      to the Licensor or its representatives, including but not limited to
      communication on electronic mailing lists, source code control systems,
      and issue tracking systems that are managed by, or on behalf of, the
      Licensor for the purpose of discussing and improving the Work, but
      excluding communication that is conspicuously marked or otherwise
      designated in writing by the copyright owner as "Not a Contribution."

      "Contributor" shall mean Licensor and any individual or Legal Entity
      on behalf of whom a Contribution has been received by Licensor and
      subsequently incorporated within the Work.

   2. Grant of Copyright License. Subject to the terms and conditions of
      this License, each Contributor hereby grants to You a perpetual,
      worldwide, non-exclusive, no-charge, royalty-free, irrevocable
      copyright license to reproduce, prepare Derivative Works of,
      publicly display, publicly perform, sublicense, and distribute the
      Work and such Derivative Works in Source or Object form.

   3. Grant of Patent License. Subject to the terms and conditions of
      this License, each Contributor hereby grants to You a perpetual,
      worldwide, non-exclusive, no-charge, royalty-free, irrevocable
      (except as stated in this section) patent license to make, have made,
      use, offer to sell, sell, import, and otherwise transfer the Work,
      where such license applies only to those patent claims licensable
      by such Contributor that are necessarily infringed by their
      Contribution(s) alone or by combination of their Contribution(s)
      with the Work to which such Contribution(s) was submitted. If You
      institute patent litigation against any entity (including a
      cross-claim or counterclaim in a lawsuit) alleging that the Work
      or a Contribution incorporated within the Work constitutes direct
      or contributory patent infringement, then any patent licenses
      granted to You under this License for that Work shall terminate
      as of the date such litigation is filed.

   4. Redistribution. You may reproduce and distribute copies of the
      Work or Derivative Works thereof in any medium, with or without
      modifications, and in Source or Object form, provided that You
      meet the following conditions:

      (a) You must give any other recipients of the Work or
          Derivative Works a copy of this License; and

      (b) You must cause any modified files to carry prominent notices
          stating that You changed the files; and

      (c) You must retain, in the Source form of any Derivative Works
          that You distribute, all copyright, patent, trademark, and
          attribution notices from the Source form of the Work,
          excluding those notices that do not pertain to any part of
          the Derivative Works; and

      (d) If the Work includes a "NOTICE" text file as part of its
          distribution, then any Derivative Works that You distribute must
          include a readable copy of the attribution notices contained
          within such NOTICE file, excluding those notices that do not
          pertain to any part of the Derivative Works, in at least one
          of the following places: within a NOTICE text file distributed
          as part of the Derivative Works; within the Source form or
          documentation, if provided along with the Derivative Works; or,
          within a display generated by the Derivative Works, if and
          wherever such third-party notices normally appear. The contents
          of the NOTICE file are for informational purposes only and
          do not modify the License. You may add Your own attribution
          notices within Derivative Works that You distribute, alongside
          or as an addendum to the NOTICE text from the Work, provided
          that such additional attribution notices cannot be construed
          as modifying the License.

      You may add Your own copyright statement to Your modifications and
      may provide additional or different license terms and conditions
      for use, reproduction, or distribution of Your modifications, or
      for any such Derivative Works as a whole, provided Your use,
      reproduction, and distribution of the Work otherwise complies with
      the conditions stated in this License.

   5. Submission of Contributions. Unless You explicitly state otherwise,
      any Contribution intentionally submitted for inclusion in the Work
      by You to the Licensor shall be under the terms and conditions of
      this License, without any additional terms or conditions.
      Notwithstanding the above, nothing herein shall supersede or modify
      the terms of any separate license agreement you may have executed
      with Licensor regarding such Contributions.

   6. Trademarks. This License does not grant permission to use the trade
      names, trademarks, service marks, or product names of the Licensor,
      except as required for reasonable and customary use in describing the
      origin of the Work and reproducing the content of the NOTICE file.

   7. Disclaimer of Warranty. Unless required by applicable law or
      agreed to in writing, Licensor provides the Work (and each
      Contributor provides its Contributions) on an "AS IS" BASIS,
      WITHOUT WARRANTIES OR CONDITIONS OF ANY KIND, either express or
      implied, including, without limitation, any warranties or conditions
      of TITLE, NON-INFRINGEMENT, MERCHANTABILITY, or FITNESS FOR A
      PARTICULAR PURPOSE. You are solely responsible for determining the
      appropriateness of using or redistributing the Work and assume any
      risks associated with Your exercise of permissions under this License.

   8. Limitation of Liability. In no event and under no legal theory,
      whether in tort (including negligence), contract, or otherwise,
      unless required by applicable law (such as deliberate and grossly
      negligent acts) or agreed to in writing, shall any Contributor be
      liable to You for damages, including any direct, indirect, special,
      incidental, or consequential damages of any character arising as a
      result of this License or out of the use or inability to use the
      Work (including but not limited to damages for loss of goodwill,
      work stoppage, computer failure or malfunction, or any and all
      other commercial damages or losses), even if such Contributor
      has been advised of the possibility of such damages.

   9. Accepting Warranty or Additional Liability. While redistributing
      the Work or Derivative Works thereof, You may choose to offer,
      and charge a fee for, acceptance of support, warranty, indemnity,
      or other liability obligations and/or rights consistent with this
      License. However, in accepting such obligations, You may act only
      on Your own behalf and on Your sole responsibility, not on behalf
      of any other Contributor, and only if You agree to indemnify,
      defend, and hold each Contributor harmless for any liability
      incurred by, or claims asserted against, such Contributor by reason
      of your accepting any such warranty or additional liability.

   END OF TERMS AND CONDITIONS

   APPENDIX: How to apply the Apache License to your work.

      To apply the Apache License to your work, attach the following
      boilerplate notice, with the fields enclosed by brackets "[]"
      replaced with your own identifying information. (Don't include
      the brackets!)  The text should be enclosed in the appropriate
      comment syntax for the file format. We also recommend that a
      file or class name and description of purpose be included on the
      same "printed page" as the copyright notice for easier
      identification within third-party archives.

   Copyright [yyyy] [name of copyright owner]

   Licensed under the Apache License, Version 2.0 (the "License");
   you may not use this file except in compliance with the License.
   You may obtain a copy of the License at

       http://www.apache.org/licenses/LICENSE-2.0

   Unless required by applicable law or agreed to in writing, software
   distributed under the License is distributed on an "AS IS" BASIS,
   WITHOUT WARRANTIES OR CONDITIONS OF ANY KIND, either express or implied.
   See the License for the specific language governing permissions and
   limitations under the License.



------------------------------------------------------------------------------
BSD - Scala License
  Scala Library
------------------------------------------------------------------------------

SCALA LICENSE

Copyright (c) 2002-2012 EPFL, Lausanne, unless otherwise specified.
All rights reserved.

This software was developed by the Programming Methods Laboratory of the
Swiss Federal Institute of Technology (EPFL), Lausanne, Switzerland.

Permission to use, copy, modify, and distribute this software in source
or binary form for any purpose with or without fee is hereby granted,
provided that the following conditions are met:

   1. Redistributions of source code must retain the above copyright
      notice, this list of conditions and the following disclaimer.

   2. Redistributions in binary form must reproduce the above copyright
      notice, this list of conditions and the following disclaimer in the
      documentation and/or other materials provided with the distribution.

   3. Neither the name of the EPFL nor the names of its contributors
      may be used to endorse or promote products derived from this
      software without specific prior written permission.


THIS SOFTWARE IS PROVIDED BY THE REGENTS AND CONTRIBUTORS ``AS IS'' AND
ANY EXPRESS OR IMPLIED WARRANTIES, INCLUDING, BUT NOT LIMITED TO, THE
IMPLIED WARRANTIES OF MERCHANTABILITY AND FITNESS FOR A PARTICULAR PURPOSE
ARE DISCLAIMED. IN NO EVENT SHALL THE REGENTS OR CONTRIBUTORS BE LIABLE
FOR ANY DIRECT, INDIRECT, INCIDENTAL, SPECIAL, EXEMPLARY, OR CONSEQUENTIAL
DAMAGES (INCLUDING, BUT NOT LIMITED TO, PROCUREMENT OF SUBSTITUTE GOODS OR
SERVICES; LOSS OF USE, DATA, OR PROFITS; OR BUSINESS INTERRUPTION) HOWEVER
CAUSED AND ON ANY THEORY OF LIABILITY, WHETHER IN CONTRACT, STRICT
LIABILITY, OR TORT (INCLUDING NEGLIGENCE OR OTHERWISE) ARISING IN ANY WAY
OUT OF THE USE OF THIS SOFTWARE, EVEN IF ADVISED OF THE POSSIBILITY OF
SUCH DAMAGE.



------------------------------------------------------------------------------
BSD License
  asm
  asm-analysis
  asm-tree
  asm-util
  Scala Compiler
  scala-java8-compat
  scala-parser-combinators
  Zstandard
------------------------------------------------------------------------------

Copyright (c) <year>, <copyright holder>
All rights reserved.

Redistribution and use in source and binary forms, with or without
modification, are permitted provided that the following conditions are met:
    * Redistributions of source code must retain the above copyright
      notice, this list of conditions and the following disclaimer.
    * Redistributions in binary form must reproduce the above copyright
      notice, this list of conditions and the following disclaimer in the
      documentation and/or other materials provided with the distribution.
    * Neither the name of the <organization> nor the
      names of its contributors may be used to endorse or promote products
      derived from this software without specific prior written permission.

THIS SOFTWARE IS PROVIDED BY THE COPYRIGHT HOLDERS AND CONTRIBUTORS "AS IS" AND
ANY EXPRESS OR IMPLIED WARRANTIES, INCLUDING, BUT NOT LIMITED TO, THE IMPLIED
WARRANTIES OF MERCHANTABILITY AND FITNESS FOR A PARTICULAR PURPOSE ARE
DISCLAIMED. IN NO EVENT SHALL <COPYRIGHT HOLDER> BE LIABLE FOR ANY
DIRECT, INDIRECT, INCIDENTAL, SPECIAL, EXEMPLARY, OR CONSEQUENTIAL DAMAGES
(INCLUDING, BUT NOT LIMITED TO, PROCUREMENT OF SUBSTITUTE GOODS OR SERVICES;
LOSS OF USE, DATA, OR PROFITS; OR BUSINESS INTERRUPTION) HOWEVER CAUSED AND
ON ANY THEORY OF LIABILITY, WHETHER IN CONTRACT, STRICT LIABILITY, OR TORT
(INCLUDING NEGLIGENCE OR OTHERWISE) ARISING IN ANY WAY OUT OF THE USE OF THIS
SOFTWARE, EVEN IF ADVISED OF THE POSSIBILITY OF SUCH DAMAGE.



------------------------------------------------------------------------------
BSD License 2-clause
  zstd-jni
------------------------------------------------------------------------------

Copyright <year> <copyright holder>

Redistribution and use in source and binary forms, with or without
modification, are permitted provided that the following conditions are met:

1. Redistributions of source code must retain the above copyright notice, this
   list of conditions and the following disclaimer.

2. Redistributions in binary form must reproduce the above copyright notice,
	 this list of conditions and the following disclaimer in the documentation
   and/or other materials provided with the distribution.

THIS SOFTWARE IS PROVIDED BY THE COPYRIGHT HOLDERS AND CONTRIBUTORS "AS IS" AND
ANY EXPRESS OR IMPLIED WARRANTIES, INCLUDING, BUT NOT LIMITED TO, THE IMPLIED
WARRANTIES OF MERCHANTABILITY AND FITNESS FOR A PARTICULAR PURPOSE ARE
DISCLAIMED. IN NO EVENT SHALL THE COPYRIGHT HOLDER OR CONTRIBUTORS BE LIABLE
FOR ANY DIRECT, INDIRECT, INCIDENTAL, SPECIAL, EXEMPLARY, OR CONSEQUENTIAL
DAMAGES (INCLUDING, BUT NOT LIMITED TO, PROCUREMENT OF SUBSTITUTE GOODS OR
SERVICES; LOSS OF USE, DATA, OR PROFITS; OR BUSINESS INTERRUPTION) HOWEVER
CAUSED AND ON ANY THEORY OF LIABILITY, WHETHER IN CONTRACT, STRICT LIABILITY,
OR TORT (INCLUDING NEGLIGENCE OR OTHERWISE) ARISING IN ANY WAY OUT OF THE USE
OF THIS SOFTWARE, EVEN IF ADVISED OF THE POSSIBILITY OF SUCH DAMAGE.



------------------------------------------------------------------------------
Bouncy Castle License
  Bouncy Castle PKIX, CMS, EAC, TSP, PKCS, OCSP, CMP, and CRMF APIs
  Bouncy Castle Provider
------------------------------------------------------------------------------

Please note: our license is an adaptation of the MIT X11 License and should be
read as such.

LICENSE

Copyright (c) 2000 - 2011 The Legion Of The Bouncy Castle
(http://www.bouncycastle.org)

Permission is hereby granted, free of charge, to any person obtaining a copy of
this software and associated documentation files (the "Software"), to deal in
the Software without restriction, including without limitation the rights to
use, copy, modify, merge, publish, distribute, sublicense, and/or sell copies of
the Software, and to permit persons to whom the Software is furnished to do so,
subject to the following conditions:

The above copyright notice and this permission notice shall be included in all
copies or substantial portions of the Software.

THE SOFTWARE IS PROVIDED "AS IS", WITHOUT WARRANTY OF ANY KIND, EXPRESS OR
IMPLIED, INCLUDING BUT NOT LIMITED TO THE WARRANTIES OF MERCHANTABILITY, FITNESS
FOR A PARTICULAR PURPOSE AND NONINFRINGEMENT. IN NO EVENT SHALL THE AUTHORS OR
COPYRIGHT HOLDERS BE LIABLE FOR ANY CLAIM, DAMAGES OR OTHER LIABILITY, WHETHER
IN AN ACTION OF CONTRACT, TORT OR OTHERWISE, ARISING FROM, OUT OF OR IN
CONNECTION WITH THE SOFTWARE OR THE USE OR OTHER DEALINGS IN THE SOFTWARE.



------------------------------------------------------------------------------
Creative Commons 0
  reactive-streams
------------------------------------------------------------------------------

Creative Commons Legal Code

CC0 1.0 Universal

    CREATIVE COMMONS CORPORATION IS NOT A LAW FIRM AND DOES NOT PROVIDE
    LEGAL SERVICES. DISTRIBUTION OF THIS DOCUMENT DOES NOT CREATE AN
    ATTORNEY-CLIENT RELATIONSHIP. CREATIVE COMMONS PROVIDES THIS
    INFORMATION ON AN "AS-IS" BASIS. CREATIVE COMMONS MAKES NO WARRANTIES
    REGARDING THE USE OF THIS DOCUMENT OR THE INFORMATION OR WORKS
    PROVIDED HEREUNDER, AND DISCLAIMS LIABILITY FOR DAMAGES RESULTING FROM
    THE USE OF THIS DOCUMENT OR THE INFORMATION OR WORKS PROVIDED
    HEREUNDER.

Statement of Purpose

The laws of most jurisdictions throughout the world automatically confer
exclusive Copyright and Related Rights (defined below) upon the creator
and subsequent owner(s) (each and all, an "owner") of an original work of
authorship and/or a database (each, a "Work").

Certain owners wish to permanently relinquish those rights to a Work for
the purpose of contributing to a commons of creative, cultural and
scientific works ("Commons") that the public can reliably and without fear
of later claims of infringement build upon, modify, incorporate in other
works, reuse and redistribute as freely as possible in any form whatsoever
and for any purposes, including without limitation commercial purposes.
These owners may contribute to the Commons to promote the ideal of a free
culture and the further production of creative, cultural and scientific
works, or to gain reputation or greater distribution for their Work in
part through the use and efforts of others.

For these and/or other purposes and motivations, and without any
expectation of additional consideration or compensation, the person
associating CC0 with a Work (the "Affirmer"), to the extent that he or she
is an owner of Copyright and Related Rights in the Work, voluntarily
elects to apply CC0 to the Work and publicly distribute the Work under its
terms, with knowledge of his or her Copyright and Related Rights in the
Work and the meaning and intended legal effect of CC0 on those rights.

1. Copyright and Related Rights. A Work made available under CC0 may be
protected by copyright and related or neighboring rights ("Copyright and
Related Rights"). Copyright and Related Rights include, but are not
limited to, the following:

  i. the right to reproduce, adapt, distribute, perform, display,
     communicate, and translate a Work;
 ii. moral rights retained by the original author(s) and/or performer(s);
iii. publicity and privacy rights pertaining to a person's image or
     likeness depicted in a Work;
 iv. rights protecting against unfair competition in regards to a Work,
     subject to the limitations in paragraph 4(a), below;
  v. rights protecting the extraction, dissemination, use and reuse of data
     in a Work;
 vi. database rights (such as those arising under Directive 96/9/EC of the
     European Parliament and of the Council of 11 March 1996 on the legal
     protection of databases, and under any national implementation
     thereof, including any amended or successor version of such
     directive); and
vii. other similar, equivalent or corresponding rights throughout the
     world based on applicable law or treaty, and any national
     implementations thereof.

2. Waiver. To the greatest extent permitted by, but not in contravention
of, applicable law, Affirmer hereby overtly, fully, permanently,
irrevocably and unconditionally waives, abandons, and surrenders all of
Affirmer's Copyright and Related Rights and associated claims and causes
of action, whether now known or unknown (including existing as well as
future claims and causes of action), in the Work (i) in all territories
worldwide, (ii) for the maximum duration provided by applicable law or
treaty (including future time extensions), (iii) in any current or future
medium and for any number of copies, and (iv) for any purpose whatsoever,
including without limitation commercial, advertising or promotional
purposes (the "Waiver"). Affirmer makes the Waiver for the benefit of each
member of the public at large and to the detriment of Affirmer's heirs and
successors, fully intending that such Waiver shall not be subject to
revocation, rescission, cancellation, termination, or any other legal or
equitable action to disrupt the quiet enjoyment of the Work by the public
as contemplated by Affirmer's express Statement of Purpose.

3. Public License Fallback. Should any part of the Waiver for any reason
be judged legally invalid or ineffective under applicable law, then the
Waiver shall be preserved to the maximum extent permitted taking into
account Affirmer's express Statement of Purpose. In addition, to the
extent the Waiver is so judged Affirmer hereby grants to each affected
person a royalty-free, non transferable, non sublicensable, non exclusive,
irrevocable and unconditional license to exercise Affirmer's Copyright and
Related Rights in the Work (i) in all territories worldwide, (ii) for the
maximum duration provided by applicable law or treaty (including future
time extensions), (iii) in any current or future medium and for any number
of copies, and (iv) for any purpose whatsoever, including without
limitation commercial, advertising or promotional purposes (the
"License"). The License shall be deemed effective as of the date CC0 was
applied by Affirmer to the Work. Should any part of the License for any
reason be judged legally invalid or ineffective under applicable law, such
partial invalidity or ineffectiveness shall not invalidate the remainder
of the License, and in such case Affirmer hereby affirms that he or she
will not (i) exercise any of his or her remaining Copyright and Related
Rights in the Work or (ii) assert any associated claims and causes of
action with respect to the Work, in either case contrary to Affirmer's
express Statement of Purpose.

4. Limitations and Disclaimers.

 a. No trademark or patent rights held by Affirmer are waived, abandoned,
    surrendered, licensed or otherwise affected by this document.
 b. Affirmer offers the Work as-is and makes no representations or
    warranties of any kind concerning the Work, express, implied,
    statutory or otherwise, including without limitation warranties of
    title, merchantability, fitness for a particular purpose, non
    infringement, or the absence of latent or other defects, accuracy, or
    the present or absence of errors, whether or not discoverable, all to
    the greatest extent permissible under applicable law.
 c. Affirmer disclaims responsibility for clearing rights of other persons
    that may apply to the Work or any use thereof, including without
    limitation any person's Copyright and Related Rights in the Work.
    Further, Affirmer disclaims responsibility for obtaining any necessary
    consents, permissions or other rights required for any use of the
    Work.
 d. Affirmer understands and acknowledges that Creative Commons is not a
    party to this document and has no duty or obligation with respect to
    this CC0 or use of the Work.



------------------------------------------------------------------------------
Eclipse Distribution License - v 1.0
  Eclipse Collections API
  Eclipse Collections Main Library
------------------------------------------------------------------------------

Eclipse Distribution License - v 1.0

Copyright (c) 2007, Eclipse Foundation, Inc. and its licensors.

All rights reserved.

Redistribution and use in source and binary forms, with or without modification, are permitted provided that the following conditions are met:

    Redistributions of source code must retain the above copyright notice, this list of conditions and the following disclaimer.
    Redistributions in binary form must reproduce the above copyright notice, this list of conditions and the following disclaimer in the documentation and/or other materials provided with the distribution.
    Neither the name of the Eclipse Foundation, Inc. nor the names of its contributors may be used to endorse or promote products derived from this software without specific prior written permission.

THIS SOFTWARE IS PROVIDED BY THE COPYRIGHT HOLDERS AND CONTRIBUTORS "AS IS" AND ANY EXPRESS OR IMPLIED WARRANTIES, INCLUDING, BUT NOT LIMITED TO, THE IMPLIED WARRANTIES OF MERCHANTABILITY AND FITNESS FOR A PARTICULAR PURPOSE ARE DISCLAIMED. IN NO EVENT SHALL THE COPYRIGHT OWNER OR CONTRIBUTORS BE LIABLE FOR ANY DIRECT, INDIRECT, INCIDENTAL, SPECIAL, EXEMPLARY, OR CONSEQUENTIAL DAMAGES (INCLUDING, BUT NOT LIMITED TO, PROCUREMENT OF SUBSTITUTE GOODS OR SERVICES; LOSS OF USE, DATA, OR PROFITS; OR BUSINESS INTERRUPTION) HOWEVER CAUSED AND ON ANY THEORY OF LIABILITY, WHETHER IN CONTRACT, STRICT LIABILITY, OR TORT (INCLUDING NEGLIGENCE OR OTHERWISE) ARISING IN ANY WAY OUT OF THE USE OF THIS SOFTWARE, EVEN IF ADVISED OF THE POSSIBILITY OF SUCH DAMAGE.



------------------------------------------------------------------------------
Eclipse Public License - v 1.0
  Eclipse Collections API
  Eclipse Collections Main Library
------------------------------------------------------------------------------

Eclipse Public License - v 1.0

THE ACCOMPANYING PROGRAM IS PROVIDED UNDER THE TERMS OF THIS ECLIPSE PUBLIC LICENSE ("AGREEMENT"). ANY USE, REPRODUCTION OR DISTRIBUTION OF THE PROGRAM CONSTITUTES RECIPIENT'S ACCEPTANCE OF THIS AGREEMENT.

1. DEFINITIONS

"Contribution" means:

a) in the case of the initial Contributor, the initial code and documentation distributed under this Agreement, and
b) in the case of each subsequent Contributor:
i) changes to the Program, and
ii) additions to the Program;
where such changes and/or additions to the Program originate from and are distributed by that particular Contributor. A Contribution 'originates' from a Contributor if it was added to the Program by such Contributor itself or anyone acting on such Contributor's behalf. Contributions do not include additions to the Program which: (i) are separate modules of software distributed in conjunction with the Program under their own license agreement, and (ii) are not derivative works of the Program.
"Contributor" means any person or entity that distributes the Program.

"Licensed Patents" mean patent claims licensable by a Contributor which are necessarily infringed by the use or sale of its Contribution alone or when combined with the Program.

"Program" means the Contributions distributed in accordance with this Agreement.

"Recipient" means anyone who receives the Program under this Agreement, including all Contributors.

2. GRANT OF RIGHTS

a) Subject to the terms of this Agreement, each Contributor hereby grants Recipient a non-exclusive, worldwide, royalty-free copyright license to reproduce, prepare derivative works of, publicly display, publicly perform, distribute and sublicense the Contribution of such Contributor, if any, and such derivative works, in source code and object code form.
b) Subject to the terms of this Agreement, each Contributor hereby grants Recipient a non-exclusive, worldwide, royalty-free patent license under Licensed Patents to make, use, sell, offer to sell, import and otherwise transfer the Contribution of such Contributor, if any, in source code and object code form. This patent license shall apply to the combination of the Contribution and the Program if, at the time the Contribution is added by the Contributor, such addition of the Contribution causes such combination to be covered by the Licensed Patents. The patent license shall not apply to any other combinations which include the Contribution. No hardware per se is licensed hereunder.
c) Recipient understands that although each Contributor grants the licenses to its Contributions set forth herein, no assurances are provided by any Contributor that the Program does not infringe the patent or other intellectual property rights of any other entity. Each Contributor disclaims any liability to Recipient for claims brought by any other entity based on infringement of intellectual property rights or otherwise. As a condition to exercising the rights and licenses granted hereunder, each Recipient hereby assumes sole responsibility to secure any other intellectual property rights needed, if any. For example, if a third party patent license is required to allow Recipient to distribute the Program, it is Recipient's responsibility to acquire that license before distributing the Program.
d) Each Contributor represents that to its knowledge it has sufficient copyright rights in its Contribution, if any, to grant the copyright license set forth in this Agreement.
3. REQUIREMENTS

A Contributor may choose to distribute the Program in object code form under its own license agreement, provided that:

a) it complies with the terms and conditions of this Agreement; and
b) its license agreement:
i) effectively disclaims on behalf of all Contributors all warranties and conditions, express and implied, including warranties or conditions of title and non-infringement, and implied warranties or conditions of merchantability and fitness for a particular purpose;
ii) effectively excludes on behalf of all Contributors all liability for damages, including direct, indirect, special, incidental and consequential damages, such as lost profits;
iii) states that any provisions which differ from this Agreement are offered by that Contributor alone and not by any other party; and
iv) states that source code for the Program is available from such Contributor, and informs licensees how to obtain it in a reasonable manner on or through a medium customarily used for software exchange.
When the Program is made available in source code form:

a) it must be made available under this Agreement; and
b) a copy of this Agreement must be included with each copy of the Program.
Contributors may not remove or alter any copyright notices contained within the Program.

Each Contributor must identify itself as the originator of its Contribution, if any, in a manner that reasonably allows subsequent Recipients to identify the originator of the Contribution.

4. COMMERCIAL DISTRIBUTION

Commercial distributors of software may accept certain responsibilities with respect to end users, business partners and the like. While this license is intended to facilitate the commercial use of the Program, the Contributor who includes the Program in a commercial product offering should do so in a manner which does not create potential liability for other Contributors. Therefore, if a Contributor includes the Program in a commercial product offering, such Contributor ("Commercial Contributor") hereby agrees to defend and indemnify every other Contributor ("Indemnified Contributor") against any losses, damages and costs (collectively "Losses") arising from claims, lawsuits and other legal actions brought by a third party against the Indemnified Contributor to the extent caused by the acts or omissions of such Commercial Contributor in connection with its distribution of the Program in a commercial product offering. The obligations in this section do not apply to any claims or Losses relating to any actual or alleged intellectual property infringement. In order to qualify, an Indemnified Contributor must: a) promptly notify the Commercial Contributor in writing of such claim, and b) allow the Commercial Contributor to control, and cooperate with the Commercial Contributor in, the defense and any related settlement negotiations. The Indemnified Contributor may participate in any such claim at its own expense.

For example, a Contributor might include the Program in a commercial product offering, Product X. That Contributor is then a Commercial Contributor. If that Commercial Contributor then makes performance claims, or offers warranties related to Product X, those performance claims and warranties are such Commercial Contributor's responsibility alone. Under this section, the Commercial Contributor would have to defend claims against the other Contributors related to those performance claims and warranties, and if a court requires any other Contributor to pay any damages as a result, the Commercial Contributor must pay those damages.

5. NO WARRANTY

EXCEPT AS EXPRESSLY SET FORTH IN THIS AGREEMENT, THE PROGRAM IS PROVIDED ON AN "AS IS" BASIS, WITHOUT WARRANTIES OR CONDITIONS OF ANY KIND, EITHER EXPRESS OR IMPLIED INCLUDING, WITHOUT LIMITATION, ANY WARRANTIES OR CONDITIONS OF TITLE, NON-INFRINGEMENT, MERCHANTABILITY OR FITNESS FOR A PARTICULAR PURPOSE. Each Recipient is solely responsible for determining the appropriateness of using and distributing the Program and assumes all risks associated with its exercise of rights under this Agreement , including but not limited to the risks and costs of program errors, compliance with applicable laws, damage to or loss of data, programs or equipment, and unavailability or interruption of operations.

6. DISCLAIMER OF LIABILITY

EXCEPT AS EXPRESSLY SET FORTH IN THIS AGREEMENT, NEITHER RECIPIENT NOR ANY CONTRIBUTORS SHALL HAVE ANY LIABILITY FOR ANY DIRECT, INDIRECT, INCIDENTAL, SPECIAL, EXEMPLARY, OR CONSEQUENTIAL DAMAGES (INCLUDING WITHOUT LIMITATION LOST PROFITS), HOWEVER CAUSED AND ON ANY THEORY OF LIABILITY, WHETHER IN CONTRACT, STRICT LIABILITY, OR TORT (INCLUDING NEGLIGENCE OR OTHERWISE) ARISING IN ANY WAY OUT OF THE USE OR DISTRIBUTION OF THE PROGRAM OR THE EXERCISE OF ANY RIGHTS GRANTED HEREUNDER, EVEN IF ADVISED OF THE POSSIBILITY OF SUCH DAMAGES.

7. GENERAL

If any provision of this Agreement is invalid or unenforceable under applicable law, it shall not affect the validity or enforceability of the remainder of the terms of this Agreement, and without further action by the parties hereto, such provision shall be reformed to the minimum extent necessary to make such provision valid and enforceable.

If Recipient institutes patent litigation against any entity (including a cross-claim or counterclaim in a lawsuit) alleging that the Program itself (excluding combinations of the Program with other software or hardware) infringes such Recipient's patent(s), then such Recipient's rights granted under Section 2(b) shall terminate as of the date such litigation is filed.

All Recipient's rights under this Agreement shall terminate if it fails to comply with any of the material terms or conditions of this Agreement and does not cure such failure in a reasonable period of time after becoming aware of such noncompliance. If all Recipient's rights under this Agreement terminate, Recipient agrees to cease use and distribution of the Program as soon as reasonably practicable. However, Recipient's obligations under this Agreement and any licenses granted by Recipient relating to the Program shall continue and survive.

Everyone is permitted to copy and distribute copies of this Agreement, but in order to avoid inconsistency the Agreement is copyrighted and may only be modified in the following manner. The Agreement Steward reserves the right to publish new versions (including revisions) of this Agreement from time to time. No one other than the Agreement Steward has the right to modify this Agreement. The Eclipse Foundation is the initial Agreement Steward. The Eclipse Foundation may assign the responsibility to serve as the Agreement Steward to a suitable separate entity. Each new version of the Agreement will be given a distinguishing version number. The Program (including Contributions) may always be distributed subject to the version of the Agreement under which it was received. In addition, after a new version of the Agreement is published, Contributor may elect to distribute the Program (including its Contributions) under the new version. Except as expressly stated in Sections 2(a) and 2(b) above, Recipient receives no rights or licenses to the intellectual property of any Contributor under this Agreement, whether expressly, by implication, estoppel or otherwise. All rights in the Program not expressly granted under this Agreement are reserved.

This Agreement is governed by the laws of the State of New York and the intellectual property laws of the United States of America. No party to this Agreement will bring a legal action under this Agreement more than one year after the cause of action arose. Each party waives its rights to a jury trial in any resulting litigation.



------------------------------------------------------------------------------
<<<<<<< HEAD
Eclipse Public License v2.0
  JUnit Platform Commons
  JUnit Platform Engine API
  JUnit Platform Launcher
------------------------------------------------------------------------------

Eclipse Public License - v 2.0

    THE ACCOMPANYING PROGRAM IS PROVIDED UNDER THE TERMS OF THIS ECLIPSE
    PUBLIC LICENSE ("AGREEMENT"). ANY USE, REPRODUCTION OR DISTRIBUTION
    OF THE PROGRAM CONSTITUTES RECIPIENT'S ACCEPTANCE OF THIS AGREEMENT.

1. DEFINITIONS

"Contribution" means:

  a) in the case of the initial Contributor, the initial content
     Distributed under this Agreement, and

  b) in the case of each subsequent Contributor:
     i) changes to the Program, and
     ii) additions to the Program;
  where such changes and/or additions to the Program originate from
  and are Distributed by that particular Contributor. A Contribution
  "originates" from a Contributor if it was added to the Program by
  such Contributor itself or anyone acting on such Contributor's behalf.
  Contributions do not include changes or additions to the Program that
  are not Modified Works.

"Contributor" means any person or entity that Distributes the Program.

"Licensed Patents" mean patent claims licensable by a Contributor which
are necessarily infringed by the use or sale of its Contribution alone
or when combined with the Program.

"Program" means the Contributions Distributed in accordance with this
Agreement.

"Recipient" means anyone who receives the Program under this Agreement
or any Secondary License (as applicable), including Contributors.

"Derivative Works" shall mean any work, whether in Source Code or other
form, that is based on (or derived from) the Program and for which the
editorial revisions, annotations, elaborations, or other modifications
represent, as a whole, an original work of authorship.

"Modified Works" shall mean any work in Source Code or other form that
results from an addition to, deletion from, or modification of the
contents of the Program, including, for purposes of clarity any new file
in Source Code form that contains any contents of the Program. Modified
Works shall not include works that contain only declarations,
interfaces, types, classes, structures, or files of the Program solely
in each case in order to link to, bind by name, or subclass the Program
or Modified Works thereof.

"Distribute" means the acts of a) distributing or b) making available
in any manner that enables the transfer of a copy.

"Source Code" means the form of a Program preferred for making
modifications, including but not limited to software source code,
documentation source, and configuration files.

"Secondary License" means either the GNU General Public License,
Version 2.0, or any later versions of that license, including any
exceptions or additional permissions as identified by the initial
Contributor.

2. GRANT OF RIGHTS

  a) Subject to the terms of this Agreement, each Contributor hereby
  grants Recipient a non-exclusive, worldwide, royalty-free copyright
  license to reproduce, prepare Derivative Works of, publicly display,
  publicly perform, Distribute and sublicense the Contribution of such
  Contributor, if any, and such Derivative Works.

  b) Subject to the terms of this Agreement, each Contributor hereby
  grants Recipient a non-exclusive, worldwide, royalty-free patent
  license under Licensed Patents to make, use, sell, offer to sell,
  import and otherwise transfer the Contribution of such Contributor,
  if any, in Source Code or other form. This patent license shall
  apply to the combination of the Contribution and the Program if, at
  the time the Contribution is added by the Contributor, such addition
  of the Contribution causes such combination to be covered by the
  Licensed Patents. The patent license shall not apply to any other
  combinations which include the Contribution. No hardware per se is
  licensed hereunder.

  c) Recipient understands that although each Contributor grants the
  licenses to its Contributions set forth herein, no assurances are
  provided by any Contributor that the Program does not infringe the
  patent or other intellectual property rights of any other entity.
  Each Contributor disclaims any liability to Recipient for claims
  brought by any other entity based on infringement of intellectual
  property rights or otherwise. As a condition to exercising the
  rights and licenses granted hereunder, each Recipient hereby
  assumes sole responsibility to secure any other intellectual
  property rights needed, if any. For example, if a third party
  patent license is required to allow Recipient to Distribute the
  Program, it is Recipient's responsibility to acquire that license
  before distributing the Program.

  d) Each Contributor represents that to its knowledge it has
  sufficient copyright rights in its Contribution, if any, to grant
  the copyright license set forth in this Agreement.

  e) Notwithstanding the terms of any Secondary License, no
  Contributor makes additional grants to any Recipient (other than
  those set forth in this Agreement) as a result of such Recipient's
  receipt of the Program under the terms of a Secondary License
  (if permitted under the terms of Section 3).

3. REQUIREMENTS

3.1 If a Contributor Distributes the Program in any form, then:

  a) the Program must also be made available as Source Code, in
  accordance with section 3.2, and the Contributor must accompany
  the Program with a statement that the Source Code for the Program
  is available under this Agreement, and informs Recipients how to
  obtain it in a reasonable manner on or through a medium customarily
  used for software exchange; and

  b) the Contributor may Distribute the Program under a license
  different than this Agreement, provided that such license:
     i) effectively disclaims on behalf of all other Contributors all
     warranties and conditions, express and implied, including
     warranties or conditions of title and non-infringement, and
     implied warranties or conditions of merchantability and fitness
     for a particular purpose;

     ii) effectively excludes on behalf of all other Contributors all
     liability for damages, including direct, indirect, special,
     incidental and consequential damages, such as lost profits;

     iii) does not attempt to limit or alter the recipients' rights
     in the Source Code under section 3.2; and

     iv) requires any subsequent distribution of the Program by any
     party to be under a license that satisfies the requirements
     of this section 3.

3.2 When the Program is Distributed as Source Code:

  a) it must be made available under this Agreement, or if the
  Program (i) is combined with other material in a separate file or
  files made available under a Secondary License, and (ii) the initial
  Contributor attached to the Source Code the notice described in
  Exhibit A of this Agreement, then the Program may be made available
  under the terms of such Secondary Licenses, and

  b) a copy of this Agreement must be included with each copy of
  the Program.

3.3 Contributors may not remove or alter any copyright, patent,
trademark, attribution notices, disclaimers of warranty, or limitations
of liability ("notices") contained within the Program from any copy of
the Program which they Distribute, provided that Contributors may add
their own appropriate notices.

4. COMMERCIAL DISTRIBUTION

Commercial distributors of software may accept certain responsibilities
with respect to end users, business partners and the like. While this
license is intended to facilitate the commercial use of the Program,
the Contributor who includes the Program in a commercial product
offering should do so in a manner which does not create potential
liability for other Contributors. Therefore, if a Contributor includes
the Program in a commercial product offering, such Contributor
("Commercial Contributor") hereby agrees to defend and indemnify every
other Contributor ("Indemnified Contributor") against any losses,
damages and costs (collectively "Losses") arising from claims, lawsuits
and other legal actions brought by a third party against the Indemnified
Contributor to the extent caused by the acts or omissions of such
Commercial Contributor in connection with its distribution of the Program
in a commercial product offering. The obligations in this section do not
apply to any claims or Losses relating to any actual or alleged
intellectual property infringement. In order to qualify, an Indemnified
Contributor must: a) promptly notify the Commercial Contributor in
writing of such claim, and b) allow the Commercial Contributor to control,
and cooperate with the Commercial Contributor in, the defense and any
related settlement negotiations. The Indemnified Contributor may
participate in any such claim at its own expense.

For example, a Contributor might include the Program in a commercial
product offering, Product X. That Contributor is then a Commercial
Contributor. If that Commercial Contributor then makes performance
claims, or offers warranties related to Product X, those performance
claims and warranties are such Commercial Contributor's responsibility
alone. Under this section, the Commercial Contributor would have to
defend claims against the other Contributors related to those performance
claims and warranties, and if a court requires any other Contributor to
pay any damages as a result, the Commercial Contributor must pay
those damages.

5. NO WARRANTY

EXCEPT AS EXPRESSLY SET FORTH IN THIS AGREEMENT, AND TO THE EXTENT
PERMITTED BY APPLICABLE LAW, THE PROGRAM IS PROVIDED ON AN "AS IS"
BASIS, WITHOUT WARRANTIES OR CONDITIONS OF ANY KIND, EITHER EXPRESS OR
IMPLIED INCLUDING, WITHOUT LIMITATION, ANY WARRANTIES OR CONDITIONS OF
TITLE, NON-INFRINGEMENT, MERCHANTABILITY OR FITNESS FOR A PARTICULAR
PURPOSE. Each Recipient is solely responsible for determining the
appropriateness of using and distributing the Program and assumes all
risks associated with its exercise of rights under this Agreement,
including but not limited to the risks and costs of program errors,
compliance with applicable laws, damage to or loss of data, programs
or equipment, and unavailability or interruption of operations.

6. DISCLAIMER OF LIABILITY

EXCEPT AS EXPRESSLY SET FORTH IN THIS AGREEMENT, AND TO THE EXTENT
PERMITTED BY APPLICABLE LAW, NEITHER RECIPIENT NOR ANY CONTRIBUTORS
SHALL HAVE ANY LIABILITY FOR ANY DIRECT, INDIRECT, INCIDENTAL, SPECIAL,
EXEMPLARY, OR CONSEQUENTIAL DAMAGES (INCLUDING WITHOUT LIMITATION LOST
PROFITS), HOWEVER CAUSED AND ON ANY THEORY OF LIABILITY, WHETHER IN
CONTRACT, STRICT LIABILITY, OR TORT (INCLUDING NEGLIGENCE OR OTHERWISE)
ARISING IN ANY WAY OUT OF THE USE OR DISTRIBUTION OF THE PROGRAM OR THE
EXERCISE OF ANY RIGHTS GRANTED HEREUNDER, EVEN IF ADVISED OF THE
POSSIBILITY OF SUCH DAMAGES.

7. GENERAL

If any provision of this Agreement is invalid or unenforceable under
applicable law, it shall not affect the validity or enforceability of
the remainder of the terms of this Agreement, and without further
action by the parties hereto, such provision shall be reformed to the
minimum extent necessary to make such provision valid and enforceable.

If Recipient institutes patent litigation against any entity
(including a cross-claim or counterclaim in a lawsuit) alleging that the
Program itself (excluding combinations of the Program with other software
or hardware) infringes such Recipient's patent(s), then such Recipient's
rights granted under Section 2(b) shall terminate as of the date such
litigation is filed.

All Recipient's rights under this Agreement shall terminate if it
fails to comply with any of the material terms or conditions of this
Agreement and does not cure such failure in a reasonable period of
time after becoming aware of such noncompliance. If all Recipient's
rights under this Agreement terminate, Recipient agrees to cease use
and distribution of the Program as soon as reasonably practicable.
However, Recipient's obligations under this Agreement and any licenses
granted by Recipient relating to the Program shall continue and survive.

Everyone is permitted to copy and distribute copies of this Agreement,
but in order to avoid inconsistency the Agreement is copyrighted and
may only be modified in the following manner. The Agreement Steward
reserves the right to publish new versions (including revisions) of
this Agreement from time to time. No one other than the Agreement
Steward has the right to modify this Agreement. The Eclipse Foundation
is the initial Agreement Steward. The Eclipse Foundation may assign the
responsibility to serve as the Agreement Steward to a suitable separate
entity. Each new version of the Agreement will be given a distinguishing
version number. The Program (including Contributions) may always be
Distributed subject to the version of the Agreement under which it was
received. In addition, after a new version of the Agreement is published,
Contributor may elect to Distribute the Program (including its
Contributions) under the new version.

Except as expressly stated in Sections 2(a) and 2(b) above, Recipient
receives no rights or licenses to the intellectual property of any
Contributor under this Agreement, whether expressly, by implication,
estoppel or otherwise. All rights in the Program not expressly granted
under this Agreement are reserved. Nothing in this Agreement is intended
to be enforceable by any entity that is not a Contributor or Recipient.
No third-party beneficiary rights are created under this Agreement.

Exhibit A - Form of Secondary Licenses Notice

"This Source Code may also be made available under the following 
Secondary Licenses when the conditions for such availability set forth 
in the Eclipse Public License, v. 2.0 are satisfied: {name license(s),
version(s), and exceptions or additional permissions here}."

  Simply including a copy of this Agreement, including this Exhibit A
  is not sufficient to license the Source Code under Secondary Licenses.

  If it is not possible or desirable to put the notice in a particular
  file, then You may include the notice in a location (such as a LICENSE
  file in a relevant directory) where a recipient would be likely to
  look for such a notice.

  You may add additional accurate notices of copyright ownership.


------------------------------------------------------------------------------
MIT License
  SLF4J API Module
  SLF4J NOP Binding
=======
MIT License
  Animal Sniffer Annotations
  Checker Qual
>>>>>>> bceca77f
------------------------------------------------------------------------------

The MIT License

Copyright (c) <year> <copyright holders>

Permission is hereby granted, free of charge, to any person obtaining a copy
of this software and associated documentation files (the "Software"), to deal
in the Software without restriction, including without limitation the rights
to use, copy, modify, merge, publish, distribute, sublicense, and/or sell
copies of the Software, and to permit persons to whom the Software is
furnished to do so, subject to the following conditions:

The above copyright notice and this permission notice shall be included in
all copies or substantial portions of the Software.

THE SOFTWARE IS PROVIDED "AS IS", WITHOUT WARRANTY OF ANY KIND, EXPRESS OR
IMPLIED, INCLUDING BUT NOT LIMITED TO THE WARRANTIES OF MERCHANTABILITY,
FITNESS FOR A PARTICULAR PURPOSE AND NONINFRINGEMENT. IN NO EVENT SHALL THE
AUTHORS OR COPYRIGHT HOLDERS BE LIABLE FOR ANY CLAIM, DAMAGES OR OTHER
LIABILITY, WHETHER IN AN ACTION OF CONTRACT, TORT OR OTHERWISE, ARISING FROM,
OUT OF OR IN CONNECTION WITH THE SOFTWARE OR THE USE OR OTHER DEALINGS IN
THE SOFTWARE.




Dependencies with multiple licenses
-----------------------------------

Eclipse Collections API
  Eclipse Distribution License - v 1.0
  Eclipse Public License - v 1.0

Eclipse Collections Main Library
  Eclipse Distribution License - v 1.0
  Eclipse Public License - v 1.0
<|MERGE_RESOLUTION|>--- conflicted
+++ resolved
@@ -31,19 +31,15 @@
   Apache Shiro :: Event
   Apache Shiro :: Lang
   Caffeine cache
-<<<<<<< HEAD
   config
   Data Mapper for Jackson
-  FindBugs-jsr305
-  Guava: Google Core Libraries for Java
-  Jackson
-=======
-  ConcurrentLinkedHashMap
   error-prone annotations
   FindBugs-jsr305
+  Guava InternalFutureFailureAccess and InternalFutures
+  Guava ListenableFuture only
   Guava: Google Core Libraries for Java
   J2ObjC Annotations
->>>>>>> bceca77f
+  Jackson
   javax.inject
   Jetty :: Asynchronous HTTP Client
   Jetty :: Http Utility
@@ -646,7 +642,6 @@
 
 
 ------------------------------------------------------------------------------
-<<<<<<< HEAD
 Eclipse Public License v2.0
   JUnit Platform Commons
   JUnit Platform Engine API
@@ -934,13 +929,10 @@
 
 ------------------------------------------------------------------------------
 MIT License
+  Animal Sniffer Annotations
+  Checker Qual
   SLF4J API Module
   SLF4J NOP Binding
-=======
-MIT License
-  Animal Sniffer Annotations
-  Checker Qual
->>>>>>> bceca77f
 ------------------------------------------------------------------------------
 
 The MIT License
