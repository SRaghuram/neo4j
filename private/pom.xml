--- conflicted
+++ resolved
@@ -27,20 +27,17 @@
     <license>
       <name>Neo4j Commercial license</name>
       <comments>
-        Copyright (c) 2002-2018 "Neo Technology,"
-        Network Engine for Objects in Lund AB [http://neotechnology.com]
+        Copyright (c) 2002-2018 "Neo4j,"
+        Neo4j Sweden AB [http://neo4j.com]
         This file is a commercial add-on to Neo4j Enterprise Edition.
       </comments>
     </license>
   </licenses>
 
-<<<<<<< HEAD
-=======
   <properties>
     <license-text.header>commercial-license-header.txt</license-text.header>
   </properties>
 
->>>>>>> 8fa28693
   <build>
     <plugins>
       <!-- Override parent configuration to only allow "com.neo4j" packages -->
