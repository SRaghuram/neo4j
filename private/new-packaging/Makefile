.DEFAULT: all
.PHONY: all clean debian rpm

DISTRIBUTION ?= unstable

VERSION := $(shell bin/extract-version-from-pom ../pom.xml)

TARBALL_C := neo4j-community-$(VERSION)-unix.tar.gz
TARBALL_E := neo4j-enterprise-$(VERSION)-unix.tar.gz
ARTIFACT_C := ../../neo4j/packaging/standalone/target
ARTIFACT_E := ../packaging/standalone/target
TARBALLS := $(ARTIFACT_C)/$(TARBALL_C) $(ARTIFACT_E)/$(TARBALL_E)
COMMUNITY_LICENSE := ../../neo4j/community/LICENSE.txt
COMMUNITY_POM := ../../neo4j/community/pom.xml
OUT := out

COMMON_FILES := $(shell find src/common -type f)
RPM_FILES := $(shell find src/rpm -type f)
DEBIAN_FILES := $(shell find src/debian -type f)

DEBS=$(patsubst ${ARTIFACT_C}/%-unix.tar.gz,${OUT}/debian/%,${TARBALLS}) $(patsubst ${ARTIFACT_E}/%-unix.tar.gz,${OUT}/debian/%,${TARBALLS})
RPMS=$(patsubst ${ARTIFACT_C}/%-unix.tar.gz,${OUT}/rpm/%,${TARBALLS}) $(patsubst ${ARTIFACT_E}/%-unix.tar.gz,${OUT}/rpm/%,${TARBALLS})

all: debian rpm

clean:
	rm -rf ${OUT}

debian: ${DEBS}

rpm: ${RPMS}

<<<<<<< HEAD

=======
>>>>>>> 41c12d64
${OUT}/rpm/%: ${ARTIFACT_C}/%-unix.tar.gz $(COMMON_FILES) $(RPM_FILES)
	rm -rf $@
	bin/build-rpm-package $@ $< ${DISTRIBUTION}
	
${OUT}/rpm/%: ${ARTIFACT_E}/%-unix.tar.gz $(COMMON_FILES) $(RPM_FILES)
	rm -rf $@
	bin/build-rpm-package $@ $< ${DISTRIBUTION}

${OUT}/debian/%: ${ARTIFACT_C}/%-unix.tar.gz $(COMMON_FILES) $(DEBIAN_FILES)
	rm -rf $@
	bin/build-debian-package $@ $< ${DISTRIBUTION}
	
${OUT}/debian/%: ${ARTIFACT_E}/%-unix.tar.gz $(COMMON_FILES) $(DEBIAN_FILES)
	rm -rf $@
	bin/build-debian-package $@ $< ${DISTRIBUTION}

$(TARBALLS):
	cd ../packaging && mvn package -DskipTests -T2C<|MERGE_RESOLUTION|>--- conflicted
+++ resolved
@@ -30,10 +30,6 @@
 
 rpm: ${RPMS}
 
-<<<<<<< HEAD
-
-=======
->>>>>>> 41c12d64
 ${OUT}/rpm/%: ${ARTIFACT_C}/%-unix.tar.gz $(COMMON_FILES) $(RPM_FILES)
 	rm -rf $@
 	bin/build-rpm-package $@ $< ${DISTRIBUTION}
