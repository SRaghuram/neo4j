Name: ${PACKAGE_NAME}
Provides: neo4j
Version: ${VERSION}
Release: ${RELEASE}%{?dist}
Summary: Neo4j server is a database that stores data as graphs rather than tables.

License: ${LICENSE}
URL: http://neo4j.org/
#Source: https://github.com/neo4j/neo4j/archive/%{version}.tar.gz

<<<<<<< HEAD
Requires: java-1.8.0-headless, cypher-shell < 1.2
=======
PreReq: dialog
Requires: jre == 1.8.0, cypher-shell < 1.2
>>>>>>> d5d816d7
Conflicts: cypher-shell >= 1.2
BuildArch: noarch

%define neo4jhome %{_localstatedir}/lib/neo4j

%description

Neo4j is a highly scalable, native graph database purpose-built to
leverage not only data but also its relationships.


%prep
%build
%clean

# See https://fedoraproject.org/wiki/Packaging:Scriptlets?rd=Packaging:ScriptletSnippets
# The are ordered roughly in the order they will be executed but see manual anyway.

%pretrans

%pre

# The user must accept the license agreement to install Enterprise.
if [ "$PACKAGE_NAME" = "neo4j-enterprise" ]; then
    if [ "$NEO4J_ACCEPT_LICENSE_AGREEMENT" != "yes" ]; then
        if ! whiptail --title "Neo4j License Agreement" --defaultno --yesno "\

(c) Neo4j Sweden AB.  2018.  All Rights Reserved.
Use of this Software without a proper commercial license with Neo4j,
Inc. or its affiliates is prohibited.

Email inquiries can be directed to: licensing@neo4j.com

More information is also available at: https://neo4j.com/licensing/


Do you accept the terms of the license agreement?" 20 80 2>&1 >/dev/tty; then
            echo "================================================="
            echo ""
            echo "Neo4j licence not accepted. Installation aborted."
            echo "To non-interactively accept the license, set environment variable:"
            echo " \"NEO4J_ACCEPT_LICENSE_AGREEMENT=yes\" "
            echo ""
            echo "================================================="
            exit 1
        fi
    fi
fi



# Create neo4j user if it doesn't exist.
if ! id neo4j > /dev/null 2>&1 ; then
  useradd --system --user-group --home %{neo4jhome} --shell /bin/bash neo4j
else
  # Make sure a neo4j group exists in case user is upgrading
  # from older version where no such group was created
  groupadd --system --force neo4j
  # Make sure neo4j user's primary group is neo4j
  usermod --gid neo4j neo4j > /dev/null 2>&1
fi

if [ $1 -gt 1 ]; then
  # Upgrading
  # Remember if neo4j is running
  if [ -e "/run/systemd/system" ]; then
    # SystemD is the init-system
    if systemctl is-active --quiet neo4j > /dev/null 2>&1 ; then
      mkdir -p %{_localstatedir}/lib/rpm-state/neo4j
      touch %{_localstatedir}/lib/rpm-state/neo4j/running
      systemctl stop neo4j > /dev/null 2>&1 || :
    fi
  else
    # SysVInit must be the init-system
    if service neo4j status > /dev/null 2>&1 ; then
      mkdir -p %{_localstatedir}/lib/rpm-state/neo4j
      touch %{_localstatedir}/lib/rpm-state/neo4j/running
      service neo4j stop > /dev/null 2>&1 || :
    fi
  fi
fi


%post

# Pre uninstalling (includes upgrades)
%preun

if [ $1 -eq 0 ]; then
  # Uninstalling
  if [ -e "/run/systemd/system" ]; then
    systemctl stop neo4j > /dev/null 2>&1 || :
    systemctl disable --quiet neo4j > /dev/null 2>&1 || :
  else
    service neo4j stop > /dev/null 2>&1 || :
    chkconfig --del neo4j > /dev/null 2>&1 || :
  fi
fi


%postun

%posttrans

# Restore neo4j if it was running before upgrade
if [ -e %{_localstatedir}/lib/rpm-state/neo4j/running ]; then
  rm %{_localstatedir}/lib/rpm-state/neo4j/running
  if [ -e "/run/systemd/system" ]; then
    systemctl daemon-reload > /dev/null 2>&1 || :
    systemctl start neo4j  > /dev/null 2>&1 || :
  else
    service neo4j start > /dev/null 2>&1 || :
  fi
fi


%install
mkdir -p %{buildroot}/%{_bindir}
mkdir -p %{buildroot}/%{_datadir}/neo4j/lib
mkdir -p %{buildroot}/%{_datadir}/neo4j/bin/tools
mkdir -p %{buildroot}/%{_datadir}/doc/neo4j
mkdir -p %{buildroot}/%{neo4jhome}/certificates
mkdir -p %{buildroot}/%{neo4jhome}/plugins
mkdir -p %{buildroot}/%{neo4jhome}/data/databases
mkdir -p %{buildroot}/%{neo4jhome}/data/dbms
mkdir -p %{buildroot}/%{neo4jhome}/import
mkdir -p %{buildroot}/%{_sysconfdir}/neo4j
mkdir -p %{buildroot}/%{_localstatedir}/log/neo4j
mkdir -p %{buildroot}/%{_localstatedir}/run/neo4j
mkdir -p %{buildroot}/lib/systemd/system
mkdir -p %{buildroot}/%{_mandir}/man1
mkdir -p %{buildroot}/%{_sysconfdir}/default
mkdir -p %{buildroot}/%{_sysconfdir}/init.d

cd %{name}-%{version}

install neo4j.service %{buildroot}/lib/systemd/system/neo4j.service
install -m 0644 neo4j.default %{buildroot}/%{_sysconfdir}/default/neo4j
install -m 0755 neo4j.init %{buildroot}/%{_sysconfdir}/init.d/neo4j

install -m 0644 server/conf/* %{buildroot}/%{_sysconfdir}/neo4j

install -m 0755 server/scripts/* %{buildroot}/%{_bindir}

install -m 0755 server/lib/* %{buildroot}/%{_datadir}/neo4j/lib

cp -r server/bin/* %{buildroot}/%{_datadir}/neo4j/bin
chmod -R 0755 %{buildroot}/%{_datadir}/neo4j/bin

install -m 0644 server/README.txt %{buildroot}/%{_datadir}/doc/neo4j/README.txt
install -m 0644 server/UPGRADE.txt %{buildroot}/%{_datadir}/doc/neo4j/UPGRADE.txt
install -m 0644 server/LICENSES.txt %{buildroot}/%{_datadir}/doc/neo4j/LICENSES.txt

install -m 0644 manpages/* %{buildroot}/%{_mandir}/man1

%files
%defattr(-,root,root)
# Needed to make sure empty directories get created
%dir %{neo4jhome}/plugins
%dir %{neo4jhome}/import
%dir %{neo4jhome}/data/databases
%dir %{neo4jhome}/data/dbms
%attr(-,neo4j,neo4j) %dir %{_localstatedir}/run/neo4j

%{_datadir}/neo4j
%{_bindir}/*
%attr(-,neo4j,neo4j) %{neo4jhome}
%attr(-,neo4j,neo4j) %dir %{_localstatedir}/log/neo4j
/lib/systemd/system/neo4j.service
%{_sysconfdir}/init.d/neo4j

%config(noreplace) %{_sysconfdir}/default/neo4j
%attr(-,neo4j,neo4j) %config(noreplace) %{_sysconfdir}/neo4j

%doc %{_mandir}/man1/*
%doc %{_datadir}/doc/neo4j/README.txt
%doc %{_datadir}/doc/neo4j/UPGRADE.txt

%license %{_datadir}/doc/neo4j/LICENSES.txt<|MERGE_RESOLUTION|>--- conflicted
+++ resolved
@@ -8,12 +8,7 @@
 URL: http://neo4j.org/
 #Source: https://github.com/neo4j/neo4j/archive/%{version}.tar.gz
 
-<<<<<<< HEAD
-Requires: java-1.8.0-headless, cypher-shell < 1.2
-=======
-PreReq: dialog
 Requires: jre == 1.8.0, cypher-shell < 1.2
->>>>>>> d5d816d7
 Conflicts: cypher-shell >= 1.2
 BuildArch: noarch
 
