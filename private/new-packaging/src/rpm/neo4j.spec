Name: ${PACKAGE_NAME}
Provides: neo4j
Version: ${VERSION}
Release: ${RELEASE}%{?dist}
Summary: Neo4j server is a database that stores data as graphs rather than tables.

License: ${LICENSE}
URL: http://neo4j.org/
#Source: https://github.com/neo4j/neo4j/archive/%{version}.tar.gz

<<<<<<< HEAD
PreReq: dialog
Requires: cypher-shell, jre-headless >= 1.8
=======
#PreReq: dialog
Requires: cypher-shell, jre >= 1.8
>>>>>>> ce193667

BuildArch: noarch

%define neo4jhome %{_localstatedir}/lib/neo4j

%description

Neo4j is a highly scalable, native graph database purpose-built to
leverage not only data but also its relationships.


%prep
%build
%clean

# See https://fedoraproject.org/wiki/Packaging:Scriptlets?rd=Packaging:ScriptletSnippets
# The are ordered roughly in the order they will be executed but see manual anyway.

%pretrans

%pre

# The user must accept the license agreement to install Enterprise.
if [ "$PACKAGE_NAME" = "neo4j-enterprise" ]; then
    if [ "$NEO4J_ACCEPT_LICENSE_AGREEMENT" != "yes" ]; then
        if ! whiptail --title "Neo4j License Agreement" --defaultno --yesno "\

(c) Neo4j Sweden AB.  2018.  All Rights Reserved.
Use of this Software without a proper commercial license with Neo4j,
Inc. or its affiliates is prohibited.

Email inquiries can be directed to: licensing@neo4j.com

More information is also available at: https://neo4j.com/licensing/


Do you accept the terms of the license agreement?" 20 80 2>&1 >/dev/tty; then
            echo "================================================="
            echo ""
            echo "Neo4j licence not accepted. Installation aborted."
            echo "To non-interactively accept the license, set environment variable:"
            echo " \"NEO4J_ACCEPT_LICENSE_AGREEMENT=yes\" "
            echo ""
            echo "================================================="
            exit 1
        fi
    fi
fi



# Create neo4j user if it doesn't exist.
if ! id neo4j > /dev/null 2>&1 ; then
  useradd --system --user-group --home %{neo4jhome} --shell /bin/bash neo4j
else
  # Make sure a neo4j group exists in case user is upgrading
  # from older version where no such group was created
  groupadd --system --force neo4j
  # Make sure neo4j user's primary group is neo4j
  usermod --gid neo4j neo4j > /dev/null 2>&1
fi

if [ $1 -gt 1 ]; then
  # Upgrading
  # Remember if neo4j is running
  if [ -e "/run/systemd/system" ]; then
    # SystemD is the init-system
    if systemctl is-active --quiet neo4j > /dev/null 2>&1 ; then
      mkdir -p %{_localstatedir}/lib/rpm-state/neo4j
      touch %{_localstatedir}/lib/rpm-state/neo4j/running
      systemctl stop neo4j > /dev/null 2>&1 || :
    fi
  else
    # SysVInit must be the init-system
    if service neo4j status > /dev/null 2>&1 ; then
      mkdir -p %{_localstatedir}/lib/rpm-state/neo4j
      touch %{_localstatedir}/lib/rpm-state/neo4j/running
      service neo4j stop > /dev/null 2>&1 || :
    fi
  fi
fi


%post

# Pre uninstalling (includes upgrades)
%preun

if [ $1 -eq 0 ]; then
  # Uninstalling
  if [ -e "/run/systemd/system" ]; then
    systemctl stop neo4j > /dev/null 2>&1 || :
    systemctl disable --quiet neo4j > /dev/null 2>&1 || :
  else
    service neo4j stop > /dev/null 2>&1 || :
    chkconfig --del neo4j > /dev/null 2>&1 || :
  fi
fi


%postun

%posttrans

# Restore neo4j if it was running before upgrade
if [ -e %{_localstatedir}/lib/rpm-state/neo4j/running ]; then
  rm %{_localstatedir}/lib/rpm-state/neo4j/running
  if [ -e "/run/systemd/system" ]; then
    systemctl daemon-reload > /dev/null 2>&1 || :
    systemctl start neo4j  > /dev/null 2>&1 || :
  else
    service neo4j start > /dev/null 2>&1 || :
  fi
fi


%install
mkdir -p %{buildroot}/%{_bindir}
mkdir -p %{buildroot}/%{_datadir}/neo4j/lib
mkdir -p %{buildroot}/%{_datadir}/neo4j/bin/tools
mkdir -p %{buildroot}/%{_datadir}/doc/neo4j
mkdir -p %{buildroot}/%{neo4jhome}/certificates
mkdir -p %{buildroot}/%{neo4jhome}/plugins
mkdir -p %{buildroot}/%{neo4jhome}/data/databases
mkdir -p %{buildroot}/%{neo4jhome}/data/dbms
mkdir -p %{buildroot}/%{neo4jhome}/import
mkdir -p %{buildroot}/%{_sysconfdir}/neo4j
mkdir -p %{buildroot}/%{_localstatedir}/log/neo4j
mkdir -p %{buildroot}/%{_localstatedir}/run/neo4j
mkdir -p %{buildroot}/lib/systemd/system
mkdir -p %{buildroot}/%{_mandir}/man1
mkdir -p %{buildroot}/%{_sysconfdir}/default
mkdir -p %{buildroot}/%{_sysconfdir}/init.d

cd %{name}-%{version}

install neo4j.service %{buildroot}/lib/systemd/system/neo4j.service
install -m 0644 neo4j.default %{buildroot}/%{_sysconfdir}/default/neo4j
install -m 0755 neo4j.init %{buildroot}/%{_sysconfdir}/init.d/neo4j

install -m 0644 server/conf/* %{buildroot}/%{_sysconfdir}/neo4j

install -m 0755 server/scripts/* %{buildroot}/%{_bindir}

install -m 0755 server/lib/* %{buildroot}/%{_datadir}/neo4j/lib

cp -r server/bin/* %{buildroot}/%{_datadir}/neo4j/bin
chmod -R 0755 %{buildroot}/%{_datadir}/neo4j/bin

install -m 0644 server/README.txt %{buildroot}/%{_datadir}/doc/neo4j/README.txt
install -m 0644 server/UPGRADE.txt %{buildroot}/%{_datadir}/doc/neo4j/UPGRADE.txt
install -m 0644 server/LICENSES.txt %{buildroot}/%{_datadir}/doc/neo4j/LICENSES.txt

install -m 0644 manpages/* %{buildroot}/%{_mandir}/man1

%files
%defattr(-,root,root)
# Needed to make sure empty directories get created
%dir %{neo4jhome}/plugins
%dir %{neo4jhome}/import
%dir %{neo4jhome}/data/databases
%dir %{neo4jhome}/data/dbms
%attr(-,neo4j,neo4j) %dir %{_localstatedir}/run/neo4j

%{_datadir}/neo4j
%{_bindir}/*
%attr(-,neo4j,neo4j) %{neo4jhome}
%attr(-,neo4j,neo4j) %dir %{_localstatedir}/log/neo4j
/lib/systemd/system/neo4j.service
%{_sysconfdir}/init.d/neo4j

%config(noreplace) %{_sysconfdir}/default/neo4j
%attr(-,neo4j,neo4j) %config(noreplace) %{_sysconfdir}/neo4j

%doc %{_mandir}/man1/*
%doc %{_datadir}/doc/neo4j/README.txt
%doc %{_datadir}/doc/neo4j/UPGRADE.txt

%license %{_datadir}/doc/neo4j/LICENSES.txt<|MERGE_RESOLUTION|>--- conflicted
+++ resolved
@@ -8,13 +8,7 @@
 URL: http://neo4j.org/
 #Source: https://github.com/neo4j/neo4j/archive/%{version}.tar.gz
 
-<<<<<<< HEAD
-PreReq: dialog
 Requires: cypher-shell, jre-headless >= 1.8
-=======
-#PreReq: dialog
-Requires: cypher-shell, jre >= 1.8
->>>>>>> ce193667
 
 BuildArch: noarch
 
