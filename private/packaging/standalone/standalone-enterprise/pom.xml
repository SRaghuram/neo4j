--- conflicted
+++ resolved
@@ -132,7 +132,6 @@
         </plugins>
     </build>
 
-<<<<<<< HEAD
     <dependencies>
         <dependency>
             <groupId>com.neo4j</groupId>
@@ -159,40 +158,10 @@
             <artifactId>neo4j-backup</artifactId>
             <version>${project.version}</version>
         </dependency>
+        <dependency>
+            <groupId>org.neo4j</groupId>
+            <artifactId>neo4j-push-to-cloud</artifactId>
+            <version>${project.version}</version>
+        </dependency>
     </dependencies>
-=======
-  <dependencies>
-    <dependency>
-      <groupId>com.neo4j</groupId>
-      <artifactId>neo4j-enterprise</artifactId>
-      <version>${project.version}</version>
-    </dependency>
-    <dependency>
-      <groupId>com.neo4j.app</groupId>
-      <artifactId>neo4j-server-enterprise</artifactId>
-      <version>${project.version}</version>
-    </dependency>
-    <dependency>
-      <groupId>com.neo4j.app</groupId>
-      <artifactId>neo4j-server-commercial</artifactId>
-      <version>${project.version}</version>
-    </dependency>
-    <dependency>
-      <groupId>com.neo4j</groupId>
-      <artifactId>neo4j-security-commercial</artifactId>
-      <version>${project.version}</version>
-    </dependency>
-    <dependency>
-      <groupId>com.neo4j</groupId>
-      <artifactId>neo4j-kernel-commercial</artifactId>
-      <version>${project.version}</version>
-    </dependency>
-    <dependency>
-      <groupId>org.neo4j</groupId>
-      <artifactId>neo4j-push-to-cloud</artifactId>
-      <version>${project.version}</version>
-    </dependency>
-  </dependencies>
->>>>>>> 4a7cc56d
-
 </project>