--- conflicted
+++ resolved
@@ -161,19 +161,11 @@
       <artifactId>neo4j-kernel-commercial</artifactId>
       <version>${project.version}</version>
     </dependency>
-<<<<<<< HEAD
-=======
-    <dependency>
-      <groupId>org.neo4j</groupId>
-      <artifactId>neo4j-cypher-expression-evaluator</artifactId>
-      <version>${project.version}</version>
-    </dependency>
     <dependency>
       <groupId>org.neo4j</groupId>
       <artifactId>neo4j-push-to-cloud</artifactId>
       <version>${project.version}</version>
     </dependency>
->>>>>>> 12b857de
   </dependencies>
 
 </project>