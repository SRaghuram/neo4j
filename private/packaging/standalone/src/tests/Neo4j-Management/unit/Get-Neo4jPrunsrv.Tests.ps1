#
# Copyright (c) 2002-2018 "Neo Technology,"
# Network Engine for Objects in Lund AB [http://neotechnology.com]
# This file is a commercial add-on to Neo4j Enterprise Edition.
#

$here = Split-Path -Parent $MyInvocation.MyCommand.Path
$sut = (Split-Path -Leaf $MyInvocation.MyCommand.Path).Replace(".Tests.",".")
$common = Join-Path (Split-Path -Parent $here) 'Common.ps1'
.$common

Import-Module "$src\Neo4j-Management.psm1"

InModuleScope Neo4j-Management {
  Describe "Get-Neo4jPrunsrv" {

    # Setup mocking environment
    #  Mock Java environment
    $javaHome = global:New-MockJavaHome
    Mock Get-Neo4jEnv { $javaHome } -ParameterFilter { $Name -eq 'JAVA_HOME' }
    Mock Test-Path { $false } -ParameterFilter {
      $Path -like 'Registry::*\JavaSoft\Java Runtime Environment'
    }
    Mock Get-ItemProperty { $null } -ParameterFilter {
      $Path -like 'Registry::*\JavaSoft\Java Runtime Environment*'
    }
    Mock Get-JavaVersion { @{ 'isValid' = $true; 'isJava11' = $true } }
    # Mock Neo4j environment
    Mock Get-Neo4jEnv { $global:mockNeo4jHome } -ParameterFilter { $Name -eq 'NEO4J_HOME' }
    Mock Set-Neo4jEnv {}

    Context "Invalid or missing specified neo4j installation" {
      $serverObject = global:New-InvalidNeo4jInstall

      It "return throw if invalid or missing neo4j directory" {
        { Get-Neo4jPrunsrv -Neo4jServer $serverObject -ForServerInstall -ErrorAction Stop } | Should Throw
      }
    }

    Context "Invalid or missing servicename in specified neo4j installation" {
      $serverObject = global:New-MockNeo4jInstall -WindowsService ''

      It "return throw if invalid or missing service name" {
        { Get-Neo4jPrunsrv -Neo4jServer $serverObject -ForServerInstall -ErrorAction Stop } | Should Throw
      }
    }

    Context "Select PRUNSRV based on OS architecture" {
      $serverObject = global:New-MockNeo4jInstall
      $testCases = @(
        @{ 'AddressWidth' = 32; 'exe' = 'prunsrv-i386.exe' },
        @{ 'AddressWidth' = 64; 'exe' = 'prunsrv-amd64.exe' }
      ) | ForEach-Object -Process {
        $testCase = $_
        Mock Get-WmiObject { @{ 'AddressWidth' = $testCase.Addresswidth } }

        $prunsrv = Get-Neo4jPrunsrv -Neo4jServer $serverObject -ForServerInstall

        It "return $($testCase.exe) on $($testCase.AddressWidth)bit operating system" {
          $prunsrv.cmd | Should Match ([regex]::Escape($testCase.exe) + '$')
        }
      }
    }

    Context "PRUNSRV arguments" {
      $serverObject = global:New-MockNeo4jInstall

      It "return //IS/xxx argument on service install" {
        $prunsrv = Get-Neo4jPrunsrv -Neo4jServer $serverObject -ForServerInstall

        $prunsrv.args -join ' ' | Should Match ([regex]::Escape("//IS//$($global:mockServiceName)"))
      }

      It "return //US/xxx argument on service update" {
        $prunsrv = Get-Neo4jPrunsrv -Neo4jServer $serverObject -ForServerUpdate

        $prunsrv.args -join ' ' | Should Match ([regex]::Escape("//US//$($global:mockServiceName)"))
      }

      It "return //DS/xxx argument on service uninstall" {
        $prunsrv = Get-Neo4jPrunsrv -Neo4jServer $serverObject -ForServerUninstall

        $prunsrv.args -join ' ' | Should Match ([regex]::Escape("//DS//$($global:mockServiceName)"))
      }

      It "return //ES/xxx argument on service start" {
        $prunsrv = Get-Neo4jPrunsrv -Neo4jServer $serverObject -ForServerStart

        $prunsrv.args -join ' ' | Should Match ([regex]::Escape("//ES//$($global:mockServiceName)"))
      }

      It "return //SS/xxx argument on service stop" {
        $prunsrv = Get-Neo4jPrunsrv -Neo4jServer $serverObject -ForServerStop

        $prunsrv.args -join ' ' | Should Match ([regex]::Escape("//SS//$($global:mockServiceName)"))
      }

      It "return //TS/xxx argument on service run console" {
        $prunsrv = Get-Neo4jPrunsrv -Neo4jServer $serverObject -ForConsole

        $prunsrv.args -join ' ' | Should Match ([regex]::Escape("//TS//$($global:mockServiceName)"))
      }
    }

    Context "PRUNSRV arguments are quoted" {
      $quotedStringRegex = ([regex]::new("^"".*""$"))
      $serverObject = global:New-MockNeo4jInstall -RootDir "TestDrive:\Neo4j Install With Space"

      It "on service install" {
        $prunsrv = Get-Neo4jPrunsrv -Neo4jServer $serverObject -ForServerInstall

        $prunsrv.args | Should Match ($quotedStringRegex)
      }

      It "on service uninstall" {
        $prunsrv = Get-Neo4jPrunsrv -Neo4jServer $serverObject -ForServerUninstall

        $prunsrv.args | Should Match ($quotedStringRegex)
      }

      It "on console" {
        $prunsrv = Get-Neo4jPrunsrv -Neo4jServer $serverObject -ForConsole

        $prunsrv.args | Should Match ($quotedStringRegex)
      }
    }


    Context "Server Invoke - Community v4.0" {
      $serverObject = global:New-MockNeo4jInstall -ServerVersion '4.0' -ServerType 'Community'

      $prunsrv = Get-Neo4jPrunsrv -Neo4jServer $serverObject -ForServerInstall

      It "should have main class of org.neo4j.server.CommunityEntryPoint" {
        ($prunsrv.args -join ' ') | Should Match ([regex]::Escape('=org.neo4j.server.CommunityEntryPoint'))
      }
    }

    Context "Server Invoke - Enterprise v4.0" {
      $serverObject = global:New-MockNeo4jInstall -ServerVersion '4.0' -ServerType 'Enterprise'

      $prunsrv = Get-Neo4jPrunsrv -Neo4jServer $serverObject -ForServerInstall

      It "should have main class of com.neo4j.server.enterprise.EnterpriseEntryPoint" {
        ($prunsrv.args -join ' ') | Should Match ([regex]::Escape('=com.neo4j.server.enterprise.EnterpriseEntryPoint'))
      }
    }

    Context "Server Invoke - Additional Java Parameters" {
<<<<<<< HEAD
      $serverObject = global:New-MockNeo4jInstall -ServerVersion '4.0' -ServerType 'Community' `
         -NeoConfSettings 'dbms.logs.gc.enabled=true'
=======
      $serverObject = global:New-MockNeo4jInstall -ServerVersion '3.0' -ServerType 'Community' `
         -NeoConfSettings @('dbms.logs.gc.enabled=true', 'dbms.jvm.additional=-DmyProperty1=a;b;c')
>>>>>>> 970bec8a

      $prunsrv = Get-Neo4jPrunsrv -Neo4jServer $serverObject -ForServerInstall
      $jvmArgs = ($prunsrv.args | Where-Object { $_ -match '^\"--JvmOptions=' })

      It "should specify UTF8 encoding" {
        $jvmArgs | Should Match ([regex]::Escape('-Dfile.encoding=UTF-8'))
      }

      # dbms.logs.gc.enabled=true is specified in the mock so -Xlog:gc:... should be present in the Prunsrv command
      It "should set GCLogfile in Prunsrv if specified in neo4j.conf" {
        $jvmArgs | Should Match ([regex]::Escape('-Xlog:gc'))
      }

      It "should escape ; characters in additional java parameters" {
        $jvmArgs | Should Match ([regex]::Escape("-DmyProperty1=a';'b';'c"))
      }
    }

    Context "Server Invoke - JVM Memory Settings" {
      $mockJvmMs = 130
      $mockJvmMx = 140

      # Create a mock configuration with JVM settings set
      $serverObject = global:New-MockNeo4jInstall -ServerVersion '4.0' -ServerType 'Community' `
         -NeoConfSettings "dbms.memory.heap.initial_size=$mockJvmMs","dbms.memory.heap.max_size=$mockJvmMx"

      $prunsrv = Get-Neo4jPrunsrv -Neo4jServer $serverObject -ForServerInstall
      $prunArgs = ($prunsrv.args -join ' ')

      # Reference
      # http://commons.apache.org/proper/commons-daemon/procrun.html

      It "should specify --JvmMs if dbms.memory.heap.initial_size is set" {
        $prunArgs | Should Match ([regex]::Escape("`"--JvmMs`" `"$mockJvmMs`""))
      }

      It "should specify --JvmMx if dbms.memory.heap.max_size is set" {
        $prunArgs | Should Match ([regex]::Escape("`"--JvmMx`" `"$mockJvmMx`""))
      }
    }

  }
}<|MERGE_RESOLUTION|>--- conflicted
+++ resolved
@@ -147,13 +147,8 @@
     }
 
     Context "Server Invoke - Additional Java Parameters" {
-<<<<<<< HEAD
       $serverObject = global:New-MockNeo4jInstall -ServerVersion '4.0' -ServerType 'Community' `
-         -NeoConfSettings 'dbms.logs.gc.enabled=true'
-=======
-      $serverObject = global:New-MockNeo4jInstall -ServerVersion '3.0' -ServerType 'Community' `
          -NeoConfSettings @('dbms.logs.gc.enabled=true', 'dbms.jvm.additional=-DmyProperty1=a;b;c')
->>>>>>> 970bec8a
 
       $prunsrv = Get-Neo4jPrunsrv -Neo4jServer $serverObject -ForServerInstall
       $jvmArgs = ($prunsrv.args | Where-Object { $_ -match '^\"--JvmOptions=' })
