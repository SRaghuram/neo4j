<<<<<<< HEAD
<project xmlns="http://maven.apache.org/POM/4.0.0" xmlns:xsi="http://www.w3.org/2001/XMLSchema-instance"
         xsi:schemaLocation="http://maven.apache.org/POM/4.0.0 http://maven.apache.org/xsd/maven-4.0.0.xsd">
    <modelVersion>4.0.0</modelVersion>

    <parent>
        <groupId>com.neo4j</groupId>
        <artifactId>commercial-parent</artifactId>
        <version>4.0.0-SNAPSHOT</version>

        <relativePath>../..</relativePath>
    </parent>

    <groupId>com.neo4j.assembly</groupId>
    <artifactId>neo4j-standalone-commercial</artifactId>
    <packaging>pom</packaging>

    <name>Neo4j - Server Assembler</name>

    <version>4.0.0-SNAPSHOT</version>

    <description>
        This project assembles the Neo4j stand-alone distribution,
        pulling together all the deliverable artifacts and packaging them
        into a downloadable installer.
    </description>
    <url>http://components.neo4j.org/${project.artifactId}/${project.version}</url>

    <scm>
        <connection>scm:git:git://github.com/neo4j/neo4j.git</connection>
        <developerConnection>scm:git:git@github.com:neo4j/neo4j.git</developerConnection>
        <url>https://github.com/neo4j/neo4j</url>
    </scm>

    <modules>
        <module>standalone-enterprise</module>
    </modules>

    <properties>
        <!-- other filter properties -->
        <neo4j.version>${project.version}</neo4j.version>

        <!-- conf/neo4j.conf filter properties -->
        <default.http.port>7474</default.http.port>
        <default.https.port>7473</default.https.port>

        <org.neo4j.webservice.packages>org.neo4j.rest.web</org.neo4j.webservice.packages>

        <!-- Runtime properties. These are used to bootstrap the server. All other configuration should happen through a configuration file. Each of these should have a sensible default, so that the server can operate without them defined. -->
        <neo4j.home>${project.build.directory}/neo4j</neo4j.home>
        <neo4j.confdir>${neo4j.home}/conf</neo4j.confdir> <!-- needed? -->
        <neo4j.datadir>${neo4j.home}/data</neo4j.datadir> <!-- needed? -->
        <neo4j.logdir>${neo4j.datadir}/log</neo4j.logdir> <!-- needed? -->
        <skip.shell.tests>false</skip.shell.tests>

    </properties>

    <licenses>
        <license>
            <name>Neo4j Commercial license</name>
            <comments>
                Copyright (c) 2002-2019 "Neo Technology,"
                Network Engine for Objects in Lund AB [http://neotechnology.com]
                This file is a commercial add-on to Neo4j Enterprise Edition.
            </comments>
        </license>
    </licenses>

    <build>
        <pluginManagement>
            <plugins>
                <plugin>
                    <groupId>org.codehaus.mojo</groupId>
                    <artifactId>wagon-maven-plugin</artifactId>
                    <version>2.0.0</version>
                </plugin>
                <plugin>
                    <groupId>org.codehaus.mojo</groupId>
                    <artifactId>properties-maven-plugin</artifactId>
                    <version>1.0.0</version>
                </plugin>
            </plugins>
        </pluginManagement>
        <plugins>
            <plugin>
                <inherited>false</inherited>
                <groupId>org.apache.maven.plugins</groupId>
                <artifactId>maven-antrun-plugin</artifactId>
                <executions>
                    <execution>
                        <id>copy-shell</id>
                        <phase>process-resources</phase>
                        <goals>
                            <goal>run</goal>
                        </goals>
                        <configuration>
                            <target>
                                <ant antfile="${project.basedir}/build.xml" inheritRefs="true"/>
                            </target>
                        </configuration>
                    </execution>
                </executions>
            </plugin>
            <plugin>
                <artifactId>maven-dependency-plugin</artifactId>
                <executions>
                    <execution>
                        <id>get-javadoc-sources</id>
                        <phase>none</phase>
                    </execution>
                </executions>
            </plugin>
            <plugin>
                <artifactId>maven-jar-plugin</artifactId>
                <executions>
                    <execution>
                        <id>attach-test-jar</id>
                        <phase>none</phase>
                    </execution>
                </executions>
            </plugin>

            <plugin>
                <groupId>org.codehaus.mojo</groupId>
                <artifactId>wagon-maven-plugin</artifactId>
                <executions>
                    <execution>
                        <id>upload-to-dist-server</id>
                        <phase>none</phase>
                    </execution>
                </executions>
            </plugin>

            <plugin>
                <groupId>org.codehaus.mojo</groupId>
                <artifactId>exec-maven-plugin</artifactId>
                <executions>
                    <execution>
                        <id>shell-script-tests</id>
                        <phase>test</phase>
                        <goals>
                            <goal>exec</goal>
                        </goals>
                        <inherited>false</inherited>
                        <configuration>
                            <skip>${skip.shell.tests}</skip>
                            <executable>./run-tests.sh</executable>
                            <workingDirectory>src/tests/shell-scripts</workingDirectory>
                            <arguments>
                                <argument>--verbose</argument>
                            </arguments>
                        </configuration>
                    </execution>
                </executions>
            </plugin>
        </plugins>
    </build>

    <dependencies>
        <dependency>
            <groupId>org.neo4j</groupId>
            <artifactId>neo4j-import-tool</artifactId>
            <version>${project.version}</version>
        </dependency>
    </dependencies>

    <profiles>
        <profile>
            <id>disable-shell-script-tests</id>
            <activation>
                <os>
                    <family>windows</family>
                </os>
            </activation>
            <properties>
                <skip.shell.tests>true</skip.shell.tests>
            </properties>
        </profile>
        <profile>
            <id>skip-shell-script-tests</id>
            <activation>
                <property>
                    <name>skipTests</name>
                </property>
            </activation>
            <properties>
                <skip.shell.tests>true</skip.shell.tests>
            </properties>
        </profile>
    </profiles>
=======
<project xmlns="http://maven.apache.org/POM/4.0.0" xmlns:xsi="http://www.w3.org/2001/XMLSchema-instance" xsi:schemaLocation="http://maven.apache.org/POM/4.0.0 http://maven.apache.org/xsd/maven-4.0.0.xsd">
  <modelVersion>4.0.0</modelVersion>

  <parent>
    <groupId>com.neo4j</groupId>
    <artifactId>commercial-parent</artifactId>
    <version>3.6.0-SNAPSHOT</version>

    <relativePath>../..</relativePath>
  </parent>

  <groupId>com.neo4j.assembly</groupId>
  <artifactId>neo4j-standalone-commercial</artifactId>
  <packaging>pom</packaging>

  <name>Neo4j - Server Assembler</name>

  <version>3.6.0-SNAPSHOT</version>

  <description>
    This project assembles the Neo4j stand-alone distribution,
    pulling together all the deliverable artifacts and packaging them
    into a downloadable installer.
  </description>
  <url>http://components.neo4j.org/${project.artifactId}/${project.version}</url>

  <scm>
    <connection>scm:git:git://github.com/neo4j/neo4j.git</connection>
    <developerConnection>scm:git:git@github.com:neo4j/neo4j.git</developerConnection>
    <url>https://github.com/neo4j/neo4j</url>
  </scm>

  <modules>
    <module>standalone-enterprise</module>
  </modules>

  <properties>
    <!-- other filter properties -->
    <neo4j.version>${project.version}</neo4j.version>

    <!-- conf/neo4j.conf filter properties -->
    <default.http.port>7474</default.http.port>
    <default.https.port>7473</default.https.port>

    <org.neo4j.webservice.packages>org.neo4j.rest.web</org.neo4j.webservice.packages>

    <!-- Runtime properties. These are used to bootstrap the server. All other configuration should happen through a configuration file. Each of these should have a sensible default, so that the server can operate without them defined. -->
    <neo4j.home>${project.build.directory}/neo4j</neo4j.home>
    <neo4j.confdir>${neo4j.home}/conf</neo4j.confdir> <!-- needed? -->
    <neo4j.datadir>${neo4j.home}/data</neo4j.datadir> <!-- needed? -->
    <neo4j.logdir>${neo4j.datadir}/log</neo4j.logdir> <!-- needed? -->
    <skip.shell.tests>false</skip.shell.tests>

  </properties>

  <build>
    <pluginManagement>
      <plugins>
        <plugin>
          <groupId>org.codehaus.mojo</groupId>
            <artifactId>wagon-maven-plugin</artifactId>
          <version>2.0.0</version>
        </plugin>
        <plugin>
          <groupId>org.codehaus.mojo</groupId>
          <artifactId>properties-maven-plugin</artifactId>
          <version>1.0.0</version>
        </plugin>
      </plugins>
    </pluginManagement>
    <plugins>
      <plugin>
        <inherited>false</inherited>
        <groupId>org.apache.maven.plugins</groupId>
        <artifactId>maven-antrun-plugin</artifactId>
        <executions>
          <execution>
            <id>copy-shell</id>
            <phase>process-resources</phase>
            <goals>
              <goal>run</goal>
            </goals>
            <configuration>
              <target>
                <ant antfile="${project.basedir}/build.xml" inheritRefs="true"/>
              </target>
            </configuration>
          </execution>
        </executions>
      </plugin>
      <plugin>
        <artifactId>maven-dependency-plugin</artifactId>
        <executions>
          <execution>
            <id>get-javadoc-sources</id>
            <phase>none</phase>
          </execution>
        </executions>
      </plugin>
      <plugin>
        <artifactId>maven-jar-plugin</artifactId>
        <executions>
          <execution>
            <id>attach-test-jar</id>
            <phase>none</phase>
          </execution>
        </executions>
      </plugin>

      <plugin>
        <groupId>org.codehaus.mojo</groupId>
        <artifactId>wagon-maven-plugin</artifactId>
        <executions>
          <execution>
            <id>upload-to-dist-server</id>
            <phase>none</phase>
          </execution>
        </executions>
      </plugin>

      <plugin>
        <groupId>org.codehaus.mojo</groupId>
        <artifactId>exec-maven-plugin</artifactId>
        <executions>
          <execution>
            <id>shell-script-tests</id>
            <phase>test</phase>
            <goals>
              <goal>exec</goal>
            </goals>
            <inherited>false</inherited>
            <configuration>
              <skip>${skip.shell.tests}</skip>
              <executable>./run-tests.sh</executable>
              <workingDirectory>src/tests/shell-scripts</workingDirectory>
              <arguments>
                <argument>--verbose</argument>
              </arguments>
            </configuration>
          </execution>
        </executions>
      </plugin>
    </plugins>
  </build>
  
  <dependencies>
    <dependency>
      <groupId>org.neo4j</groupId>
      <artifactId>neo4j-import-tool</artifactId>
      <version>${project.version}</version>
    </dependency>
  </dependencies>

  <profiles>
    <profile>
      <id>disable-shell-script-tests</id>
      <activation>
        <os>
          <family>windows</family>
        </os>
      </activation>
      <properties>
        <skip.shell.tests>true</skip.shell.tests>
      </properties>
    </profile>
    <profile>
      <id>skip-shell-script-tests</id>
      <activation>
        <property>
          <name>skipTests</name>
        </property>
      </activation>
      <properties>
        <skip.shell.tests>true</skip.shell.tests>
      </properties>
    </profile>
  </profiles>
>>>>>>> f9e2e269
</project><|MERGE_RESOLUTION|>--- conflicted
+++ resolved
@@ -1,4 +1,3 @@
-<<<<<<< HEAD
 <project xmlns="http://maven.apache.org/POM/4.0.0" xmlns:xsi="http://www.w3.org/2001/XMLSchema-instance"
          xsi:schemaLocation="http://maven.apache.org/POM/4.0.0 http://maven.apache.org/xsd/maven-4.0.0.xsd">
     <modelVersion>4.0.0</modelVersion>
@@ -54,17 +53,6 @@
         <skip.shell.tests>false</skip.shell.tests>
 
     </properties>
-
-    <licenses>
-        <license>
-            <name>Neo4j Commercial license</name>
-            <comments>
-                Copyright (c) 2002-2019 "Neo Technology,"
-                Network Engine for Objects in Lund AB [http://neotechnology.com]
-                This file is a commercial add-on to Neo4j Enterprise Edition.
-            </comments>
-        </license>
-    </licenses>
 
     <build>
         <pluginManagement>
@@ -188,183 +176,4 @@
             </properties>
         </profile>
     </profiles>
-=======
-<project xmlns="http://maven.apache.org/POM/4.0.0" xmlns:xsi="http://www.w3.org/2001/XMLSchema-instance" xsi:schemaLocation="http://maven.apache.org/POM/4.0.0 http://maven.apache.org/xsd/maven-4.0.0.xsd">
-  <modelVersion>4.0.0</modelVersion>
-
-  <parent>
-    <groupId>com.neo4j</groupId>
-    <artifactId>commercial-parent</artifactId>
-    <version>3.6.0-SNAPSHOT</version>
-
-    <relativePath>../..</relativePath>
-  </parent>
-
-  <groupId>com.neo4j.assembly</groupId>
-  <artifactId>neo4j-standalone-commercial</artifactId>
-  <packaging>pom</packaging>
-
-  <name>Neo4j - Server Assembler</name>
-
-  <version>3.6.0-SNAPSHOT</version>
-
-  <description>
-    This project assembles the Neo4j stand-alone distribution,
-    pulling together all the deliverable artifacts and packaging them
-    into a downloadable installer.
-  </description>
-  <url>http://components.neo4j.org/${project.artifactId}/${project.version}</url>
-
-  <scm>
-    <connection>scm:git:git://github.com/neo4j/neo4j.git</connection>
-    <developerConnection>scm:git:git@github.com:neo4j/neo4j.git</developerConnection>
-    <url>https://github.com/neo4j/neo4j</url>
-  </scm>
-
-  <modules>
-    <module>standalone-enterprise</module>
-  </modules>
-
-  <properties>
-    <!-- other filter properties -->
-    <neo4j.version>${project.version}</neo4j.version>
-
-    <!-- conf/neo4j.conf filter properties -->
-    <default.http.port>7474</default.http.port>
-    <default.https.port>7473</default.https.port>
-
-    <org.neo4j.webservice.packages>org.neo4j.rest.web</org.neo4j.webservice.packages>
-
-    <!-- Runtime properties. These are used to bootstrap the server. All other configuration should happen through a configuration file. Each of these should have a sensible default, so that the server can operate without them defined. -->
-    <neo4j.home>${project.build.directory}/neo4j</neo4j.home>
-    <neo4j.confdir>${neo4j.home}/conf</neo4j.confdir> <!-- needed? -->
-    <neo4j.datadir>${neo4j.home}/data</neo4j.datadir> <!-- needed? -->
-    <neo4j.logdir>${neo4j.datadir}/log</neo4j.logdir> <!-- needed? -->
-    <skip.shell.tests>false</skip.shell.tests>
-
-  </properties>
-
-  <build>
-    <pluginManagement>
-      <plugins>
-        <plugin>
-          <groupId>org.codehaus.mojo</groupId>
-            <artifactId>wagon-maven-plugin</artifactId>
-          <version>2.0.0</version>
-        </plugin>
-        <plugin>
-          <groupId>org.codehaus.mojo</groupId>
-          <artifactId>properties-maven-plugin</artifactId>
-          <version>1.0.0</version>
-        </plugin>
-      </plugins>
-    </pluginManagement>
-    <plugins>
-      <plugin>
-        <inherited>false</inherited>
-        <groupId>org.apache.maven.plugins</groupId>
-        <artifactId>maven-antrun-plugin</artifactId>
-        <executions>
-          <execution>
-            <id>copy-shell</id>
-            <phase>process-resources</phase>
-            <goals>
-              <goal>run</goal>
-            </goals>
-            <configuration>
-              <target>
-                <ant antfile="${project.basedir}/build.xml" inheritRefs="true"/>
-              </target>
-            </configuration>
-          </execution>
-        </executions>
-      </plugin>
-      <plugin>
-        <artifactId>maven-dependency-plugin</artifactId>
-        <executions>
-          <execution>
-            <id>get-javadoc-sources</id>
-            <phase>none</phase>
-          </execution>
-        </executions>
-      </plugin>
-      <plugin>
-        <artifactId>maven-jar-plugin</artifactId>
-        <executions>
-          <execution>
-            <id>attach-test-jar</id>
-            <phase>none</phase>
-          </execution>
-        </executions>
-      </plugin>
-
-      <plugin>
-        <groupId>org.codehaus.mojo</groupId>
-        <artifactId>wagon-maven-plugin</artifactId>
-        <executions>
-          <execution>
-            <id>upload-to-dist-server</id>
-            <phase>none</phase>
-          </execution>
-        </executions>
-      </plugin>
-
-      <plugin>
-        <groupId>org.codehaus.mojo</groupId>
-        <artifactId>exec-maven-plugin</artifactId>
-        <executions>
-          <execution>
-            <id>shell-script-tests</id>
-            <phase>test</phase>
-            <goals>
-              <goal>exec</goal>
-            </goals>
-            <inherited>false</inherited>
-            <configuration>
-              <skip>${skip.shell.tests}</skip>
-              <executable>./run-tests.sh</executable>
-              <workingDirectory>src/tests/shell-scripts</workingDirectory>
-              <arguments>
-                <argument>--verbose</argument>
-              </arguments>
-            </configuration>
-          </execution>
-        </executions>
-      </plugin>
-    </plugins>
-  </build>
-  
-  <dependencies>
-    <dependency>
-      <groupId>org.neo4j</groupId>
-      <artifactId>neo4j-import-tool</artifactId>
-      <version>${project.version}</version>
-    </dependency>
-  </dependencies>
-
-  <profiles>
-    <profile>
-      <id>disable-shell-script-tests</id>
-      <activation>
-        <os>
-          <family>windows</family>
-        </os>
-      </activation>
-      <properties>
-        <skip.shell.tests>true</skip.shell.tests>
-      </properties>
-    </profile>
-    <profile>
-      <id>skip-shell-script-tests</id>
-      <activation>
-        <property>
-          <name>skipTests</name>
-        </property>
-      </activation>
-      <properties>
-        <skip.shell.tests>true</skip.shell.tests>
-      </properties>
-    </profile>
-  </profiles>
->>>>>>> f9e2e269
 </project>