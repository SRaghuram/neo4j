/*
 * Copyright (c) 2002-2019 "Neo4j,"
 * Neo4j Sweden AB [http://neo4j.com]
 * This file is a commercial add-on to Neo4j Enterprise Edition.
 */
package com.neo4j.causalclustering.discovery.akka.coretopology;

import akka.actor.ActorRef;
import akka.actor.Address;
import akka.actor.Props;
import akka.cluster.Cluster;
import akka.cluster.Member;
import akka.stream.javadsl.SourceQueueWithComplete;
import com.neo4j.causalclustering.discovery.akka.AbstractActorWithTimersAndLogging;

import java.util.Collection;
import java.util.Objects;
import java.util.stream.Collectors;

import org.neo4j.causalclustering.core.CausalClusteringSettings;
import org.neo4j.causalclustering.discovery.CoreTopology;
import org.neo4j.causalclustering.identity.MemberId;
import org.neo4j.kernel.configuration.Config;

public class CoreTopologyActor extends AbstractActorWithTimersAndLogging
{
    public static Props props( MemberId myself, SourceQueueWithComplete<CoreTopologyMessage> topologyUpdateSink, ActorRef rrTopologyActor, ActorRef replicator,
            Cluster cluster, TopologyBuilder topologyBuilder, Config config )
    {
        return Props.create( CoreTopologyActor.class,
<<<<<<< HEAD
                () -> new CoreTopologyActor( myself, topologyUpdateSink, rrTopologyActor, replicator, cluster,
                        topologyBuilder, config, logProvider ) );
=======
                () -> new CoreTopologyActor( myself, topologyUpdateSink, rrTopologyActor, replicator, cluster, topologyBuilder, config ) );
>>>>>>> a25f4bf8
    }

    public static final String NAME = "cc-core-topology-actor";

    private final SourceQueueWithComplete<CoreTopologyMessage> topologyUpdateSink;
    private final TopologyBuilder topologyBuilder;
    private final int minCoreHostsAtRuntime;
    private final String databaseName;

    private final Address myAddress;

    private final ActorRef clusterIdActor;
    private final ActorRef readReplicaTopologyActor;

    // Topology component data
    private MetadataMessage memberData;
    private ClusterIdDirectoryMessage clusterIdPerDb;
    private ClusterViewMessage clusterView;

    private CoreTopology coreTopology;

    CoreTopologyActor( MemberId myself,
            SourceQueueWithComplete<CoreTopologyMessage> topologyUpdateSink,
            ActorRef readReplicaTopologyActor,
            ActorRef replicator,
            Cluster cluster,
            TopologyBuilder topologyBuilder,
            Config config )
    {
        this.topologyUpdateSink = topologyUpdateSink;
        this.readReplicaTopologyActor = readReplicaTopologyActor;
        this.topologyBuilder = topologyBuilder;
        this.minCoreHostsAtRuntime = config.get( CausalClusteringSettings.minimum_core_cluster_size_at_runtime );
        this.memberData = MetadataMessage.EMPTY;
        this.clusterIdPerDb = ClusterIdDirectoryMessage.EMPTY;
        this.databaseName = config.get( CausalClusteringSettings.database );
        this.clusterView = ClusterViewMessage.EMPTY;
        this.coreTopology = CoreTopology.EMPTY;
        this.myAddress = cluster.selfAddress();

        // Children, who will be sending messages to us
<<<<<<< HEAD
        ActorRef metadataActor = getContext().actorOf( MetadataActor.props( myself, cluster, replicator, getSelf(), config, logProvider ) );
        ActorRef downingActor = getContext().actorOf( ClusterDowningActor.props( cluster, logProvider ) );
        getContext().actorOf( ClusterStateActor.props( cluster, getSelf(), downingActor, metadataActor, config, logProvider ) );
        clusterIdActor = getContext().actorOf( ClusterIdActor.props( cluster, replicator, getSelf(), logProvider, minCoreHostsAtRuntime ) );
=======
        ActorRef metadataActor = getContext().actorOf( MetadataActor.props( myself, cluster, replicator, getSelf(), config ) );
        ActorRef downingActor = getContext().actorOf( ClusterDowningActor.props( cluster ) );
        getContext().actorOf( ClusterStateActor.props( cluster, getSelf(), downingActor, metadataActor, config ) );
        clusterIdActor = getContext().actorOf( ClusterIdActor.props( cluster, replicator, getSelf() ) );
>>>>>>> a25f4bf8
    }

    @Override
    public Receive createReceive()
    {
        return receiveBuilder()
                .match( ClusterViewMessage.class,        this::handleClusterViewMessage)
                .match( MetadataMessage.class,           this::handleMetadataMessage )
                .match( ClusterIdDirectoryMessage.class, this::handleClusterIdDirectoryMessage )
                .match( ClusterIdSetRequest.class,       this::handleClusterIdSettingMessage )
                .build();
    }

    private void handleClusterViewMessage( ClusterViewMessage message )
    {
        clusterView = message;
        buildTopology();
    }

    private void handleMetadataMessage( MetadataMessage message )
    {
        memberData = message;
        buildTopology();
    }

    private void handleClusterIdDirectoryMessage( ClusterIdDirectoryMessage message )
    {
        clusterIdPerDb = message;
        buildTopology();
    }

    private void handleClusterIdSettingMessage( ClusterIdSetRequest message )
    {
        clusterIdActor.forward( message, getContext() );
    }

    private void buildTopology()
    {
        log().debug( "Building new view of Topology from actor {}, cluster state is: {}, metadata is {}", myAddress, clusterView, memberData );
        CoreTopology newCoreTopology = topologyBuilder.buildCoreTopology( clusterIdPerDb.get( databaseName ), clusterView, memberData );
        log().debug( "Returned topology: {}", newCoreTopology );
        if ( !this.coreTopology.equals( newCoreTopology ) || !Objects.equals( this.coreTopology.clusterId(),  newCoreTopology.clusterId() ) )
        {
            this.coreTopology = newCoreTopology;
            Collection<Address> akkaMemberAddresses = clusterView.members()
                    .stream()
                    .map( Member::address )
                    .filter( addr -> !addr.equals( myAddress ) )
                    .collect( Collectors.toList() );
            topologyUpdateSink.offer( new CoreTopologyMessage( newCoreTopology, akkaMemberAddresses ) );
            readReplicaTopologyActor.tell( newCoreTopology, getSelf() );
        }
    }
}<|MERGE_RESOLUTION|>--- conflicted
+++ resolved
@@ -28,12 +28,8 @@
             Cluster cluster, TopologyBuilder topologyBuilder, Config config )
     {
         return Props.create( CoreTopologyActor.class,
-<<<<<<< HEAD
                 () -> new CoreTopologyActor( myself, topologyUpdateSink, rrTopologyActor, replicator, cluster,
-                        topologyBuilder, config, logProvider ) );
-=======
-                () -> new CoreTopologyActor( myself, topologyUpdateSink, rrTopologyActor, replicator, cluster, topologyBuilder, config ) );
->>>>>>> a25f4bf8
+                        topologyBuilder, config ) );
     }
 
     public static final String NAME = "cc-core-topology-actor";
@@ -75,17 +71,10 @@
         this.myAddress = cluster.selfAddress();
 
         // Children, who will be sending messages to us
-<<<<<<< HEAD
-        ActorRef metadataActor = getContext().actorOf( MetadataActor.props( myself, cluster, replicator, getSelf(), config, logProvider ) );
-        ActorRef downingActor = getContext().actorOf( ClusterDowningActor.props( cluster, logProvider ) );
-        getContext().actorOf( ClusterStateActor.props( cluster, getSelf(), downingActor, metadataActor, config, logProvider ) );
-        clusterIdActor = getContext().actorOf( ClusterIdActor.props( cluster, replicator, getSelf(), logProvider, minCoreHostsAtRuntime ) );
-=======
         ActorRef metadataActor = getContext().actorOf( MetadataActor.props( myself, cluster, replicator, getSelf(), config ) );
         ActorRef downingActor = getContext().actorOf( ClusterDowningActor.props( cluster ) );
         getContext().actorOf( ClusterStateActor.props( cluster, getSelf(), downingActor, metadataActor, config ) );
-        clusterIdActor = getContext().actorOf( ClusterIdActor.props( cluster, replicator, getSelf() ) );
->>>>>>> a25f4bf8
+        clusterIdActor = getContext().actorOf( ClusterIdActor.props( cluster, replicator, getSelf(), minCoreHostsAtRuntime ) );
     }
 
     @Override
