/*
 * Copyright (c) 2002-2019 "Neo4j,"
 * Neo4j Sweden AB [http://neo4j.com]
 * This file is a commercial add-on to Neo4j Enterprise Edition.
 */
package com.neo4j.causalclustering.discovery.akka;

import akka.actor.ActorRef;
import akka.actor.Props;
import akka.cluster.Cluster;
import akka.cluster.client.ClusterClientReceptionist;
import akka.event.EventStream;
import akka.pattern.AskTimeoutException;
import akka.pattern.Patterns;
import akka.stream.javadsl.SourceQueueWithComplete;
import com.neo4j.causalclustering.discovery.akka.coretopology.ClusterIdActor.PublishClusterIdOutcome;
import com.neo4j.causalclustering.discovery.akka.coretopology.ClusterIdSetRequest;
import com.neo4j.causalclustering.discovery.akka.coretopology.CoreTopologyActor;
import com.neo4j.causalclustering.discovery.akka.coretopology.CoreTopologyMessage;
import com.neo4j.causalclustering.discovery.akka.coretopology.RestartNeededListeningActor;
import com.neo4j.causalclustering.discovery.akka.coretopology.TopologyBuilder;
import com.neo4j.causalclustering.discovery.akka.directory.DirectoryActor;
import com.neo4j.causalclustering.discovery.akka.directory.LeaderInfoSettingMessage;
import com.neo4j.causalclustering.discovery.akka.readreplicatopology.ReadReplicaTopologyActor;
import com.neo4j.causalclustering.discovery.akka.system.ActorSystemLifecycle;

import java.time.Clock;
import java.time.Duration;
import java.util.Map;
import java.util.Objects;
import java.util.Optional;
import java.util.concurrent.CompletableFuture;
import java.util.concurrent.CompletionException;
import java.util.concurrent.CompletionStage;
import java.util.concurrent.ExecutorService;
import java.util.concurrent.TimeoutException;

import org.neo4j.causalclustering.catchup.CatchupAddressResolutionException;
import org.neo4j.causalclustering.core.CausalClusteringSettings;
import org.neo4j.causalclustering.core.consensus.LeaderInfo;
import org.neo4j.causalclustering.discovery.AbstractCoreTopologyService;
import org.neo4j.causalclustering.discovery.CoreTopology;
import org.neo4j.causalclustering.discovery.ReadReplicaTopology;
import org.neo4j.causalclustering.discovery.RetryStrategy;
import org.neo4j.causalclustering.discovery.RoleInfo;
import org.neo4j.causalclustering.discovery.DiscoveryTimeoutException;
import org.neo4j.causalclustering.identity.ClusterId;
import org.neo4j.causalclustering.identity.MemberId;
import org.neo4j.helpers.AdvertisedSocketAddress;
import org.neo4j.kernel.configuration.Config;
import org.neo4j.kernel.lifecycle.SafeLifecycle;
import org.neo4j.logging.LogProvider;
import org.neo4j.util.VisibleForTesting;

import static akka.actor.ActorRef.noSender;
import static java.lang.String.format;

public class AkkaCoreTopologyService extends AbstractCoreTopologyService
{
    private Optional<ActorRef> coreTopologyActorRef = Optional.empty();
    private Optional<ActorRef> directoryActorRef = Optional.empty();
    private final ActorSystemLifecycle actorSystemLifecycle;
    private final LogProvider logProvider;
<<<<<<< HEAD
    private final RetryStrategy retryStrategy;
=======
    private final TopologyServiceRetryStrategy catchupAddressRetryStrategy;
>>>>>>> db813b13
    private final TopologyState topologyState;
    private final RetryStrategy<Void,Boolean> restartRetryStrategy;
    private final ExecutorService executor;
    private final Clock clock;
    private volatile LeaderInfo leaderInfo = LeaderInfo.INITIAL;

    public AkkaCoreTopologyService( Config config, MemberId myself, ActorSystemLifecycle actorSystemLifecycle, LogProvider logProvider,
<<<<<<< HEAD
            LogProvider userLogProvider, RetryStrategy topologyServiceRetryStrategy, ExecutorService executor, Clock clock )
=======
            LogProvider userLogProvider, TopologyServiceRetryStrategy catchupAddressRetryStrategy, RetryStrategy<Void,Boolean> restartRetryStrategy,
            ExecutorService executor, Clock clock )
>>>>>>> db813b13
    {
        super( config, myself, logProvider, userLogProvider );
        this.actorSystemLifecycle = actorSystemLifecycle;
        this.logProvider = logProvider;
<<<<<<< HEAD
        this.retryStrategy = topologyServiceRetryStrategy;
=======
        this.catchupAddressRetryStrategy = catchupAddressRetryStrategy;
        this.restartRetryStrategy = restartRetryStrategy;
>>>>>>> db813b13
        this.executor = executor;
        this.clock = clock;
        this.topologyState = new TopologyState( config, logProvider, listenerService::notifyListeners );
    }

    @Override
    public void start0()
    {
        actorSystemLifecycle.createClusterActorSystem();

        SourceQueueWithComplete<CoreTopologyMessage> coreTopologySink = actorSystemLifecycle.queueMostRecent( this::onCoreTopologyMessage );
        SourceQueueWithComplete<ReadReplicaTopology> rrTopologySink = actorSystemLifecycle.queueMostRecent( topologyState::onTopologyUpdate );
        SourceQueueWithComplete<Map<String,LeaderInfo>> directorySink = actorSystemLifecycle.queueMostRecent( topologyState::onDbLeaderUpdate );

        Cluster cluster = actorSystemLifecycle.cluster();
        ActorRef replicator = actorSystemLifecycle.replicator();
        ActorRef rrTopologyActor = readReplicaTopologyActor( rrTopologySink );
        ActorRef coreTopologyActor = coreTopologyActor( cluster, replicator, coreTopologySink, rrTopologyActor );
        ActorRef directoryActor = directoryActor( cluster, replicator, directorySink, rrTopologyActor );
        startRestartNeededListeningActor( cluster );

        coreTopologyActorRef = Optional.of( coreTopologyActor );
        directoryActorRef = Optional.of( directoryActor );
    }

    private ActorRef coreTopologyActor( Cluster cluster, ActorRef replicator, SourceQueueWithComplete<CoreTopologyMessage> topologySink,
            ActorRef rrTopologyActor )
    {
        TopologyBuilder topologyBuilder = new TopologyBuilder( config, cluster.selfUniqueAddress(), logProvider );
        Props coreTopologyProps = CoreTopologyActor.props(
                myself,
                topologySink,
                rrTopologyActor,
                replicator,
                cluster,
                topologyBuilder,
                config,
                logProvider );
        return actorSystemLifecycle.applicationActorOf( coreTopologyProps, CoreTopologyActor.NAME );
    }

    private ActorRef directoryActor( Cluster cluster, ActorRef replicator, SourceQueueWithComplete<Map<String,LeaderInfo>> directorySink,
            ActorRef rrTopologyActor )
    {
        Props directoryProps = DirectoryActor.props( cluster, replicator, directorySink, rrTopologyActor, logProvider );
        return actorSystemLifecycle.applicationActorOf( directoryProps, DirectoryActor.NAME );
    }

    private ActorRef readReplicaTopologyActor( SourceQueueWithComplete<ReadReplicaTopology> topologySink )
    {
        ClusterClientReceptionist receptionist = actorSystemLifecycle.clusterClientReceptionist();
        Props readReplicaTopologyProps = ReadReplicaTopologyActor.props( topologySink, receptionist, logProvider, config, clock );
        return actorSystemLifecycle.applicationActorOf( readReplicaTopologyProps, ReadReplicaTopologyActor.NAME );
    }

    private ActorRef startRestartNeededListeningActor( Cluster cluster )
    {
        Runnable restart = () -> executor.submit( this::restart );
        EventStream eventStream = actorSystemLifecycle.eventStream();
        Props props = RestartNeededListeningActor.props( restart, eventStream, cluster, logProvider );
        return actorSystemLifecycle.applicationActorOf( props, RestartNeededListeningActor.NAME );
    }

    private void onCoreTopologyMessage( CoreTopologyMessage coreTopologyMessage )
    {
        this.topologyState.onTopologyUpdate( coreTopologyMessage.coreTopology() );
        actorSystemLifecycle.addSeenAddresses( coreTopologyMessage.akkaMembers() );
    }

    @Override
    public void stop0() throws Throwable
    {
        coreTopologyActorRef = Optional.empty();
        directoryActorRef = Optional.empty();

        actorSystemLifecycle.shutdown();
    }

    @Override
    public boolean setClusterId( ClusterId clusterId, String dbName ) throws DiscoveryTimeoutException
    {
        if ( coreTopologyActorRef.isPresent() )
        {
            ActorRef actor = coreTopologyActorRef.get();
            Duration timeout = config.get( CausalClusteringSettings.cluster_id_publish_timeout );
            ClusterIdSetRequest clusterIdSetRequest = new ClusterIdSetRequest( clusterId, dbName, timeout );
            CompletionStage<Object> idSet = Patterns.ask( actor, clusterIdSetRequest, timeout );
            CompletableFuture<PublishClusterIdOutcome> idSetJob = idSet.thenApply( response ->
            {
                if ( !(response instanceof PublishClusterIdOutcome) )
                {
                    throw new IllegalArgumentException(
                            format( "Unexpected response when attempting to publish cluster Id. Expected PublishClusterIdOutcome, received %s",
                            response.getClass().getCanonicalName() ) );
                }

                return (PublishClusterIdOutcome) response;
            } ).toCompletableFuture();

            try
            {
                PublishClusterIdOutcome outcome = idSetJob.join();

                return outcome == PublishClusterIdOutcome.SUCCESS;
            }
            catch ( CompletionException e )
            {
                if ( e.getCause() instanceof AskTimeoutException )
                {
                    throw new DiscoveryTimeoutException( e );
                }
                log.error( e.getCause().getMessage() );
                return false;
            }
        }
        else
        {
            return false;
        }
    }

    @Override
    public LeaderInfo getLeader()
    {
        return leaderInfo;
    }

    @VisibleForTesting
    public synchronized void restart()
    {
        if ( !SafeLifecycle.State.RUN.equals( state() ) )
        {
            log.info( "Not restarting because not running. State is %s", state() );
            return;
        }

        userLog.info( "Restarting discovery system after probable network partition" );

        restartRetryStrategy.apply( null, this::doRestart, r -> r );
    }

    private boolean doRestart( Void ignored )
    {
        try
        {
            stop();
            start();
            userLog.info( "Successfully restarted discovery system" );
            return true;
        }
        catch ( Throwable t )
        {
            userLog.error( "Failed to restart discovery system", t );
            return false;
        }
    }

    @Override
    public void setLeader0( LeaderInfo leaderInfo )
    {
        this.leaderInfo = leaderInfo;
        if ( leaderInfo.memberId() != null || leaderInfo.isSteppingDown() )
        {
            directoryActorRef.ifPresent( actor -> actor.tell( new LeaderInfoSettingMessage( leaderInfo, localDBName() ), noSender() ) );
        }
    }

    @Override
    public void handleStepDown0( LeaderInfo steppingDown )
    {
        setLeader0( steppingDown );
    }

    @Override
    public String localDBName()
    {
        return topologyState.localDBName();
    }

    @Override
    public CoreTopology allCoreServers()
    {
        return topologyState.coreTopology();
    }

    @Override
    public CoreTopology localCoreServers()
    {
        return topologyState.localCoreTopology();
    }

    @Override
    public ReadReplicaTopology allReadReplicas()
    {
        return topologyState.readReplicaTopology();
    }

    @Override
    public ReadReplicaTopology localReadReplicas()
    {
        return topologyState.localReadReplicaTopology();
    }

    @Override
    public AdvertisedSocketAddress findCatchupAddress( MemberId upstream ) throws CatchupAddressResolutionException
    {
<<<<<<< HEAD
        try
        {
            return retryStrategy.apply( () -> topologyState.retrieveSocketAddress( upstream ), Objects::nonNull );
        }
        catch ( TimeoutException e )
        {
            throw new CatchupAddressResolutionException( upstream );
        }
=======
        return catchupAddressRetryStrategy.apply( upstream, topologyState::retrieveSocketAddress, Optional::isPresent );
>>>>>>> db813b13
    }

    @Override
    public Map<MemberId,RoleInfo> allCoreRoles()
    {
        return topologyState.allCoreRoles();
    }

    @VisibleForTesting
    TopologyState topologyState()
    {
        return topologyState;
    }
}<|MERGE_RESOLUTION|>--- conflicted
+++ resolved
@@ -40,10 +40,10 @@
 import org.neo4j.causalclustering.core.consensus.LeaderInfo;
 import org.neo4j.causalclustering.discovery.AbstractCoreTopologyService;
 import org.neo4j.causalclustering.discovery.CoreTopology;
+import org.neo4j.causalclustering.discovery.DiscoveryTimeoutException;
 import org.neo4j.causalclustering.discovery.ReadReplicaTopology;
 import org.neo4j.causalclustering.discovery.RetryStrategy;
 import org.neo4j.causalclustering.discovery.RoleInfo;
-import org.neo4j.causalclustering.discovery.DiscoveryTimeoutException;
 import org.neo4j.causalclustering.identity.ClusterId;
 import org.neo4j.causalclustering.identity.MemberId;
 import org.neo4j.helpers.AdvertisedSocketAddress;
@@ -61,34 +61,22 @@
     private Optional<ActorRef> directoryActorRef = Optional.empty();
     private final ActorSystemLifecycle actorSystemLifecycle;
     private final LogProvider logProvider;
-<<<<<<< HEAD
-    private final RetryStrategy retryStrategy;
-=======
-    private final TopologyServiceRetryStrategy catchupAddressRetryStrategy;
->>>>>>> db813b13
+    private final RetryStrategy catchupAddressRetryStrategy;
     private final TopologyState topologyState;
-    private final RetryStrategy<Void,Boolean> restartRetryStrategy;
+    private final RetryStrategy restartRetryStrategy;
     private final ExecutorService executor;
     private final Clock clock;
     private volatile LeaderInfo leaderInfo = LeaderInfo.INITIAL;
 
     public AkkaCoreTopologyService( Config config, MemberId myself, ActorSystemLifecycle actorSystemLifecycle, LogProvider logProvider,
-<<<<<<< HEAD
-            LogProvider userLogProvider, RetryStrategy topologyServiceRetryStrategy, ExecutorService executor, Clock clock )
-=======
-            LogProvider userLogProvider, TopologyServiceRetryStrategy catchupAddressRetryStrategy, RetryStrategy<Void,Boolean> restartRetryStrategy,
+            LogProvider userLogProvider, RetryStrategy catchupAddressRetryStrategy, RetryStrategy restartRetryStrategy,
             ExecutorService executor, Clock clock )
->>>>>>> db813b13
     {
         super( config, myself, logProvider, userLogProvider );
         this.actorSystemLifecycle = actorSystemLifecycle;
         this.logProvider = logProvider;
-<<<<<<< HEAD
-        this.retryStrategy = topologyServiceRetryStrategy;
-=======
         this.catchupAddressRetryStrategy = catchupAddressRetryStrategy;
         this.restartRetryStrategy = restartRetryStrategy;
->>>>>>> db813b13
         this.executor = executor;
         this.clock = clock;
         this.topologyState = new TopologyState( config, logProvider, listenerService::notifyListeners );
@@ -227,10 +215,18 @@
 
         userLog.info( "Restarting discovery system after probable network partition" );
 
-        restartRetryStrategy.apply( null, this::doRestart, r -> r );
-    }
-
-    private boolean doRestart( Void ignored )
+        try
+        {
+            restartRetryStrategy.apply( this::doRestart, r -> r );
+        }
+        catch ( TimeoutException e )
+        {
+            log.error( "Unable to restart discovery system", e );
+            throw new IllegalStateException( e );
+        }
+    }
+
+    private boolean doRestart()
     {
         try
         {
@@ -241,7 +237,7 @@
         }
         catch ( Throwable t )
         {
-            userLog.error( "Failed to restart discovery system", t );
+            userLog.warn( "Failed to restart discovery system", t );
             return false;
         }
     }
@@ -295,18 +291,14 @@
     @Override
     public AdvertisedSocketAddress findCatchupAddress( MemberId upstream ) throws CatchupAddressResolutionException
     {
-<<<<<<< HEAD
         try
         {
-            return retryStrategy.apply( () -> topologyState.retrieveSocketAddress( upstream ), Objects::nonNull );
+            return catchupAddressRetryStrategy.apply( () -> topologyState.retrieveSocketAddress( upstream ), Objects::nonNull );
         }
         catch ( TimeoutException e )
         {
             throw new CatchupAddressResolutionException( upstream );
         }
-=======
-        return catchupAddressRetryStrategy.apply( upstream, topologyState::retrieveSocketAddress, Optional::isPresent );
->>>>>>> db813b13
     }
 
     @Override
