/*
 * Copyright (c) 2002-2019 "Neo4j,"
 * Neo4j Sweden AB [http://neo4j.com]
 * This file is a commercial add-on to Neo4j Enterprise Edition.
 */
package com.neo4j.causalclustering.catchup;

import io.netty.channel.ChannelHandlerContext;
import io.netty.channel.SimpleChannelInboundHandler;

import java.util.function.Function;
import java.util.function.Supplier;

import org.neo4j.causalclustering.catchup.CatchupServerProtocol;
import org.neo4j.causalclustering.messaging.DatabaseCatchupRequest;
<<<<<<< HEAD
import org.neo4j.dbms.database.DatabaseContext;
import org.neo4j.dbms.database.DatabaseManager;
import org.neo4j.kernel.database.Database;
=======
import org.neo4j.logging.Log;
import org.neo4j.logging.LogProvider;
>>>>>>> 4931484d

/**
 * Multiplexes catchup requests against different databases.
 *
 * @param <T> The type of request to multiplex.
 */
class MultiplexingCatchupRequestHandler<T extends DatabaseCatchupRequest> extends SimpleChannelInboundHandler<T>
{
    private final Class<T> messageType;
    private final Supplier<DatabaseManager> databaseManagerSupplier;
    private final Function<Database,SimpleChannelInboundHandler<T>> handlerFactory;
    private final CatchupServerProtocol protocol;
<<<<<<< HEAD

    MultiplexingCatchupRequestHandler( CatchupServerProtocol protocol, Supplier<DatabaseManager> databaseManagerSupplier,
            Function<Database,SimpleChannelInboundHandler<T>> handlerFactory, Class<T> messageType )
=======
    private final UnknownDatabaseHandler UNKNOWN_DATABASE_HANDLER = new UnknownDatabaseHandler();
    private final Log log;

    MultiplexingCatchupRequestHandler( CatchupServerProtocol protocol, Function<LocalDatabase,SimpleChannelInboundHandler<T>> handlerFactory,
            Class<T> handlerTypeHint, DatabaseService databaseService, LogProvider logProvider )
>>>>>>> 4931484d
    {
        super( messageType );
        this.messageType = messageType;
        this.databaseManagerSupplier = databaseManagerSupplier;
        this.handlerFactory = handlerFactory;
        this.protocol = protocol;
        this.log = logProvider.getLog( getClass() );
    }

    @Override
    protected void channelRead0( ChannelHandlerContext ctx, T request ) throws Exception
    {
        String databaseName = request.databaseName();

        SimpleChannelInboundHandler<T> handler = databaseManagerSupplier.get()
                .getDatabaseContext( databaseName )
                .map( DatabaseContext::getDatabase )
                .map( handlerFactory )
                .orElseGet( () -> new UnknownDatabaseHandler<>( messageType, protocol ) );

        handler.channelRead( ctx, request );
    }
<<<<<<< HEAD
=======

    private class UnknownDatabaseHandler extends SimpleChannelInboundHandler<T>
    {
        @Override
        protected void channelRead0( ChannelHandlerContext ctx, T msg )
        {
            String message = String.format( "CatchupRequest %s refused as intended database %s does not exist on this machine.", msg, msg.databaseName() );
            log.warn( message );
            ctx.write( ResponseMessageType.ERROR );
            ctx.writeAndFlush( new CatchupErrorResponse( CatchupResult.E_DATABASE_UNKNOWN,
                    message ) );
            protocol.expect( CatchupServerProtocol.State.MESSAGE_TYPE );
        }
    }
>>>>>>> 4931484d
}
<|MERGE_RESOLUTION|>--- conflicted
+++ resolved
@@ -13,14 +13,10 @@
 
 import org.neo4j.causalclustering.catchup.CatchupServerProtocol;
 import org.neo4j.causalclustering.messaging.DatabaseCatchupRequest;
-<<<<<<< HEAD
 import org.neo4j.dbms.database.DatabaseContext;
 import org.neo4j.dbms.database.DatabaseManager;
 import org.neo4j.kernel.database.Database;
-=======
-import org.neo4j.logging.Log;
 import org.neo4j.logging.LogProvider;
->>>>>>> 4931484d
 
 /**
  * Multiplexes catchup requests against different databases.
@@ -33,24 +29,17 @@
     private final Supplier<DatabaseManager> databaseManagerSupplier;
     private final Function<Database,SimpleChannelInboundHandler<T>> handlerFactory;
     private final CatchupServerProtocol protocol;
-<<<<<<< HEAD
+    private final LogProvider logProvider;
 
     MultiplexingCatchupRequestHandler( CatchupServerProtocol protocol, Supplier<DatabaseManager> databaseManagerSupplier,
-            Function<Database,SimpleChannelInboundHandler<T>> handlerFactory, Class<T> messageType )
-=======
-    private final UnknownDatabaseHandler UNKNOWN_DATABASE_HANDLER = new UnknownDatabaseHandler();
-    private final Log log;
-
-    MultiplexingCatchupRequestHandler( CatchupServerProtocol protocol, Function<LocalDatabase,SimpleChannelInboundHandler<T>> handlerFactory,
-            Class<T> handlerTypeHint, DatabaseService databaseService, LogProvider logProvider )
->>>>>>> 4931484d
+            Function<Database,SimpleChannelInboundHandler<T>> handlerFactory, Class<T> messageType, LogProvider logProvider )
     {
         super( messageType );
         this.messageType = messageType;
         this.databaseManagerSupplier = databaseManagerSupplier;
         this.handlerFactory = handlerFactory;
         this.protocol = protocol;
-        this.log = logProvider.getLog( getClass() );
+        this.logProvider = logProvider;
     }
 
     @Override
@@ -62,25 +51,8 @@
                 .getDatabaseContext( databaseName )
                 .map( DatabaseContext::getDatabase )
                 .map( handlerFactory )
-                .orElseGet( () -> new UnknownDatabaseHandler<>( messageType, protocol ) );
+                .orElseGet( () -> new UnknownDatabaseHandler<>( messageType, protocol, logProvider ) );
 
         handler.channelRead( ctx, request );
     }
-<<<<<<< HEAD
-=======
-
-    private class UnknownDatabaseHandler extends SimpleChannelInboundHandler<T>
-    {
-        @Override
-        protected void channelRead0( ChannelHandlerContext ctx, T msg )
-        {
-            String message = String.format( "CatchupRequest %s refused as intended database %s does not exist on this machine.", msg, msg.databaseName() );
-            log.warn( message );
-            ctx.write( ResponseMessageType.ERROR );
-            ctx.writeAndFlush( new CatchupErrorResponse( CatchupResult.E_DATABASE_UNKNOWN,
-                    message ) );
-            protocol.expect( CatchupServerProtocol.State.MESSAGE_TYPE );
-        }
-    }
->>>>>>> 4931484d
 }
