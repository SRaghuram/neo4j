--- conflicted
+++ resolved
@@ -69,13 +69,7 @@
             {
                 T newData = (T) message.dataValue();
                 handleIncomingData( newData );
-<<<<<<< HEAD
-            } ).match( Replicator.UpdateResponse.class, updated -> log.debug( "Update: %s", updated ) );
-=======
-            } ).match( Replicator.UpdateResponse.class, updated -> {
-                log().debug( "Update: {}", updated );
-            } );
->>>>>>> a25f4bf8
+            } ).match( Replicator.UpdateResponse.class, updated -> log().debug( "Update: {}", updated ) );
     }
 
     protected void handleCustomEvents( ReceiveBuilder builder )
