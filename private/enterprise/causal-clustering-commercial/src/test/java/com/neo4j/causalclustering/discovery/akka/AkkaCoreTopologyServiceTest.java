/*
 * Copyright (c) 2002-2019 "Neo4j,"
 * Neo4j Sweden AB [http://neo4j.com]
 * This file is a commercial add-on to Neo4j Enterprise Edition.
 */
package com.neo4j.causalclustering.discovery.akka;

import akka.actor.Address;
import akka.remote.ThisActorSystemQuarantinedEvent;
import com.neo4j.causalclustering.discovery.akka.system.ActorSystemLifecycle;
import org.junit.Test;
import org.mockito.Answers;
import org.mockito.InOrder;
import org.mockito.Mockito;

import java.time.Clock;
import java.time.Instant;
import java.time.ZoneId;
import java.util.UUID;
import java.util.concurrent.ExecutorService;
import java.util.concurrent.Executors;

<<<<<<< HEAD
import org.neo4j.causalclustering.discovery.NoRetriesStrategy;
import org.neo4j.causalclustering.discovery.RetryStrategy;
=======
import org.neo4j.causalclustering.discovery.MultiRetryStrategy;
import org.neo4j.causalclustering.discovery.RetryStrategy;
import org.neo4j.causalclustering.discovery.TopologyServiceNoRetriesStrategy;
import org.neo4j.causalclustering.discovery.TopologyServiceRetryStrategy;
>>>>>>> db813b13
import org.neo4j.causalclustering.identity.MemberId;
import org.neo4j.kernel.configuration.Config;
import org.neo4j.logging.LogProvider;
import org.neo4j.logging.NullLogProvider;

import static org.mockito.ArgumentMatchers.any;
import static org.mockito.Mockito.atLeastOnce;
import static org.mockito.Mockito.inOrder;
import static org.mockito.Mockito.mock;
import static org.mockito.Mockito.reset;
import static org.mockito.Mockito.times;
import static org.mockito.Mockito.verify;
import static org.mockito.Mockito.verifyZeroInteractions;

public class AkkaCoreTopologyServiceTest
{
    private Config config = Config.defaults();
    private MemberId myself = new MemberId( UUID.randomUUID() );
    private LogProvider logProvider = NullLogProvider.getInstance();
    private LogProvider userLogProvider = NullLogProvider.getInstance();
<<<<<<< HEAD
    private RetryStrategy retryStrategy = new NoRetriesStrategy();
=======
    private TopologyServiceRetryStrategy catchupAddressretryStrategy = new TopologyServiceNoRetriesStrategy();
>>>>>>> db813b13
    private Clock clock = Clock.fixed( Instant.now(), ZoneId.of( "UTC" ) );
    private ExecutorService executor = Executors.newSingleThreadExecutor();

    private ActorSystemLifecycle system = mock( ActorSystemLifecycle.class, Answers.RETURNS_DEEP_STUBS );

    RetryStrategy<Void,Boolean> restartRetryStrategy =
            new MultiRetryStrategy<>( 0L, 10L, NullLogProvider.getInstance(), BaseAkkaDiscoveryServiceFactory::sleep );

    private AkkaCoreTopologyService service = new AkkaCoreTopologyService(
            config,
            myself,
            system,
            logProvider,
            userLogProvider,
            catchupAddressretryStrategy,
            restartRetryStrategy,
            executor,
            clock );

    private ThisActorSystemQuarantinedEvent event = ThisActorSystemQuarantinedEvent.apply(
            new Address( "protocol", "system", "host1", 1 ),
            new Address( "protocol", "system", "host2",2 ) );
    @Test
    public void shouldLifecycle() throws Throwable
    {
        service.init();
        service.start();

        verify( system ).createClusterActorSystem();
        verify( system, atLeastOnce() ).queueMostRecent( any() );
        verify( system, atLeastOnce() ).applicationActorOf( any(), any() );

        service.stop();
        service.shutdown();

        verify( system ).shutdown();
    }

    @Test
    public void shouldNotRestartIfPre()
    {
        service.restart();

        verifyZeroInteractions( system );
    }

    @Test
    public void shouldNotRestartIfIdle() throws Throwable
    {
        service.init();
        reset( system );

        service.restart();

        verifyZeroInteractions( system );
    }

    @Test
    public void shouldNotRestartIfHalt() throws Throwable
    {
        service.init();
        service.start();
        service.stop();
        service.shutdown();
        reset( system );

        service.restart();

        verifyZeroInteractions( system );
    }

    @Test
    public void shouldRestartIfRun() throws Throwable
    {
        service.init();
        service.start();
        reset( system );

        service.restart();

        InOrder inOrder = inOrder( system );
        inOrder.verify( system ).shutdown();
        inOrder.verify( system ).createClusterActorSystem();
    }

    @Test
    public void shouldRetryRestartIfStopFails() throws Throwable
    {
        service.init();
        service.start();
        reset( system );

        Mockito.doThrow( new RuntimeException() ).when( system ).shutdown();

        service.restart();

        InOrder inOrder = inOrder( system );
        inOrder.verify( system ).shutdown();
        inOrder.verify( system ).createClusterActorSystem();
    }

    @Test
    public void shouldRetryRestartIfStartFails() throws Throwable
    {
        service.init();
        service.start();
        reset( system );

        Mockito.doThrow( new RuntimeException() ).doNothing().when( system ).createClusterActorSystem();

        service.restart();

        InOrder inOrder = inOrder( system );
        inOrder.verify( system ).shutdown();
        inOrder.verify( system, times( 2 ) ).createClusterActorSystem();
    }
}<|MERGE_RESOLUTION|>--- conflicted
+++ resolved
@@ -20,15 +20,8 @@
 import java.util.concurrent.ExecutorService;
 import java.util.concurrent.Executors;
 
-<<<<<<< HEAD
 import org.neo4j.causalclustering.discovery.NoRetriesStrategy;
 import org.neo4j.causalclustering.discovery.RetryStrategy;
-=======
-import org.neo4j.causalclustering.discovery.MultiRetryStrategy;
-import org.neo4j.causalclustering.discovery.RetryStrategy;
-import org.neo4j.causalclustering.discovery.TopologyServiceNoRetriesStrategy;
-import org.neo4j.causalclustering.discovery.TopologyServiceRetryStrategy;
->>>>>>> db813b13
 import org.neo4j.causalclustering.identity.MemberId;
 import org.neo4j.kernel.configuration.Config;
 import org.neo4j.logging.LogProvider;
@@ -49,18 +42,13 @@
     private MemberId myself = new MemberId( UUID.randomUUID() );
     private LogProvider logProvider = NullLogProvider.getInstance();
     private LogProvider userLogProvider = NullLogProvider.getInstance();
-<<<<<<< HEAD
-    private RetryStrategy retryStrategy = new NoRetriesStrategy();
-=======
-    private TopologyServiceRetryStrategy catchupAddressretryStrategy = new TopologyServiceNoRetriesStrategy();
->>>>>>> db813b13
+    private RetryStrategy catchupAddressretryStrategy = new NoRetriesStrategy();
     private Clock clock = Clock.fixed( Instant.now(), ZoneId.of( "UTC" ) );
     private ExecutorService executor = Executors.newSingleThreadExecutor();
 
     private ActorSystemLifecycle system = mock( ActorSystemLifecycle.class, Answers.RETURNS_DEEP_STUBS );
 
-    RetryStrategy<Void,Boolean> restartRetryStrategy =
-            new MultiRetryStrategy<>( 0L, 10L, NullLogProvider.getInstance(), BaseAkkaDiscoveryServiceFactory::sleep );
+    private RetryStrategy restartRetryStrategy = new RetryStrategy( 0L, 10L );
 
     private AkkaCoreTopologyService service = new AkkaCoreTopologyService(
             config,
