/*
 * Copyright (c) 2002-2019 "Neo4j,"
 * Neo4j Sweden AB [http://neo4j.com]
 * This file is a commercial add-on to Neo4j Enterprise Edition.
 */
package com.neo4j.causalclustering.discovery.akka;

import com.neo4j.causalclustering.discovery.akka.system.ActorSystemLifecycle;
import org.junit.Test;
import org.mockito.Mockito;

import java.util.UUID;
import java.util.concurrent.ExecutorService;
import java.util.concurrent.Executors;

import org.neo4j.causalclustering.discovery.CoreTopology;
import org.neo4j.causalclustering.discovery.CoreTopologyService.Listener;
<<<<<<< HEAD
import org.neo4j.causalclustering.discovery.NoRetriesStrategy;
import org.neo4j.causalclustering.discovery.RetryStrategy;
=======
import org.neo4j.causalclustering.discovery.MultiRetryStrategy;
import org.neo4j.causalclustering.discovery.TopologyServiceNoRetriesStrategy;
import org.neo4j.causalclustering.discovery.TopologyServiceRetryStrategy;
>>>>>>> db813b13
import org.neo4j.causalclustering.identity.MemberId;
import org.neo4j.kernel.configuration.Config;
import org.neo4j.logging.NullLogProvider;
import org.neo4j.time.Clocks;

import static org.mockito.Mockito.mock;
import static org.mockito.Mockito.verify;

public class CoreTopologyChangeListenerTest
{
    MemberId myself = new MemberId( UUID.randomUUID() );
    RetryStrategy  topologyServiceRetryStrategy = new NoRetriesStrategy();
    ExecutorService executor = Executors.newSingleThreadExecutor();

    ActorSystemLifecycle actorSystemLifecycle = Mockito.mock( ActorSystemLifecycle.class );

    AkkaCoreTopologyService service = new AkkaCoreTopologyService(
            Config.defaults(),
            myself,
            actorSystemLifecycle,
            NullLogProvider.getInstance(),
            NullLogProvider.getInstance(),
            topologyServiceRetryStrategy,
            new MultiRetryStrategy<>( 0L, 10L, NullLogProvider.getInstance(), BaseAkkaDiscoveryServiceFactory::sleep ),
            executor,
            Clocks.systemClock() );

    @Test
    public void shouldNotifyListenersOnTopologyChange()
    {
        Listener listener = mock( Listener.class );
        service.addLocalCoreTopologyListener( listener );
        service.topologyState().onTopologyUpdate( CoreTopology.EMPTY );
        verify( listener ).onCoreTopologyChange( CoreTopology.EMPTY );
    }
}<|MERGE_RESOLUTION|>--- conflicted
+++ resolved
@@ -15,14 +15,8 @@
 
 import org.neo4j.causalclustering.discovery.CoreTopology;
 import org.neo4j.causalclustering.discovery.CoreTopologyService.Listener;
-<<<<<<< HEAD
 import org.neo4j.causalclustering.discovery.NoRetriesStrategy;
 import org.neo4j.causalclustering.discovery.RetryStrategy;
-=======
-import org.neo4j.causalclustering.discovery.MultiRetryStrategy;
-import org.neo4j.causalclustering.discovery.TopologyServiceNoRetriesStrategy;
-import org.neo4j.causalclustering.discovery.TopologyServiceRetryStrategy;
->>>>>>> db813b13
 import org.neo4j.causalclustering.identity.MemberId;
 import org.neo4j.kernel.configuration.Config;
 import org.neo4j.logging.NullLogProvider;
@@ -34,7 +28,8 @@
 public class CoreTopologyChangeListenerTest
 {
     MemberId myself = new MemberId( UUID.randomUUID() );
-    RetryStrategy  topologyServiceRetryStrategy = new NoRetriesStrategy();
+    RetryStrategy catchupAddressRetryStrategy = new NoRetriesStrategy();
+    RetryStrategy  discoveryRestartRetryStrategy = new NoRetriesStrategy();
     ExecutorService executor = Executors.newSingleThreadExecutor();
 
     ActorSystemLifecycle actorSystemLifecycle = Mockito.mock( ActorSystemLifecycle.class );
@@ -45,8 +40,8 @@
             actorSystemLifecycle,
             NullLogProvider.getInstance(),
             NullLogProvider.getInstance(),
-            topologyServiceRetryStrategy,
-            new MultiRetryStrategy<>( 0L, 10L, NullLogProvider.getInstance(), BaseAkkaDiscoveryServiceFactory::sleep ),
+            catchupAddressRetryStrategy,
+            discoveryRestartRetryStrategy,
             executor,
             Clocks.systemClock() );
 
