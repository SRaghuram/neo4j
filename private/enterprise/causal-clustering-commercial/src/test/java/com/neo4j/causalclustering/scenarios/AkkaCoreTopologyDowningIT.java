--- conflicted
+++ resolved
@@ -30,10 +30,10 @@
 
 import org.neo4j.causalclustering.core.CausalClusteringSettings;
 import org.neo4j.causalclustering.discovery.InitialDiscoveryMembersResolver;
-import org.neo4j.causalclustering.discovery.MultiRetryStrategy;
 import org.neo4j.causalclustering.discovery.NoOpHostnameResolver;
 import org.neo4j.causalclustering.discovery.NoRetriesStrategy;
 import org.neo4j.causalclustering.discovery.RemoteMembersResolver;
+import org.neo4j.causalclustering.discovery.RetryStrategy;
 import org.neo4j.causalclustering.identity.MemberId;
 import org.neo4j.helpers.AdvertisedSocketAddress;
 import org.neo4j.kernel.configuration.BoltConnector;
@@ -240,12 +240,8 @@
                 actorSystemLifecycle,
                 logProvider,
                 logProvider,
-<<<<<<< HEAD
                 new NoRetriesStrategy(),
-=======
-                new TopologyServiceNoRetriesStrategy(),
-                new MultiRetryStrategy<>( 0L, 10L, NullLogProvider.getInstance(), AkkaCoreTopologyDowningIT::sleep ),
->>>>>>> db813b13
+                new RetryStrategy( 0L, 10L ),
                 pool,
                 Clocks.systemClock()
         );
@@ -262,18 +258,6 @@
     {
         service.topologyService().stop();
         service.topologyService().shutdown();
-    }
-
-    private static void sleep( long durationInMillis )
-    {
-        try
-        {
-            Thread.sleep( durationInMillis );
-        }
-        catch ( InterruptedException e )
-        {
-            throw new RuntimeException( e );
-        }
     }
 
     private static class TestActorSystemLifecycle extends ActorSystemLifecycle
