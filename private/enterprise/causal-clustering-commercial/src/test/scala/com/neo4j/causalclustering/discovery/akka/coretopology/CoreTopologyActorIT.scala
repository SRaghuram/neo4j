--- conflicted
+++ resolved
@@ -169,18 +169,7 @@
     val myAddress = Address("akka", system.name, "myHost", 12)
     Mockito.when(cluster.selfAddress).thenReturn(myAddress)
 
-<<<<<<< HEAD
-    val props = CoreTopologyActor.props(new MemberId(UUID.randomUUID()), topologySink, readReplicaProbe.ref, replicatorProbe.ref, cluster, topologyBuilder, config, NullLogProvider.getInstance())
-=======
-    val props = CoreTopologyActor.props(
-      new MemberId(UUID.randomUUID()),
-      topologySink,
-      readReplicaProbe.ref,
-      replicatorProbe.ref,
-      cluster,
-      topologyBuilder,
-      config)
->>>>>>> a25f4bf8
+    val props = CoreTopologyActor.props(new MemberId(UUID.randomUUID()), topologySink, readReplicaProbe.ref, replicatorProbe.ref, cluster, topologyBuilder, config)
     val topologyActorRef = system.actorOf(props)
 
     def awaitExpectedCoreTopology(newCoreTopology: CoreTopology = expectedCoreTopology) = {
