--- conflicted
+++ resolved
@@ -15,12 +15,9 @@
   Lucene Core
   Lucene QueryParsers
   Netty/All-in-One
-<<<<<<< HEAD
   WMI4Java
-=======
   parboiled-core
   parboiled-scala
->>>>>>> 3b0e9215
 ------------------------------------------------------------------------------
 
                                  Apache License
