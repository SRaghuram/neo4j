--- conflicted
+++ resolved
@@ -35,8 +35,6 @@
         </license>
     </licenses>
 
-<<<<<<< HEAD
-=======
   <build>
     <plugins>
       <!-- This module contains public API, run revapi -->
@@ -85,7 +83,6 @@
     </plugins>
   </build>
 
->>>>>>> ff90148a
     <dependencies>
         <!-- Neo4j dependencies -->
         <dependency>
