--- conflicted
+++ resolved
@@ -14,11 +14,7 @@
 import org.neo4j.dbms.database.DatabaseManager;
 import org.neo4j.io.layout.DatabaseLayout;
 import org.neo4j.kernel.impl.core.DatabasePanicEventGenerator;
-<<<<<<< HEAD
-=======
-import org.neo4j.kernel.impl.transaction.state.DataSourceManager;
 import org.neo4j.kernel.impl.util.Dependencies;
->>>>>>> 04552c3f
 import org.neo4j.kernel.internal.DatabaseHealth;
 import org.neo4j.kernel.monitoring.Monitors;
 import org.neo4j.logging.LogProvider;
@@ -132,11 +128,7 @@
     public class LocalDatabaseConfig
     {
         private String databaseName;
-<<<<<<< HEAD
         private DatabaseManager databaseManager = StubLocalDatabaseService.this.databaseManager;
-=======
-        private DataSourceManager dataSourceManager = StubLocalDatabaseService.this.dataSourceManager;
->>>>>>> 04552c3f
         private DatabaseLayout databaseLayout;
         private LogProvider logProvider = NullLogProvider.getInstance();
         private BooleanSupplier isAvailable = StubLocalDatabaseService.this::areAvailable;
