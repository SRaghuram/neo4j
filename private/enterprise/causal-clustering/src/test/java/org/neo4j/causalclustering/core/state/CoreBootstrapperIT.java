/*
 * Copyright (c) 2002-2018 "Neo4j,"
 * Neo4j Sweden AB [http://neo4j.com]
 * This file is a commercial add-on to Neo4j Enterprise Edition.
 */
package org.neo4j.causalclustering.core.state;

import org.junit.Before;
import org.junit.Rule;
import org.junit.Test;
import org.junit.rules.RuleChain;

import java.io.File;
import java.io.IOException;
import java.util.HashMap;
import java.util.Map;
import java.util.Set;

import org.neo4j.causalclustering.common.StubLocalDatabaseService;
import org.neo4j.causalclustering.core.replication.session.GlobalSessionTrackerState;
import org.neo4j.causalclustering.core.state.machines.locks.ReplicatedLockTokenState;
import org.neo4j.causalclustering.core.state.machines.tx.LastCommittedIndexFinder;
import org.neo4j.causalclustering.core.state.snapshot.CoreSnapshot;
import org.neo4j.causalclustering.helper.TemporaryDatabase;
import org.neo4j.causalclustering.helpers.ClassicNeo4jStore;
import org.neo4j.causalclustering.identity.MemberId;
import org.neo4j.graphdb.factory.GraphDatabaseSettings;
import org.neo4j.graphdb.factory.module.DatabaseInitializer;
import org.neo4j.io.fs.FileSystemAbstraction;
import org.neo4j.io.layout.DatabaseLayout;
import org.neo4j.io.pagecache.PageCache;
import org.neo4j.kernel.configuration.Config;
import org.neo4j.kernel.impl.store.id.IdType;
import org.neo4j.kernel.impl.transaction.log.ReadOnlyTransactionIdStore;
import org.neo4j.kernel.impl.transaction.log.ReadOnlyTransactionStore;
import org.neo4j.kernel.monitoring.Monitors;
import org.neo4j.logging.AssertableLogProvider;
import org.neo4j.logging.NullLogProvider;
import org.neo4j.test.rule.PageCacheRule;
import org.neo4j.test.rule.TestDirectory;
import org.neo4j.test.rule.fs.DefaultFileSystemRule;

import static java.lang.Integer.parseInt;
import static java.util.UUID.randomUUID;
import static org.hamcrest.Matchers.allOf;
import static org.hamcrest.Matchers.greaterThanOrEqualTo;
import static org.hamcrest.Matchers.lessThanOrEqualTo;
import static org.junit.Assert.assertEquals;
import static org.junit.Assert.assertThat;
import static org.junit.Assert.fail;
import static org.mockito.Mockito.mock;
import static org.neo4j.graphdb.factory.GraphDatabaseSettings.DEFAULT_DATABASE_NAME;
import static org.neo4j.graphdb.factory.GraphDatabaseSettings.record_id_batch_size;
import static org.neo4j.helpers.collection.Iterators.asSet;

public class CoreBootstrapperIT
{
    private final TestDirectory testDirectory = TestDirectory.testDirectory();
    private final PageCacheRule pageCacheRule = new PageCacheRule();
    private final DefaultFileSystemRule fileSystemRule = new DefaultFileSystemRule();
    private final StubLocalDatabaseService databaseService = new StubLocalDatabaseService();

    @Rule
    public RuleChain ruleChain = RuleChain.outerRule( fileSystemRule ).around( pageCacheRule ).around( testDirectory );
    private File bootstrapDirectory;
    private TemporaryDatabase.Factory temporaryDatabaseFactory = mock( TemporaryDatabase.Factory.class );
    private Map<String,DatabaseInitializer> databaseInitializers = new HashMap<>();

    @Before
    public void setup()
    {
        bootstrapDirectory = new File( testDirectory.directory(), "bootstrap" );
    }

    @Test
    public void shouldSetAllCoreState() throws Exception
    {
        // given
        int nodeCount = 100;
        FileSystemAbstraction fileSystem = fileSystemRule.get();
        File classicNeo4jStore = ClassicNeo4jStore.builder( testDirectory.directory(), fileSystem )
                .amountOfNodes( nodeCount )
                .build()
                .getStoreDir();
        DatabaseLayout databaseLayout = DatabaseLayout.of( classicNeo4jStore );

        //TODO: Consider providing a data source manager as well - when we have DatabaseRule playing nice with cluster
        databaseService.givenDatabaseWithConfig()
                .withDatabaseLayout( databaseLayout )
                .withMonitors( new Monitors() )
                .register();

        PageCache pageCache = pageCacheRule.getPageCache( fileSystem );
<<<<<<< HEAD
        CoreBootstrapper bootstrapper = new CoreBootstrapper( databaseService, fileSystem, Config.defaults(),
                NullLogProvider.getInstance(), pageCache );
=======
        CoreBootstrapper bootstrapper =
                new CoreBootstrapper( databaseService, temporaryDatabaseFactory, bootstrapDirectory, databaseInitializers, fileSystem,
                        Config.defaults(), NullLogProvider.getInstance(), pageCache, new Monitors() );
>>>>>>> 36f2abf0
        bootstrapAndVerify( nodeCount, fileSystem, databaseLayout, pageCache, Config.defaults(), bootstrapper, DEFAULT_DATABASE_NAME );
    }

    @Test
    public void setAllCoreStateOnDatabaseWithCustomLogFilesLocation() throws Exception
    {
        // given
        int nodeCount = 100;
        FileSystemAbstraction fileSystem = fileSystemRule.get();
        String customTransactionLogsLocation = "transaction-logs";
        File classicNeo4jStore = ClassicNeo4jStore.builder( testDirectory.directory(), fileSystem )
                .amountOfNodes( nodeCount )
                .logicalLogsLocation( customTransactionLogsLocation )
                .build()
                .getStoreDir();
        DatabaseLayout databaseLayout = DatabaseLayout.of( classicNeo4jStore );

        databaseService.givenDatabaseWithConfig()
                .withDatabaseLayout( databaseLayout )
                .withMonitors( new Monitors() )
                .register();

        PageCache pageCache = pageCacheRule.getPageCache( fileSystem );
        Config config = Config.defaults( GraphDatabaseSettings.logical_logs_location,
                customTransactionLogsLocation );
<<<<<<< HEAD
        CoreBootstrapper bootstrapper = new CoreBootstrapper( databaseService, fileSystem, config, NullLogProvider.getInstance(), pageCache );
=======
        CoreBootstrapper bootstrapper =
                new CoreBootstrapper( databaseService, temporaryDatabaseFactory, bootstrapDirectory, databaseInitializers, fileSystem, config,
                        NullLogProvider.getInstance(), pageCache, new Monitors() );
>>>>>>> 36f2abf0

        bootstrapAndVerify( nodeCount, fileSystem, databaseLayout, pageCache, config, bootstrapper, DEFAULT_DATABASE_NAME );
    }

    @Test
    public void shouldFailToBootstrapIfClusterIsInNeedOfRecovery() throws IOException
    {
        // given
        int nodeCount = 100;
        FileSystemAbstraction fileSystem = fileSystemRule.get();
        File storeInNeedOfRecovery =
                ClassicNeo4jStore.builder( testDirectory.directory(), fileSystem )
                        .amountOfNodes( nodeCount )
                        .needToRecover()
                        .build()
                        .getStoreDir();
        AssertableLogProvider assertableLogProvider = new AssertableLogProvider(  );
        DatabaseLayout databaseLayout = DatabaseLayout.of( storeInNeedOfRecovery );

        databaseService.givenDatabaseWithConfig()
                .withDatabaseLayout( databaseLayout )
                .withMonitors( new Monitors() )
                .register();

        PageCache pageCache = pageCacheRule.getPageCache( fileSystem );
        Config config = Config.defaults();
<<<<<<< HEAD
        CoreBootstrapper bootstrapper = new CoreBootstrapper( databaseService, fileSystem, config, assertableLogProvider, pageCache );
=======
        CoreBootstrapper bootstrapper =
                new CoreBootstrapper( databaseService, temporaryDatabaseFactory, bootstrapDirectory, databaseInitializers, fileSystem, config,
                        assertableLogProvider, pageCache, new Monitors() );
>>>>>>> 36f2abf0

        // when
        Set<MemberId> membership = asSet( randomMember(), randomMember(), randomMember() );
        try
        {
            bootstrapper.bootstrap( membership );
            fail();
        }
        catch ( Exception e )
        {
            String errorMessage = "Cannot bootstrap. Recovery is required. Please ensure that the store being seeded comes from a cleanly shutdown " +
                    "instance of Neo4j or a Neo4j backup";
            assertEquals( e.getMessage(), errorMessage );
            assertableLogProvider.assertExactly( AssertableLogProvider.inLog( CoreBootstrapper.class ).error( errorMessage) );
        }
    }

    @Test
    public void shouldFailToBootstrapIfClusterIsInNeedOfRecoveryWithCustomLogicalLogsLocation() throws IOException
    {
        // given
        int nodeCount = 100;
        FileSystemAbstraction fileSystem = fileSystemRule.get();
        String customTransactionLogsLocation = "transaction-logs";
        File storeInNeedOfRecovery = ClassicNeo4jStore
                .builder( testDirectory.directory(), fileSystem )
                .amountOfNodes( nodeCount )
                .logicalLogsLocation( customTransactionLogsLocation )
                .needToRecover()
                .build()
                .getStoreDir();
        AssertableLogProvider assertableLogProvider = new AssertableLogProvider(  );

        PageCache pageCache = pageCacheRule.getPageCache( fileSystem );
        DatabaseLayout databaseLayout = DatabaseLayout.of( storeInNeedOfRecovery );

        databaseService.givenDatabaseWithConfig()
                .withDatabaseLayout( databaseLayout )
                .withMonitors( new Monitors() )
                .register();

        Config config = Config.defaults( GraphDatabaseSettings.logical_logs_location, customTransactionLogsLocation );
<<<<<<< HEAD
        CoreBootstrapper bootstrapper = new CoreBootstrapper( databaseService, fileSystem, config, assertableLogProvider, pageCache );
=======
        CoreBootstrapper bootstrapper =
                new CoreBootstrapper( databaseService, temporaryDatabaseFactory, bootstrapDirectory, databaseInitializers, fileSystem, config,
                        assertableLogProvider, pageCache, new Monitors() );
>>>>>>> 36f2abf0

        // when
        Set<MemberId> membership = asSet( randomMember(), randomMember(), randomMember() );
        try
        {
            bootstrapper.bootstrap( membership );
            fail();
        }
        catch ( Exception e )
        {
            String errorMessage = "Cannot bootstrap. Recovery is required. Please ensure that the store being seeded comes from a cleanly shutdown " +
                    "instance of Neo4j or a Neo4j backup";
            assertEquals( e.getMessage(), errorMessage );
            assertableLogProvider.assertExactly( AssertableLogProvider.inLog( CoreBootstrapper.class ).error( errorMessage) );
        }
    }

    private static void bootstrapAndVerify( long nodeCount, FileSystemAbstraction fileSystem, DatabaseLayout databaseLayout, PageCache pageCache, Config config,
            CoreBootstrapper bootstrapper, String databaseName ) throws Exception
    {
        // when
        Set<MemberId> membership = asSet( randomMember(), randomMember(), randomMember() );
        CoreSnapshot snapshot = bootstrapper.bootstrap( membership );

        // then
        int recordIdBatchSize = parseInt( record_id_batch_size.getDefaultValue() );
        assertThat( snapshot.get( databaseName, CoreStateFiles.ID_ALLOCATION ).firstUnallocated( IdType.NODE ),
                allOf( greaterThanOrEqualTo( nodeCount ), lessThanOrEqualTo( nodeCount + recordIdBatchSize ) ) );

        /* Bootstrapped state is created in RAFT land at index -1 and term -1. */
        assertEquals( 0, snapshot.prevIndex() );
        assertEquals( 0, snapshot.prevTerm() );

        /* Lock is initially not taken. */
        assertEquals( new ReplicatedLockTokenState(), snapshot.get( databaseName, CoreStateFiles.LOCK_TOKEN ) );

        /* Raft has the bootstrapped set of members initially. */
        assertEquals( membership, snapshot.get( CoreStateFiles.RAFT_CORE_STATE ).committed().members() );

        /* The session state is initially empty. */
        assertEquals( new GlobalSessionTrackerState(), snapshot.get( CoreStateFiles.SESSION_TRACKER ) );

        ReadOnlyTransactionStore transactionStore = new ReadOnlyTransactionStore( pageCache, fileSystem,
                databaseLayout, config, new Monitors() );
        LastCommittedIndexFinder lastCommittedIndexFinder = new LastCommittedIndexFinder(
                new ReadOnlyTransactionIdStore( pageCache, databaseLayout ),
                transactionStore, NullLogProvider.getInstance() );

        long lastCommittedIndex = lastCommittedIndexFinder.getLastCommittedIndex();
        assertEquals( -1, lastCommittedIndex );
    }

    private static MemberId randomMember()
    {
        return new MemberId( randomUUID() );
    }
}<|MERGE_RESOLUTION|>--- conflicted
+++ resolved
@@ -91,14 +91,9 @@
                 .register();
 
         PageCache pageCache = pageCacheRule.getPageCache( fileSystem );
-<<<<<<< HEAD
-        CoreBootstrapper bootstrapper = new CoreBootstrapper( databaseService, fileSystem, Config.defaults(),
-                NullLogProvider.getInstance(), pageCache );
-=======
         CoreBootstrapper bootstrapper =
                 new CoreBootstrapper( databaseService, temporaryDatabaseFactory, bootstrapDirectory, databaseInitializers, fileSystem,
-                        Config.defaults(), NullLogProvider.getInstance(), pageCache, new Monitors() );
->>>>>>> 36f2abf0
+                        Config.defaults(), NullLogProvider.getInstance(), pageCache );
         bootstrapAndVerify( nodeCount, fileSystem, databaseLayout, pageCache, Config.defaults(), bootstrapper, DEFAULT_DATABASE_NAME );
     }
 
@@ -124,13 +119,9 @@
         PageCache pageCache = pageCacheRule.getPageCache( fileSystem );
         Config config = Config.defaults( GraphDatabaseSettings.logical_logs_location,
                 customTransactionLogsLocation );
-<<<<<<< HEAD
-        CoreBootstrapper bootstrapper = new CoreBootstrapper( databaseService, fileSystem, config, NullLogProvider.getInstance(), pageCache );
-=======
         CoreBootstrapper bootstrapper =
                 new CoreBootstrapper( databaseService, temporaryDatabaseFactory, bootstrapDirectory, databaseInitializers, fileSystem, config,
-                        NullLogProvider.getInstance(), pageCache, new Monitors() );
->>>>>>> 36f2abf0
+                        NullLogProvider.getInstance(), pageCache );
 
         bootstrapAndVerify( nodeCount, fileSystem, databaseLayout, pageCache, config, bootstrapper, DEFAULT_DATABASE_NAME );
     }
@@ -157,13 +148,9 @@
 
         PageCache pageCache = pageCacheRule.getPageCache( fileSystem );
         Config config = Config.defaults();
-<<<<<<< HEAD
-        CoreBootstrapper bootstrapper = new CoreBootstrapper( databaseService, fileSystem, config, assertableLogProvider, pageCache );
-=======
         CoreBootstrapper bootstrapper =
                 new CoreBootstrapper( databaseService, temporaryDatabaseFactory, bootstrapDirectory, databaseInitializers, fileSystem, config,
-                        assertableLogProvider, pageCache, new Monitors() );
->>>>>>> 36f2abf0
+                        assertableLogProvider, pageCache );
 
         // when
         Set<MemberId> membership = asSet( randomMember(), randomMember(), randomMember() );
@@ -206,13 +193,9 @@
                 .register();
 
         Config config = Config.defaults( GraphDatabaseSettings.logical_logs_location, customTransactionLogsLocation );
-<<<<<<< HEAD
-        CoreBootstrapper bootstrapper = new CoreBootstrapper( databaseService, fileSystem, config, assertableLogProvider, pageCache );
-=======
         CoreBootstrapper bootstrapper =
                 new CoreBootstrapper( databaseService, temporaryDatabaseFactory, bootstrapDirectory, databaseInitializers, fileSystem, config,
-                        assertableLogProvider, pageCache, new Monitors() );
->>>>>>> 36f2abf0
+                        assertableLogProvider, pageCache );
 
         // when
         Set<MemberId> membership = asSet( randomMember(), randomMember(), randomMember() );
