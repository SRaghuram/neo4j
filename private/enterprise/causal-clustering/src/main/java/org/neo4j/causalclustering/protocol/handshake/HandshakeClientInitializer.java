--- conflicted
+++ resolved
@@ -71,8 +71,6 @@
             handshakeClient.protocol().completeExceptionally( e );
         }
 
-        debugLog.info( "Scheduling handshake (and timeout) local %s remote %s", channel.localAddress(), channel.remoteAddress() );
-
         scheduleHandshake( channel, handshakeClient, handshakeDelay.newTimeout() );
         scheduleTimeout( channel, handshakeClient );
     }
@@ -88,19 +86,6 @@
                 .install();
     }
 
-<<<<<<< HEAD
-=======
-    @Override
-    protected void initChannel( SocketChannel channel ) throws Exception
-    {
-        HandshakeClient handshakeClient = new HandshakeClient();
-        installHandlers( channel, handshakeClient );
-
-        scheduleHandshake( channel, handshakeClient, handshakeDelay.newTimeout() );
-        scheduleTimeout( channel, handshakeClient );
-    }
-
->>>>>>> 138016dd
     /**
      * Schedules the handshake initiation after the connection attempt.
      */
