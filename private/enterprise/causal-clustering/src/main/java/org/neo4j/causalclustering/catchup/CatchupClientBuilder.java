/*
 * Copyright (c) 2002-2018 "Neo4j,"
 * Neo4j Sweden AB [http://neo4j.com]
 * This file is a commercial add-on to Neo4j Enterprise Edition.
 */
package org.neo4j.causalclustering.catchup;

import java.time.Clock;
import java.time.Duration;
import java.util.Arrays;
import java.util.Collection;
import java.util.List;
import java.util.function.Function;

import org.neo4j.causalclustering.catchup.v1.CatchupProtocolClientInstallerV1;
import org.neo4j.causalclustering.catchup.v2.CatchupProtocolClientInstallerV2;
import org.neo4j.causalclustering.protocol.ModifierProtocolInstaller;
import org.neo4j.causalclustering.protocol.NettyPipelineBuilderFactory;
import org.neo4j.causalclustering.protocol.Protocol.ApplicationProtocols;
import org.neo4j.causalclustering.protocol.Protocol.ModifierProtocols;
import org.neo4j.causalclustering.protocol.ProtocolInstaller;
import org.neo4j.causalclustering.protocol.ProtocolInstaller.Orientation.Client;
import org.neo4j.causalclustering.protocol.ProtocolInstallerRepository;
import org.neo4j.causalclustering.protocol.handshake.ApplicationProtocolRepository;
import org.neo4j.causalclustering.protocol.handshake.ApplicationSupportedProtocols;
import org.neo4j.causalclustering.protocol.handshake.HandshakeClientInitializer;
import org.neo4j.causalclustering.protocol.handshake.ModifierProtocolRepository;
import org.neo4j.causalclustering.protocol.handshake.ModifierSupportedProtocols;
import org.neo4j.logging.LogProvider;
import org.neo4j.logging.NullLogProvider;
import org.neo4j.scheduler.JobScheduler;

import static org.neo4j.time.Clocks.systemClock;

public final class CatchupClientBuilder
{
    private CatchupClientBuilder()
    {
    }

    public static NeedsDefaultDatabaseName builder()
    {
        return new StepBuilder();
    }

    private static class StepBuilder implements NeedsDefaultDatabaseName, NeedsCatchupProtocols,
<<<<<<< HEAD
            NeedsModifierProtocols, NeedsPipelineBuilder, NeedsScheduler, AcceptsOptionalParams
=======
            NeedsModifierProtocols, NeedsPipelineBuilder, NeedsInactivityTimeout, AcceptsOptionalParams
>>>>>>> 04552c3f
    {
        private String defaultDatabaseName;
        private NettyPipelineBuilderFactory pipelineBuilder;
        private ApplicationSupportedProtocols catchupProtocols;
        private Collection<ModifierSupportedProtocols> modifierProtocols;
        private JobScheduler scheduler;
        private LogProvider debugLogProvider = NullLogProvider.getInstance();
        private LogProvider userLogProvider = NullLogProvider.getInstance();
        private Duration inactivityTimeout;
        private Duration handshakeTimeout = Duration.ofSeconds( 5 );
        private Clock clock = systemClock();

        private StepBuilder()
        {
        }

        @Override
        public NeedsCatchupProtocols defaultDatabaseName( String defaultDatabaseName )
        {
            this.defaultDatabaseName = defaultDatabaseName;
            return this;
        }

        @Override
        public NeedsModifierProtocols catchupProtocols( ApplicationSupportedProtocols catchupProtocols )
        {
            this.catchupProtocols = catchupProtocols;
            return this;
        }

        @Override
        public NeedsPipelineBuilder modifierProtocols( Collection<ModifierSupportedProtocols> modifierProtocols )
        {
            this.modifierProtocols = modifierProtocols;
            return this;
        }

        @Override
<<<<<<< HEAD
        public NeedsScheduler pipelineBuilder( NettyPipelineBuilderFactory pipelineBuilder )
=======
        public NeedsInactivityTimeout pipelineBuilder( NettyPipelineBuilderFactory pipelineBuilder )
>>>>>>> 04552c3f
        {
            this.pipelineBuilder = pipelineBuilder;
            return this;
        }

        @Override
<<<<<<< HEAD
        public AcceptsOptionalParams scheduler( JobScheduler scheduler )
        {
            this.scheduler = scheduler;
=======
        public AcceptsOptionalParams inactivityTimeout( Duration inactivityTimeout )
        {
            this.inactivityTimeout = inactivityTimeout;
>>>>>>> 04552c3f
            return this;
        }

        @Override
        public AcceptsOptionalParams handShakeTimeout( Duration handshakeTimeout )
        {
            this.handshakeTimeout = handshakeTimeout;
            return this;
        }

        @Override
        public AcceptsOptionalParams clock( Clock clock )
        {
            this.clock = clock;
            return this;
        }

        @Override
        public AcceptsOptionalParams debugLogProvider( LogProvider debugLogProvider )
        {
            this.debugLogProvider = debugLogProvider;
            return this;
        }

        @Override
        public AcceptsOptionalParams userLogProvider( LogProvider userLogProvider )
        {
            this.userLogProvider = userLogProvider;
            return this;
        }

        @Override
        public CatchupClientFactory build()
        {
            ApplicationProtocolRepository applicationProtocolRepository = new ApplicationProtocolRepository( ApplicationProtocols.values(), catchupProtocols );
            ModifierProtocolRepository modifierProtocolRepository = new ModifierProtocolRepository( ModifierProtocols.values(), modifierProtocols );

            Function<CatchupResponseHandler,HandshakeClientInitializer> channelInitializerFactory = handler -> {
                List<ProtocolInstaller.Factory<Client,?>> installers = Arrays.asList(
                        new CatchupProtocolClientInstallerV1.Factory( pipelineBuilder, debugLogProvider, handler ),
                        new CatchupProtocolClientInstallerV2.Factory( pipelineBuilder, debugLogProvider, handler )
                );

                ProtocolInstallerRepository<Client> protocolInstallerRepository = new ProtocolInstallerRepository<>( installers,
                        ModifierProtocolInstaller.allClientInstallers );

                return new HandshakeClientInitializer( applicationProtocolRepository, modifierProtocolRepository, protocolInstallerRepository, pipelineBuilder,
                        handshakeTimeout, debugLogProvider, userLogProvider );
            };

<<<<<<< HEAD
            return new CatchupClientFactory( debugLogProvider, clock, channelInitializerFactory, defaultDatabaseName, scheduler );
=======
            return new CatchupClientFactory( debugLogProvider, clock, channelInitializerFactory, defaultDatabaseName, inactivityTimeout );
>>>>>>> 04552c3f
        }
    }

    public interface NeedsDefaultDatabaseName
    {
        NeedsCatchupProtocols defaultDatabaseName( String defaultDatabaseName );
    }

    public interface NeedsCatchupProtocols
    {
        NeedsModifierProtocols catchupProtocols( ApplicationSupportedProtocols catchupProtocols );
    }

    public interface NeedsModifierProtocols
    {
        NeedsPipelineBuilder modifierProtocols( Collection<ModifierSupportedProtocols> modifierProtocols );
    }

    public interface NeedsPipelineBuilder
    {
<<<<<<< HEAD
        NeedsScheduler pipelineBuilder( NettyPipelineBuilderFactory pipelineBuilder );
    }

    public interface NeedsScheduler
    {
        AcceptsOptionalParams scheduler( JobScheduler scheduler );
=======
        NeedsInactivityTimeout pipelineBuilder( NettyPipelineBuilderFactory pipelineBuilder );
    }

    public interface NeedsInactivityTimeout
    {
        AcceptsOptionalParams inactivityTimeout( Duration inactivityTimeout );
>>>>>>> 04552c3f
    }

    public interface AcceptsOptionalParams
    {
        AcceptsOptionalParams handShakeTimeout( Duration handshakeTimeout );
        AcceptsOptionalParams clock( Clock clock );
        AcceptsOptionalParams debugLogProvider( LogProvider debugLogProvider );
        AcceptsOptionalParams userLogProvider( LogProvider userLogProvider );
        CatchupClientFactory build();
    }
}<|MERGE_RESOLUTION|>--- conflicted
+++ resolved
@@ -44,11 +44,7 @@
     }
 
     private static class StepBuilder implements NeedsDefaultDatabaseName, NeedsCatchupProtocols,
-<<<<<<< HEAD
-            NeedsModifierProtocols, NeedsPipelineBuilder, NeedsScheduler, AcceptsOptionalParams
-=======
-            NeedsModifierProtocols, NeedsPipelineBuilder, NeedsInactivityTimeout, AcceptsOptionalParams
->>>>>>> 04552c3f
+            NeedsModifierProtocols, NeedsPipelineBuilder, NeedsInactivityTimeout, NeedsScheduler, AcceptsOptionalParams
     {
         private String defaultDatabaseName;
         private NettyPipelineBuilderFactory pipelineBuilder;
@@ -87,26 +83,23 @@
         }
 
         @Override
-<<<<<<< HEAD
-        public NeedsScheduler pipelineBuilder( NettyPipelineBuilderFactory pipelineBuilder )
-=======
         public NeedsInactivityTimeout pipelineBuilder( NettyPipelineBuilderFactory pipelineBuilder )
->>>>>>> 04552c3f
         {
             this.pipelineBuilder = pipelineBuilder;
             return this;
         }
 
         @Override
-<<<<<<< HEAD
+        public NeedsScheduler inactivityTimeout( Duration inactivityTimeout )
+        {
+            this.inactivityTimeout = inactivityTimeout;
+            return this;
+        }
+
+        @Override
         public AcceptsOptionalParams scheduler( JobScheduler scheduler )
         {
             this.scheduler = scheduler;
-=======
-        public AcceptsOptionalParams inactivityTimeout( Duration inactivityTimeout )
-        {
-            this.inactivityTimeout = inactivityTimeout;
->>>>>>> 04552c3f
             return this;
         }
 
@@ -157,11 +150,7 @@
                         handshakeTimeout, debugLogProvider, userLogProvider );
             };
 
-<<<<<<< HEAD
-            return new CatchupClientFactory( debugLogProvider, clock, channelInitializerFactory, defaultDatabaseName, scheduler );
-=======
-            return new CatchupClientFactory( debugLogProvider, clock, channelInitializerFactory, defaultDatabaseName, inactivityTimeout );
->>>>>>> 04552c3f
+            return new CatchupClientFactory( debugLogProvider, clock, channelInitializerFactory, defaultDatabaseName, inactivityTimeout, scheduler );
         }
     }
 
@@ -182,21 +171,17 @@
 
     public interface NeedsPipelineBuilder
     {
-<<<<<<< HEAD
-        NeedsScheduler pipelineBuilder( NettyPipelineBuilderFactory pipelineBuilder );
+        NeedsInactivityTimeout pipelineBuilder( NettyPipelineBuilderFactory pipelineBuilder );
     }
 
     public interface NeedsScheduler
     {
         AcceptsOptionalParams scheduler( JobScheduler scheduler );
-=======
-        NeedsInactivityTimeout pipelineBuilder( NettyPipelineBuilderFactory pipelineBuilder );
     }
 
     public interface NeedsInactivityTimeout
     {
-        AcceptsOptionalParams inactivityTimeout( Duration inactivityTimeout );
->>>>>>> 04552c3f
+        NeedsScheduler inactivityTimeout( Duration inactivityTimeout );
     }
 
     public interface AcceptsOptionalParams
