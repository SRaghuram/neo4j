/*
 * Copyright (c) 2002-2019 "Neo4j,"
 * Neo4j Sweden AB [http://neo4j.com]
 * This file is a commercial add-on to Neo4j Enterprise Edition.
 */
package org.neo4j.causalclustering.messaging;

import io.netty.bootstrap.Bootstrap;
import io.netty.channel.ChannelFuture;
<<<<<<< HEAD
import io.netty.channel.ChannelFutureListener;
import io.netty.channel.ChannelPromise;
import io.netty.channel.EventLoop;
import io.netty.util.concurrent.Promise;

import java.net.InetSocketAddress;
import java.time.Clock;
=======
import io.netty.channel.EventLoop;
import io.netty.util.AttributeKey;
import io.netty.util.concurrent.GenericFutureListener;
import io.netty.util.concurrent.Promise;

import java.time.Duration;
>>>>>>> 4ba2c6ea
import java.util.Optional;
import java.util.concurrent.Future;

import org.neo4j.causalclustering.helper.CountdownTimer;
import org.neo4j.causalclustering.protocol.handshake.ProtocolStack;
import org.neo4j.helpers.SocketAddress;
import org.neo4j.logging.Log;

import static java.util.Optional.ofNullable;
import static java.util.concurrent.TimeUnit.MILLISECONDS;
import static org.neo4j.causalclustering.protocol.handshake.ChannelAttribute.PROTOCOL_STACK;

public class ReconnectingChannel implements Channel
{
<<<<<<< HEAD
    private final Log log;
=======
    public static final AttributeKey<ProtocolStack> PROTOCOL_STACK_KEY = AttributeKey.valueOf( "PROTOCOL_STACK" );

>>>>>>> 4ba2c6ea
    private final Bootstrap bootstrap;
    private final EventLoop eventLoop;
    private final SocketAddress destination;
    private final Duration reconnectionBackoff;
    private final Log log;

    private final CountdownTimer reconnectionTimer = new CountdownTimer();
    private boolean disposed;

    private volatile Promise<io.netty.channel.Channel> fChannel;

    ReconnectingChannel( Bootstrap bootstrap, EventLoop eventLoop, SocketAddress destination, Duration reconnectionBackoff, Log log )
    {
        this.bootstrap = bootstrap;
        this.eventLoop = eventLoop;
        this.destination = destination;
        this.reconnectionBackoff = reconnectionBackoff;
        this.log = log;
    }

    /**
     * Ensures that there either is an open connection or that a connection attempt is in progress.
     */
    private synchronized Promise<io.netty.channel.Channel> ensureConnect()
    {
        if ( disposed )
        {
            throw new IllegalStateException( "sending on disposed channel" );
        }
        else if ( fChannel != null )
        {
<<<<<<< HEAD
            return;
        }

        fChannel = connect( destination.socketAddress() );
        channel = fChannel.channel();

        fChannel.addListener( ( ChannelFuture f ) ->
        {
            if ( !f.isSuccess() )
=======
            if ( !fChannel.isDone() )
>>>>>>> 4ba2c6ea
            {
                return fChannel;
            }

            io.netty.channel.Channel channel = fChannel.getNow();
            if ( channel != null )
            {
                if ( channel.isOpen() )
                {
                    // channel open or active, so no need to set up a new channel
                    return fChannel;
                }
                else
                {
                    channel.close(); // should not happen, but defensive against netty
                }
            }
        }

        fChannel = eventLoop.newPromise();
        Duration timeToConnect = reconnectionTimer.timeToExpiry();
        eventLoop.schedule( this::connect, timeToConnect.toMillis(), MILLISECONDS );

        return fChannel;
    }

<<<<<<< HEAD
    protected ChannelFuture connect( InetSocketAddress to )
    {
        return bootstrap.connect( to );
    }

    @Override
    public synchronized void dispose()
=======
    private void connect()
>>>>>>> 4ba2c6ea
    {
        reconnectionTimer.set( reconnectionBackoff );
        bootstrap.connect( destination.socketAddress() ).addListener( (GenericFutureListener<ChannelFuture>) this::finishAttempt );
    }

    private synchronized void finishAttempt( ChannelFuture cf )
    {
        if ( disposed )
        {
            // fChannel cancelled in dispose
            cf.channel().close();
        }
        else if ( !cf.isSuccess() )
        {
            fChannel.setFailure( cf.cause() );
            log.warn( "Failed to connect to: " + destination.socketAddress() );
        }
        else
        {
            io.netty.channel.Channel channel = cf.channel();
            fChannel.setSuccess( channel );
            log.info( "Connected: " + channel );

            channel.closeFuture().addListener(
                    ignored -> log.warn( String.format( "Lost connection to: %s (%s)", destination, channel.remoteAddress() ) ) );
        }
    }

    @Override
    public synchronized void dispose()
    {
        disposed = true;

        if ( fChannel != null )
        {
            fChannel.cancel( true );

            io.netty.channel.Channel channel = fChannel.getNow();
            if ( channel != null )
            {
                channel.close();
            }
        }
    }

    @Override
    public Future<Void> write( Object msg )
    {
        return write( msg, false, false );
    }

    @Override
    public Future<Void> writeAndFlush( Object msg )
    {
        return write( msg, true, false );
    }

    @Override
    public void writeAndForget( Object msg )
    {
        write( msg, false, true );
    }

    @Override
    public void writeFlushAndForget( Object msg )
    {
        write( msg, true, true );
    }

    private Future<Void> write( Object msg, boolean flush, boolean voidPromise )
    {
        io.netty.channel.Channel activeChannel = activeChannel();

        if ( activeChannel != null )
        {
            ChannelPromise promise = voidPromise ? channel.voidPromise() : channel.newPromise();
            if ( flush )
            {
<<<<<<< HEAD
                return channel.writeAndFlush( msg, promise );
            }
            else
            {
                return channel.write( msg, promise );
            }
        }
        else
        {
            BiConsumer<io.netty.channel.Channel,Object> writer;
            Promise<Void> promise = voidPromise ? channel.voidPromise() : eventLoop.newPromise();
            if ( flush )
=======
                return activeChannel.writeAndFlush( msg );
            }
            else
            {
                return activeChannel.write( msg );
            }
        }

        Promise<Void> writePromise = eventLoop.newPromise();
        ensureConnect().addListener( (GenericFutureListener<io.netty.util.concurrent.Future<io.netty.channel.Channel>>) future ->
        {
            if ( future.isSuccess() )
>>>>>>> 4ba2c6ea
            {
                io.netty.channel.Channel channel = future.getNow();
                chain( flush ? channel.writeAndFlush( msg ) : channel.write( msg ), writePromise );
            }
            else
            {
                writePromise.setFailure( future.cause() );
            }
        } );
        return writePromise;
    }

    /**
     * Chains a channel future to a promise. Used when the returned promise
     * was not allocated through the channel and cannot be used as the
     * first-hand promise for the I/O operation.
     */
    private static void chain( ChannelFuture channelFuture, Promise<Void> externalPromise )
    {
        channelFuture.addListener( f ->
        {
            if ( f.isSuccess() )
            {
                externalPromise.setSuccess( channelFuture.get() );
            }
            else
            {
                externalPromise.setFailure( channelFuture.cause() );
            }
        } );
    }

    private io.netty.channel.Channel activeChannel()
    {
        if ( fChannel == null )
        {
            return null;
        }

        io.netty.channel.Channel channel = fChannel.getNow();

        if ( channel != null && channel.isActive() )
        {
            return channel;
        }

        return null;
    }

    private Optional<io.netty.channel.Channel> channel()
    {
        return ofNullable( fChannel ).map( io.netty.util.concurrent.Future::getNow );
    }

    Optional<ProtocolStack> installedProtocolStack()
    {
<<<<<<< HEAD
        return Optional.ofNullable( channel.attr( PROTOCOL_STACK ).get().getNow( null ) );
=======
        return channel().map( ch -> ch.attr( PROTOCOL_STACK_KEY ).get() );
>>>>>>> 4ba2c6ea
    }

    @Override
    public String toString()
    {
        return "ReconnectingChannel{" + "destination=" + destination + ", fChannel=" + fChannel + ", disposed=" + disposed + '}';
    }
}<|MERGE_RESOLUTION|>--- conflicted
+++ resolved
@@ -7,22 +7,12 @@
 
 import io.netty.bootstrap.Bootstrap;
 import io.netty.channel.ChannelFuture;
-<<<<<<< HEAD
-import io.netty.channel.ChannelFutureListener;
 import io.netty.channel.ChannelPromise;
 import io.netty.channel.EventLoop;
-import io.netty.util.concurrent.Promise;
-
-import java.net.InetSocketAddress;
-import java.time.Clock;
-=======
-import io.netty.channel.EventLoop;
-import io.netty.util.AttributeKey;
 import io.netty.util.concurrent.GenericFutureListener;
 import io.netty.util.concurrent.Promise;
 
 import java.time.Duration;
->>>>>>> 4ba2c6ea
 import java.util.Optional;
 import java.util.concurrent.Future;
 
@@ -37,17 +27,11 @@
 
 public class ReconnectingChannel implements Channel
 {
-<<<<<<< HEAD
     private final Log log;
-=======
-    public static final AttributeKey<ProtocolStack> PROTOCOL_STACK_KEY = AttributeKey.valueOf( "PROTOCOL_STACK" );
-
->>>>>>> 4ba2c6ea
     private final Bootstrap bootstrap;
     private final EventLoop eventLoop;
     private final SocketAddress destination;
     private final Duration reconnectionBackoff;
-    private final Log log;
 
     private final CountdownTimer reconnectionTimer = new CountdownTimer();
     private boolean disposed;
@@ -74,19 +58,7 @@
         }
         else if ( fChannel != null )
         {
-<<<<<<< HEAD
-            return;
-        }
-
-        fChannel = connect( destination.socketAddress() );
-        channel = fChannel.channel();
-
-        fChannel.addListener( ( ChannelFuture f ) ->
-        {
-            if ( !f.isSuccess() )
-=======
             if ( !fChannel.isDone() )
->>>>>>> 4ba2c6ea
             {
                 return fChannel;
             }
@@ -113,17 +85,7 @@
         return fChannel;
     }
 
-<<<<<<< HEAD
-    protected ChannelFuture connect( InetSocketAddress to )
-    {
-        return bootstrap.connect( to );
-    }
-
-    @Override
-    public synchronized void dispose()
-=======
     private void connect()
->>>>>>> 4ba2c6ea
     {
         reconnectionTimer.set( reconnectionBackoff );
         bootstrap.connect( destination.socketAddress() ).addListener( (GenericFutureListener<ChannelFuture>) this::finishAttempt );
@@ -199,28 +161,14 @@
 
         if ( activeChannel != null )
         {
-            ChannelPromise promise = voidPromise ? channel.voidPromise() : channel.newPromise();
+            ChannelPromise promise = voidPromise ? activeChannel.voidPromise() : activeChannel.newPromise();
             if ( flush )
             {
-<<<<<<< HEAD
-                return channel.writeAndFlush( msg, promise );
+                return activeChannel.writeAndFlush( msg, promise );
             }
             else
             {
-                return channel.write( msg, promise );
-            }
-        }
-        else
-        {
-            BiConsumer<io.netty.channel.Channel,Object> writer;
-            Promise<Void> promise = voidPromise ? channel.voidPromise() : eventLoop.newPromise();
-            if ( flush )
-=======
-                return activeChannel.writeAndFlush( msg );
-            }
-            else
-            {
-                return activeChannel.write( msg );
+                return activeChannel.write( msg, promise );
             }
         }
 
@@ -228,7 +176,6 @@
         ensureConnect().addListener( (GenericFutureListener<io.netty.util.concurrent.Future<io.netty.channel.Channel>>) future ->
         {
             if ( future.isSuccess() )
->>>>>>> 4ba2c6ea
             {
                 io.netty.channel.Channel channel = future.getNow();
                 chain( flush ? channel.writeAndFlush( msg ) : channel.write( msg ), writePromise );
@@ -285,11 +232,7 @@
 
     Optional<ProtocolStack> installedProtocolStack()
     {
-<<<<<<< HEAD
-        return Optional.ofNullable( channel.attr( PROTOCOL_STACK ).get().getNow( null ) );
-=======
-        return channel().map( ch -> ch.attr( PROTOCOL_STACK_KEY ).get() );
->>>>>>> 4ba2c6ea
+        return channel().map( ch -> ch.attr( PROTOCOL_STACK ).get() ).map( fProtocol -> fProtocol.getNow( null ) );
     }
 
     @Override
