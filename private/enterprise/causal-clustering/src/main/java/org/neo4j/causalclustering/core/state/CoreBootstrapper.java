--- conflicted
+++ resolved
@@ -79,13 +79,8 @@
     private final RecoveryRequiredChecker recoveryRequiredChecker;
     private final Log log;
 
-<<<<<<< HEAD
-    CoreBootstrapper( DatabaseService databaseService, FileSystemAbstraction fs, Config config, LogProvider logProvider, PageCache pageCache )
-=======
     CoreBootstrapper( DatabaseService databaseService, TemporaryDatabase.Factory tempDatabaseFactory, File bootstrapDirectory,
-            Map<String,DatabaseInitializer> databaseInitializers, FileSystemAbstraction fs, Config config, LogProvider logProvider, PageCache pageCache,
-            Monitors monitors )
->>>>>>> 36f2abf0
+            Map<String,DatabaseInitializer> databaseInitializers, FileSystemAbstraction fs, Config config, LogProvider logProvider, PageCache pageCache )
     {
         this.databaseService = databaseService;
         this.tempDatabaseFactory = tempDatabaseFactory;
@@ -100,12 +95,7 @@
 
     public CoreSnapshot bootstrap( Set<MemberId> members ) throws IOException
     {
-<<<<<<< HEAD
-        DatabaseLayout databaseLayout = localDatabase.databaseLayout();
-        if ( recoveryRequiredChecker.isRecoveryRequiredAt( databaseLayout ) )
-=======
         if ( fs.fileExists( bootstrapDirectory ) )
->>>>>>> 36f2abf0
         {
             throw new IllegalStateException( "Directory should not exist: " + bootstrapDirectory );
         }
