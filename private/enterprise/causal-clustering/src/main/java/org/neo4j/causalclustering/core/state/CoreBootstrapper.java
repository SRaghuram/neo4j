--- conflicted
+++ resolved
@@ -47,11 +47,8 @@
 import org.neo4j.logging.Log;
 import org.neo4j.logging.LogProvider;
 
-<<<<<<< HEAD
 import static org.neo4j.graphdb.factory.GraphDatabaseSettings.record_format;
-=======
 import static org.neo4j.kernel.impl.recovery.RecoveryRequiredChecker.assertRecoveryIsNotRequired;
->>>>>>> e8c74024
 import static org.neo4j.kernel.impl.store.MetaDataStore.Position.LAST_TRANSACTION_ID;
 import static org.neo4j.kernel.impl.store.id.IdType.ARRAY_BLOCK;
 import static org.neo4j.kernel.impl.store.id.IdType.LABEL_TOKEN;
@@ -81,11 +78,6 @@
     private final PageCache pageCache;
     private final FileSystemAbstraction fs;
     private final Config config;
-<<<<<<< HEAD
-    private final RecoveryRequiredChecker recoveryRequiredChecker;
-=======
-    private final LogProvider logProvider;
->>>>>>> e8c74024
     private final Log log;
     private final Monitors monitors;
 
@@ -104,7 +96,7 @@
         this.monitors = monitors;
     }
 
-    public CoreSnapshot bootstrap( Set<MemberId> members ) throws IOException
+    public CoreSnapshot bootstrap( Set<MemberId> members ) throws Exception
     {
         if ( fs.fileExists( bootstrapDirectory ) )
         {
@@ -122,7 +114,7 @@
         }
     }
 
-    private CoreSnapshot bootstrap0( Set<MemberId> members ) throws IOException
+    private CoreSnapshot bootstrap0( Set<MemberId> members ) throws Exception
     {
         CoreSnapshot coreSnapshot = new CoreSnapshot( FIRST_INDEX, FIRST_TERM );
         coreSnapshot.add( CoreStateFiles.RAFT_CORE_STATE, new RaftCoreState( new MembershipEntry( FIRST_INDEX, members ) ) );
@@ -144,21 +136,9 @@
         return coreSnapshot;
     }
 
-    private void bootstrapDatabase( String databaseName, DatabaseLayout databaseLayout ) throws IOException
-    {
-<<<<<<< HEAD
-        if ( recoveryRequiredChecker.isRecoveryRequiredAt( databaseLayout ) )
-        {
-            String message = "Cannot bootstrap. Recovery is required. Please ensure that the store being seeded comes from a cleanly shutdown " +
-                    "instance of Neo4j or a Neo4j backup";
-            log.error( message );
-            throw new IllegalStateException( message );
-        }
-=======
-        checkRecovered();
-        StoreFactory factory = new StoreFactory( databaseLayout, config,
-                new DefaultIdGeneratorFactory( fs ), pageCache, fs, logProvider, EmptyVersionContextSupplier.EMPTY );
->>>>>>> e8c74024
+    private void bootstrapDatabase( String databaseName, DatabaseLayout databaseLayout ) throws IOException, RecoveryRequiredException
+    {
+        checkRecovered(databaseLayout);
 
         if ( !NeoStores.isStorePresent( pageCache, databaseLayout ) )
         {
@@ -179,8 +159,20 @@
                 log.warn( "Could not delete: " + txLogsAfterBootstrap );
             }
         }
-
         appendNullTransactionLogEntryToSetRaftIndexToMinusOne( databaseLayout );
+    }
+
+        private void checkRecovered( DatabaseLayout databaseLayout ) throws IOException, RecoveryRequiredException
+    {
+        try
+        {
+            assertRecoveryIsNotRequired( fs, pageCache, config, databaseLayout, monitors );
+        }
+        catch ( RecoveryRequiredException e )
+        {
+            log.error( e.getMessage() );
+            throw e;
+        }
     }
 
     private void moveTransactionLogs( File fromDirectory, File toDirectory ) throws IOException
@@ -216,24 +208,7 @@
         }
     }
 
-<<<<<<< HEAD
     private void appendNullTransactionLogEntryToSetRaftIndexToMinusOne( DatabaseLayout databaseLayout ) throws IOException
-=======
-    private void checkRecovered() throws IOException, RecoveryRequiredException
-    {
-        try
-        {
-            assertRecoveryIsNotRequired( fs, pageCache, config, databaseLayout, monitors );
-        }
-        catch ( RecoveryRequiredException e )
-        {
-            log.error( e.getMessage() );
-            throw e;
-        }
-    }
-
-    private void appendNullTransactionLogEntryToSetRaftIndexToMinusOne() throws IOException
->>>>>>> e8c74024
     {
         ReadOnlyTransactionIdStore readOnlyTransactionIdStore = new ReadOnlyTransactionIdStore( pageCache, databaseLayout );
         LogFiles logFiles = LogFilesBuilder.activeFilesBuilder( databaseLayout, fs, pageCache )
