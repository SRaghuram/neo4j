--- conflicted
+++ resolved
@@ -40,6 +40,7 @@
 import org.neo4j.kernel.impl.transaction.log.files.LogFiles;
 import org.neo4j.kernel.impl.transaction.log.files.LogFilesBuilder;
 import org.neo4j.kernel.lifecycle.Lifespan;
+import org.neo4j.kernel.recovery.RecoveryRequiredChecker;
 import org.neo4j.logging.Log;
 import org.neo4j.logging.LogProvider;
 
@@ -59,7 +60,6 @@
 import static org.neo4j.kernel.impl.store.id.IdType.RELATIONSHIP_TYPE_TOKEN_NAME;
 import static org.neo4j.kernel.impl.store.id.IdType.SCHEMA;
 import static org.neo4j.kernel.impl.store.id.IdType.STRING_BLOCK;
-import static org.neo4j.kernel.recovery.Recovery.isRecoveryRequired;
 
 public class CoreBootstrapper
 {
@@ -71,14 +71,10 @@
     private final FileSystemAbstraction fs;
     private final Config config;
     private final LogProvider logProvider;
+    private final RecoveryRequiredChecker recoveryRequiredChecker;
     private final Log log;
 
-<<<<<<< HEAD
-    CoreBootstrapper( DatabaseLayout databaseLayout, PageCache pageCache, FileSystemAbstraction fs, Config config, LogProvider logProvider )
-=======
-    CoreBootstrapper( DatabaseService databaseService, FileSystemAbstraction fs, Config config,
-            LogProvider logProvider, PageCache pageCache, Monitors monitors )
->>>>>>> 098cbc34
+    CoreBootstrapper( DatabaseService databaseService, FileSystemAbstraction fs, Config config, LogProvider logProvider, PageCache pageCache )
     {
         this.databaseService = databaseService;
         this.pageCache = pageCache;
@@ -86,16 +82,13 @@
         this.config = config;
         this.logProvider = logProvider;
         this.log = logProvider.getLog( getClass() );
+        this.recoveryRequiredChecker = new RecoveryRequiredChecker( fs, pageCache, config );
     }
 
     private void updateSnapshot( String databaseName, LocalDatabase localDatabase, CoreSnapshot coreSnapshot ) throws IOException
     {
-<<<<<<< HEAD
-        if ( isRecoveryRequired( fs, databaseLayout, config ) )
-=======
         DatabaseLayout databaseLayout = localDatabase.databaseLayout();
-        if ( recoveryRequiredChecker.isRecoveryRequiredAt( databaseLayout, localDatabase.monitors() ) )
->>>>>>> 098cbc34
+        if ( recoveryRequiredChecker.isRecoveryRequiredAt( databaseLayout ) )
         {
             String message = "Cannot bootstrap. Recovery is required. Please ensure that the store being seeded comes from a cleanly shutdown " +
                     "instance of Neo4j or a Neo4j backup";
