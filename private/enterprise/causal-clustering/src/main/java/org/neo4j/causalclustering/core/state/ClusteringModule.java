/*
 * Copyright (c) 2002-2018 "Neo4j,"
 * Neo4j Sweden AB [http://neo4j.com]
 * This file is a commercial add-on to Neo4j Enterprise Edition.
 */
package org.neo4j.causalclustering.core.state;

import java.io.File;
import java.time.Duration;
import java.util.Map;
import java.util.Optional;
import java.util.function.Function;
import java.util.function.Supplier;

import org.neo4j.causalclustering.common.DatabaseService;
import org.neo4j.causalclustering.core.CausalClusteringSettings;
import org.neo4j.causalclustering.core.state.storage.SimpleStorage;
import org.neo4j.causalclustering.discovery.CoreTopologyService;
import org.neo4j.causalclustering.discovery.DiscoveryServiceFactory;
import org.neo4j.causalclustering.discovery.RemoteMembersResolver;
import org.neo4j.causalclustering.discovery.RetryStrategy;
import org.neo4j.causalclustering.helper.TemporaryDatabase;
import org.neo4j.causalclustering.identity.ClusterBinder;
import org.neo4j.causalclustering.identity.ClusterId;
import org.neo4j.causalclustering.identity.DatabaseName;
import org.neo4j.causalclustering.identity.MemberId;
import org.neo4j.graphdb.factory.GraphDatabaseSettings;
import org.neo4j.graphdb.factory.module.DatabaseInitializer;
import org.neo4j.graphdb.factory.module.PlatformModule;
import org.neo4j.io.fs.FileSystemAbstraction;
import org.neo4j.kernel.configuration.Config;
import org.neo4j.kernel.impl.util.Dependencies;
import org.neo4j.kernel.lifecycle.LifeSupport;
import org.neo4j.kernel.monitoring.Monitors;
import org.neo4j.logging.LogProvider;
import org.neo4j.time.Clocks;

import static java.lang.Thread.sleep;
import static org.neo4j.causalclustering.core.state.CoreStateFiles.CLUSTER_ID;
import static org.neo4j.causalclustering.core.state.CoreStateFiles.DB_NAME;
import static org.neo4j.causalclustering.discovery.ResolutionResolverFactory.chooseResolver;

public class ClusteringModule
{
    private final CoreTopologyService topologyService;
    private final ClusterBinder clusterBinder;

    public ClusteringModule( DiscoveryServiceFactory discoveryServiceFactory, MemberId myself, PlatformModule platformModule,
            CoreStateStorageService coreStateStorage, DatabaseService databaseService, Function<String,DatabaseInitializer> databaseInitializers )
    {
        LifeSupport life = platformModule.life;
        Config config = platformModule.config;
        LogProvider logProvider = platformModule.logService.getInternalLogProvider();
        LogProvider userLogProvider = platformModule.logService.getUserLogProvider();
        Dependencies dependencies = platformModule.dependencies;
        Monitors monitors = platformModule.monitors;
        FileSystemAbstraction fileSystem = platformModule.fileSystem;
        RemoteMembersResolver remoteMembersResolver = chooseResolver( config, platformModule.logService );

        topologyService = discoveryServiceFactory.coreTopologyService( config, myself, platformModule.jobScheduler,
                logProvider, userLogProvider, remoteMembersResolver, resolveStrategy( config ), monitors, platformModule.clock );

        life.add( topologyService );

        dependencies.satisfyDependency( topologyService ); // for tests

        TemporaryDatabase.Factory tempDatabaseFactory = new TemporaryDatabase.Factory( platformModule.pageCache );

<<<<<<< HEAD
        File bootstrapDirectory = new File( config.get( GraphDatabaseSettings.data_directory ), "bootstrap" );
        CoreBootstrapper coreBootstrapper =
                new CoreBootstrapper( databaseService, tempDatabaseFactory, bootstrapDirectory, databaseInitializers, fileSystem, config, logProvider,
                        platformModule.pageCache );
=======
        CoreBootstrapper coreBootstrapper = new CoreBootstrapper( databaseService, tempDatabaseFactory, databaseInitializers, fileSystem,
                config, logProvider, platformModule.pageCache );
>>>>>>> 91894e21

        SimpleStorage<ClusterId> clusterIdStorage;
        SimpleStorage<DatabaseName> dbNameStorage;
        clusterIdStorage = coreStateStorage.simpleStorage( CLUSTER_ID );
        dbNameStorage = coreStateStorage.simpleStorage( DB_NAME );

        String dbName = config.get( CausalClusteringSettings.database );
        int minimumCoreHosts = config.get( CausalClusteringSettings.minimum_core_cluster_size_at_formation );

        Duration clusterBindingTimeout = config.get( CausalClusteringSettings.cluster_binding_timeout );
        clusterBinder = new ClusterBinder( clusterIdStorage, dbNameStorage, topologyService, Clocks.systemClock(), () -> sleep( 100 ),
                clusterBindingTimeout, coreBootstrapper, dbName, minimumCoreHosts, platformModule.monitors );
    }

    private static RetryStrategy resolveStrategy( Config config )
    {
        long refreshPeriodMillis = config.get( CausalClusteringSettings.cluster_topology_refresh ).toMillis();
        int pollingFrequencyWithinRefreshWindow = 2;
        int numberOfRetries =
                pollingFrequencyWithinRefreshWindow + 1; // we want to have more retries at the given frequency than there is time in a refresh period
        long delayInMillis = refreshPeriodMillis / pollingFrequencyWithinRefreshWindow;
        long retries = numberOfRetries;
        return new RetryStrategy( delayInMillis, retries );
    }

    public CoreTopologyService topologyService()
    {
        return topologyService;
    }

    public Supplier<Optional<ClusterId>> clusterIdentity()
    {
        return clusterBinder;
    }

    public ClusterBinder clusterBinder()
    {
        return clusterBinder;
    }
}<|MERGE_RESOLUTION|>--- conflicted
+++ resolved
@@ -5,9 +5,7 @@
  */
 package org.neo4j.causalclustering.core.state;
 
-import java.io.File;
 import java.time.Duration;
-import java.util.Map;
 import java.util.Optional;
 import java.util.function.Function;
 import java.util.function.Supplier;
@@ -24,7 +22,6 @@
 import org.neo4j.causalclustering.identity.ClusterId;
 import org.neo4j.causalclustering.identity.DatabaseName;
 import org.neo4j.causalclustering.identity.MemberId;
-import org.neo4j.graphdb.factory.GraphDatabaseSettings;
 import org.neo4j.graphdb.factory.module.DatabaseInitializer;
 import org.neo4j.graphdb.factory.module.PlatformModule;
 import org.neo4j.io.fs.FileSystemAbstraction;
@@ -66,15 +63,8 @@
 
         TemporaryDatabase.Factory tempDatabaseFactory = new TemporaryDatabase.Factory( platformModule.pageCache );
 
-<<<<<<< HEAD
-        File bootstrapDirectory = new File( config.get( GraphDatabaseSettings.data_directory ), "bootstrap" );
-        CoreBootstrapper coreBootstrapper =
-                new CoreBootstrapper( databaseService, tempDatabaseFactory, bootstrapDirectory, databaseInitializers, fileSystem, config, logProvider,
-                        platformModule.pageCache );
-=======
         CoreBootstrapper coreBootstrapper = new CoreBootstrapper( databaseService, tempDatabaseFactory, databaseInitializers, fileSystem,
                 config, logProvider, platformModule.pageCache );
->>>>>>> 91894e21
 
         SimpleStorage<ClusterId> clusterIdStorage;
         SimpleStorage<DatabaseName> dbNameStorage;
