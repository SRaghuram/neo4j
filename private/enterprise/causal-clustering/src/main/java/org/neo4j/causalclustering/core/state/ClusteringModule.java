/*
 * Copyright (c) 2002-2018 "Neo4j,"
 * Neo4j Sweden AB [http://neo4j.com]
 * This file is a commercial add-on to Neo4j Enterprise Edition.
 */
package org.neo4j.causalclustering.core.state;

import java.time.Duration;
import java.util.Optional;
import java.util.function.Supplier;

import org.neo4j.causalclustering.common.DatabaseService;
import org.neo4j.causalclustering.core.CausalClusteringSettings;
import org.neo4j.causalclustering.core.state.storage.SimpleStorage;
import org.neo4j.causalclustering.discovery.CoreTopologyService;
import org.neo4j.causalclustering.discovery.DiscoveryServiceFactory;
import org.neo4j.causalclustering.discovery.RemoteMembersResolver;
import org.neo4j.causalclustering.discovery.TopologyServiceMultiRetryStrategy;
import org.neo4j.causalclustering.discovery.TopologyServiceRetryStrategy;
import org.neo4j.causalclustering.identity.ClusterBinder;
import org.neo4j.causalclustering.identity.ClusterId;
import org.neo4j.causalclustering.identity.DatabaseName;
import org.neo4j.causalclustering.identity.MemberId;
import org.neo4j.graphdb.factory.module.PlatformModule;
import org.neo4j.io.fs.FileSystemAbstraction;
import org.neo4j.kernel.configuration.Config;
import org.neo4j.kernel.impl.util.Dependencies;
import org.neo4j.kernel.lifecycle.LifeSupport;
import org.neo4j.kernel.monitoring.Monitors;
import org.neo4j.logging.LogProvider;
import org.neo4j.time.Clocks;

import static java.lang.Thread.sleep;
import static org.neo4j.causalclustering.core.state.CoreStateFiles.CLUSTER_ID;
import static org.neo4j.causalclustering.core.state.CoreStateFiles.DB_NAME;
import static org.neo4j.causalclustering.discovery.ResolutionResolverFactory.chooseResolver;

public class ClusteringModule
{
    private final CoreTopologyService topologyService;
    private final ClusterBinder clusterBinder;

    public ClusteringModule( DiscoveryServiceFactory discoveryServiceFactory, MemberId myself, PlatformModule platformModule,
            CoreStateStorageService coreStateStorage, DatabaseService databaseService )
    {
        LifeSupport life = platformModule.life;
        Config config = platformModule.config;
        LogProvider logProvider = platformModule.logging.getInternalLogProvider();
        LogProvider userLogProvider = platformModule.logging.getUserLogProvider();
        Dependencies dependencies = platformModule.dependencies;
        Monitors monitors = platformModule.monitors;
        FileSystemAbstraction fileSystem = platformModule.fileSystem;
        RemoteMembersResolver remoteMembersResolver = chooseResolver( config, platformModule.logging );

        topologyService = discoveryServiceFactory.coreTopologyService( config, myself, platformModule.jobScheduler,
                logProvider, userLogProvider, remoteMembersResolver, resolveStrategy( config, logProvider ), monitors, platformModule.clock );

        life.add( topologyService );

        dependencies.satisfyDependency( topologyService ); // for tests

<<<<<<< HEAD
        CoreBootstrapper coreBootstrapper =
                new CoreBootstrapper( databaseLayout, platformModule.pageCache, fileSystem, config, logProvider );
=======
        CoreBootstrapper coreBootstrapper = new CoreBootstrapper( databaseService, fileSystem, config, logProvider,
                platformModule.pageCache, platformModule.monitors );
>>>>>>> 098cbc34

        SimpleStorage<ClusterId> clusterIdStorage;
        SimpleStorage<DatabaseName> dbNameStorage;
        clusterIdStorage = coreStateStorage.simpleStorage( CLUSTER_ID );
        dbNameStorage = coreStateStorage.simpleStorage( DB_NAME );

        String dbName = config.get( CausalClusteringSettings.database );
        int minimumCoreHosts = config.get( CausalClusteringSettings.minimum_core_cluster_size_at_formation );

        Duration clusterBindingTimeout = config.get( CausalClusteringSettings.cluster_binding_timeout );
        clusterBinder = new ClusterBinder( clusterIdStorage, dbNameStorage, topologyService, Clocks.systemClock(), () -> sleep( 100 ),
                clusterBindingTimeout, coreBootstrapper, dbName, minimumCoreHosts, platformModule.monitors );
    }

    private static TopologyServiceRetryStrategy resolveStrategy( Config config, LogProvider logProvider )
    {
        long refreshPeriodMillis = config.get( CausalClusteringSettings.cluster_topology_refresh ).toMillis();
        int pollingFrequencyWithinRefreshWindow = 2;
        int numberOfRetries =
                pollingFrequencyWithinRefreshWindow + 1; // we want to have more retries at the given frequency than there is time in a refresh period
        return new TopologyServiceMultiRetryStrategy( refreshPeriodMillis / pollingFrequencyWithinRefreshWindow, numberOfRetries, logProvider );
    }

    public CoreTopologyService topologyService()
    {
        return topologyService;
    }

    public Supplier<Optional<ClusterId>> clusterIdentity()
    {
        return clusterBinder;
    }

    public ClusterBinder clusterBinder()
    {
        return clusterBinder;
    }
}<|MERGE_RESOLUTION|>--- conflicted
+++ resolved
@@ -59,13 +59,7 @@
 
         dependencies.satisfyDependency( topologyService ); // for tests
 
-<<<<<<< HEAD
-        CoreBootstrapper coreBootstrapper =
-                new CoreBootstrapper( databaseLayout, platformModule.pageCache, fileSystem, config, logProvider );
-=======
-        CoreBootstrapper coreBootstrapper = new CoreBootstrapper( databaseService, fileSystem, config, logProvider,
-                platformModule.pageCache, platformModule.monitors );
->>>>>>> 098cbc34
+        CoreBootstrapper coreBootstrapper = new CoreBootstrapper( databaseService, fileSystem, config, logProvider, platformModule.pageCache );
 
         SimpleStorage<ClusterId> clusterIdStorage;
         SimpleStorage<DatabaseName> dbNameStorage;
