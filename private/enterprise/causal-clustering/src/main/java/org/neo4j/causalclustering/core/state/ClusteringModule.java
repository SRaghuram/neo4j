/*
 * Copyright (c) 2002-2018 "Neo4j,"
 * Neo4j Sweden AB [http://neo4j.com]
 * This file is a commercial add-on to Neo4j Enterprise Edition.
 */
package org.neo4j.causalclustering.core.state;

import java.io.File;
import java.time.Duration;
import java.util.Map;
import java.util.Optional;
import java.util.function.Supplier;

import org.neo4j.causalclustering.common.DatabaseService;
import org.neo4j.causalclustering.core.CausalClusteringSettings;
import org.neo4j.causalclustering.core.state.storage.SimpleStorage;
import org.neo4j.causalclustering.discovery.CoreTopologyService;
import org.neo4j.causalclustering.discovery.DiscoveryServiceFactory;
import org.neo4j.causalclustering.discovery.RemoteMembersResolver;
import org.neo4j.causalclustering.discovery.RetryStrategy;
import org.neo4j.causalclustering.helper.TemporaryDatabase;
import org.neo4j.causalclustering.identity.ClusterBinder;
import org.neo4j.causalclustering.identity.ClusterId;
import org.neo4j.causalclustering.identity.DatabaseName;
import org.neo4j.causalclustering.identity.MemberId;
import org.neo4j.graphdb.factory.GraphDatabaseSettings;
import org.neo4j.graphdb.factory.module.DatabaseInitializer;
import org.neo4j.graphdb.factory.module.PlatformModule;
import org.neo4j.io.fs.FileSystemAbstraction;
import org.neo4j.kernel.configuration.Config;
import org.neo4j.kernel.impl.util.Dependencies;
import org.neo4j.kernel.lifecycle.LifeSupport;
import org.neo4j.kernel.monitoring.Monitors;
import org.neo4j.logging.LogProvider;
import org.neo4j.time.Clocks;

import static java.lang.Thread.sleep;
import static org.neo4j.causalclustering.core.state.CoreStateFiles.CLUSTER_ID;
import static org.neo4j.causalclustering.core.state.CoreStateFiles.DB_NAME;
import static org.neo4j.causalclustering.discovery.ResolutionResolverFactory.chooseResolver;

public class ClusteringModule
{
    private final CoreTopologyService topologyService;
    private final ClusterBinder clusterBinder;

    public ClusteringModule( DiscoveryServiceFactory discoveryServiceFactory, MemberId myself, PlatformModule platformModule,
            CoreStateStorageService coreStateStorage, DatabaseService databaseService, Map<String,DatabaseInitializer> databaseInitializers )
    {
        LifeSupport life = platformModule.life;
        Config config = platformModule.config;
        LogProvider logProvider = platformModule.logService.getInternalLogProvider();
        LogProvider userLogProvider = platformModule.logService.getUserLogProvider();
        Dependencies dependencies = platformModule.dependencies;
        Monitors monitors = platformModule.monitors;
        FileSystemAbstraction fileSystem = platformModule.fileSystem;
        RemoteMembersResolver remoteMembersResolver = chooseResolver( config, platformModule.logService );

        topologyService = discoveryServiceFactory.coreTopologyService( config, myself, platformModule.jobScheduler,
                logProvider, userLogProvider, remoteMembersResolver, resolveStrategy( config ), monitors, platformModule.clock );

        life.add( topologyService );

        dependencies.satisfyDependency( topologyService ); // for tests

<<<<<<< HEAD
        CoreBootstrapper coreBootstrapper = new CoreBootstrapper( databaseService, fileSystem, config, logProvider, platformModule.pageCache );
=======
        TemporaryDatabase.Factory tempDatabaseFactory = new TemporaryDatabase.Factory( platformModule.pageCache );

        File bootstrapDirectory = new File( config.get( GraphDatabaseSettings.data_directory ), "bootstrap" );
        CoreBootstrapper coreBootstrapper =
                new CoreBootstrapper( databaseService, tempDatabaseFactory, bootstrapDirectory, databaseInitializers, fileSystem, config, logProvider,
                        platformModule.pageCache, platformModule.monitors );
>>>>>>> 36f2abf0

        SimpleStorage<ClusterId> clusterIdStorage;
        SimpleStorage<DatabaseName> dbNameStorage;
        clusterIdStorage = coreStateStorage.simpleStorage( CLUSTER_ID );
        dbNameStorage = coreStateStorage.simpleStorage( DB_NAME );

        String dbName = config.get( CausalClusteringSettings.database );
        int minimumCoreHosts = config.get( CausalClusteringSettings.minimum_core_cluster_size_at_formation );

        Duration clusterBindingTimeout = config.get( CausalClusteringSettings.cluster_binding_timeout );
        clusterBinder = new ClusterBinder( clusterIdStorage, dbNameStorage, topologyService, Clocks.systemClock(), () -> sleep( 100 ),
                clusterBindingTimeout, coreBootstrapper, dbName, minimumCoreHosts, platformModule.monitors );
    }

    private static RetryStrategy resolveStrategy( Config config )
    {
        long refreshPeriodMillis = config.get( CausalClusteringSettings.cluster_topology_refresh ).toMillis();
        int pollingFrequencyWithinRefreshWindow = 2;
        int numberOfRetries =
                pollingFrequencyWithinRefreshWindow + 1; // we want to have more retries at the given frequency than there is time in a refresh period
        long delayInMillis = refreshPeriodMillis / pollingFrequencyWithinRefreshWindow;
        long retries = numberOfRetries;
        return new RetryStrategy( delayInMillis, retries );
    }

    public CoreTopologyService topologyService()
    {
        return topologyService;
    }

    public Supplier<Optional<ClusterId>> clusterIdentity()
    {
        return clusterBinder;
    }

    public ClusterBinder clusterBinder()
    {
        return clusterBinder;
    }
}<|MERGE_RESOLUTION|>--- conflicted
+++ resolved
@@ -63,16 +63,12 @@
 
         dependencies.satisfyDependency( topologyService ); // for tests
 
-<<<<<<< HEAD
-        CoreBootstrapper coreBootstrapper = new CoreBootstrapper( databaseService, fileSystem, config, logProvider, platformModule.pageCache );
-=======
         TemporaryDatabase.Factory tempDatabaseFactory = new TemporaryDatabase.Factory( platformModule.pageCache );
 
         File bootstrapDirectory = new File( config.get( GraphDatabaseSettings.data_directory ), "bootstrap" );
         CoreBootstrapper coreBootstrapper =
                 new CoreBootstrapper( databaseService, tempDatabaseFactory, bootstrapDirectory, databaseInitializers, fileSystem, config, logProvider,
-                        platformModule.pageCache, platformModule.monitors );
->>>>>>> 36f2abf0
+                        platformModule.pageCache );
 
         SimpleStorage<ClusterId> clusterIdStorage;
         SimpleStorage<DatabaseName> dbNameStorage;
