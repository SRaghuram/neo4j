--- conflicted
+++ resolved
@@ -28,11 +28,8 @@
 import org.neo4j.graphdb.factory.module.DatabaseInitializer;
 import org.neo4j.graphdb.factory.module.PlatformModule;
 import org.neo4j.io.fs.FileSystemAbstraction;
-<<<<<<< HEAD
-=======
 import org.neo4j.io.layout.DatabaseLayout;
 import org.neo4j.kernel.availability.AvailabilityGuard;
->>>>>>> 36687a7c
 import org.neo4j.kernel.configuration.Config;
 import org.neo4j.kernel.impl.util.Dependencies;
 import org.neo4j.kernel.lifecycle.LifeSupport;
@@ -50,13 +47,9 @@
     private final CoreTopologyService topologyService;
     private final ClusterBinder clusterBinder;
 
-<<<<<<< HEAD
     public ClusteringModule( DiscoveryServiceFactory discoveryServiceFactory, MemberId myself, PlatformModule platformModule,
-            CoreStateStorageService coreStateStorage, DatabaseService databaseService, Function<String,DatabaseInitializer> databaseInitializers )
-=======
-    public ClusteringModule( DiscoveryServiceFactory discoveryServiceFactory, MemberId myself, PlatformModule platformModule, File clusterStateDirectory,
-            DatabaseLayout databaseLayout, AvailabilityGuard availabilityGuard )
->>>>>>> 36687a7c
+            CoreStateStorageService coreStateStorage, DatabaseService databaseService, Function<String,DatabaseInitializer> databaseInitializers,
+            AvailabilityGuard availabilityGuard )
     {
         LifeSupport life = platformModule.life;
         Config config = platformModule.config;
