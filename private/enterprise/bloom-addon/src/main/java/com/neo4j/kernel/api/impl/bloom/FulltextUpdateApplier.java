--- conflicted
+++ resolved
@@ -6,10 +6,8 @@
 package com.neo4j.kernel.api.impl.bloom;
 
 import org.apache.lucene.document.Document;
-import org.eclipse.collections.api.map.primitive.LongObjectMap;
 
 import java.io.IOException;
-import java.io.UncheckedIOException;
 import java.util.ArrayList;
 import java.util.HashSet;
 import java.util.List;
@@ -21,10 +19,6 @@
 import java.util.concurrent.atomic.AtomicBoolean;
 import java.util.function.Supplier;
 
-<<<<<<< HEAD
-=======
-import org.neo4j.concurrent.BinaryLatch;
->>>>>>> 8a17d176
 import org.neo4j.function.ThrowingAction;
 import org.neo4j.graphdb.Entity;
 import org.neo4j.graphdb.GraphDatabaseService;
@@ -38,7 +32,6 @@
 import org.neo4j.util.concurrent.BinaryLatch;
 
 import static com.neo4j.kernel.api.impl.bloom.LuceneFulltextDocumentStructure.documentRepresentingProperties;
-import static com.neo4j.kernel.api.impl.bloom.LuceneFulltextDocumentStructure.newTermForChangeOrRemove;
 
 class FulltextUpdateApplier extends LifecycleAdapter
 {
@@ -64,75 +57,6 @@
         workQueue = new LinkedBlockingQueue<>();
     }
 
-<<<<<<< HEAD
-    <E extends Entity> AsyncFulltextIndexOperation updatePropertyData(
-            LongObjectMap<Map<String, Object>> state, WritableFulltext index ) throws IOException
-    {
-        FulltextIndexUpdate update = new FulltextIndexUpdate( index, () ->
-        {
-            PartitionedIndexWriter indexWriter = index.getIndexWriter();
-            state.forEachKeyValue( ( entityId, value ) ->
-            {
-                Set<String> indexedProperties = index.getProperties();
-                if ( !Collections.disjoint( indexedProperties, value.keySet() ) )
-                {
-                    Stream<Map.Entry<String,Object>> entryStream = value.entrySet().stream();
-                    Predicate<Map.Entry<String,Object>> relevantForIndex =
-                            entry -> indexedProperties.contains( entry.getKey() );
-                    Map<String,Object> allProperties = entryStream.filter( relevantForIndex )
-                            .collect( CollectorsUtil.entriesToMap() );
-
-                    if ( !allProperties.isEmpty() )
-                    {
-                        updateDocument( indexWriter, entityId, allProperties );
-                    }
-                }
-            } );
-        } );
-
-        enqueueUpdate( update );
-        return update;
-    }
-
-    private static void updateDocument( PartitionedIndexWriter indexWriter, long entityId, Map<String, Object> properties )
-    {
-        Document document = documentRepresentingProperties( entityId, properties );
-        try
-        {
-            indexWriter.updateDocument( newTermForChangeOrRemove( entityId ), document );
-        }
-        catch ( IOException e )
-        {
-            throw new UncheckedIOException( e );
-        }
-    }
-
-    <E extends Entity> AsyncFulltextIndexOperation removePropertyData(
-            Iterable<PropertyEntry<E>> propertyEntries, LongObjectMap<Map<String, Object>> state, WritableFulltext index )
-            throws IOException
-    {
-        FulltextIndexUpdate update = new FulltextIndexUpdate( index, () ->
-        {
-            for ( PropertyEntry<E> propertyEntry : propertyEntries )
-            {
-                if ( index.getProperties().contains( propertyEntry.key() ) )
-                {
-                    long entityId = propertyEntry.entity().getId();
-                    Map<String,Object> allProperties = state.get( entityId );
-                    if ( allProperties == null || allProperties.isEmpty() )
-                    {
-                        index.getIndexWriter().deleteDocuments( newTermForChangeOrRemove( entityId ) );
-                    }
-                }
-            }
-        } );
-
-        enqueueUpdate( update );
-        return update;
-    }
-
-=======
->>>>>>> 8a17d176
     AsyncFulltextIndexOperation writeBarrier() throws IOException
     {
         FulltextIndexUpdate barrier = new FulltextIndexUpdate( null, ThrowingAction.noop() );
@@ -297,11 +221,7 @@
         private final AtomicBoolean stopped;
 
         ApplierWorker( LinkedBlockingQueue<FulltextIndexUpdate> workQueue, Log log,
-<<<<<<< HEAD
-                AvailabilityGuard availabilityGuard )
-=======
-                       AvailabilityGuard availabilityGuard, AtomicBoolean stopped )
->>>>>>> 8a17d176
+                AvailabilityGuard availabilityGuard, AtomicBoolean stopped )
         {
             this.workQueue = workQueue;
             this.log = log;
