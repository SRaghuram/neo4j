--- conflicted
+++ resolved
@@ -15,15 +15,11 @@
 import org.hamcrest.BaseMatcher;
 import org.hamcrest.Description;
 import org.hamcrest.Matcher;
-<<<<<<< HEAD
 import org.hamcrest.Matchers;
-import org.junit.Test;
-=======
 import org.junit.jupiter.api.Disabled;
 import org.junit.jupiter.api.Test;
 import org.junit.jupiter.api.condition.DisabledOnOs;
 import org.junit.jupiter.api.condition.OS;
->>>>>>> 31032c28
 
 import java.io.IOException;
 import java.io.PrintWriter;
@@ -70,15 +66,10 @@
 import static org.hamcrest.Matchers.equalTo;
 import static org.hamcrest.Matchers.hasEntry;
 import static org.hamcrest.Matchers.isA;
-<<<<<<< HEAD
 import static org.hamcrest.core.Every.everyItem;
-import static org.junit.Assert.assertEquals;
-import static org.junit.Assert.assertNull;
-import static org.junit.Assert.assertThat;
-=======
+
 import static org.junit.jupiter.api.Assertions.assertEquals;
 import static org.junit.jupiter.api.Assertions.assertNull;
->>>>>>> 31032c28
 import static org.neo4j.graphdb.security.AuthorizationViolationException.PERMISSION_DENIED;
 import static org.neo4j.helpers.collection.Iterables.single;
 import static org.neo4j.helpers.collection.MapUtil.map;
@@ -172,8 +163,7 @@
     }
 
     @Test
-<<<<<<< HEAD
-    public void listTransactionsWithConnectionsDetail() throws Throwable
+    void listTransactionsWithConnectionsDetail() throws Throwable
     {
         String matchQuery = "MATCH (n) RETURN n";
         String listTransactionsQuery = "CALL dbms.listTransactions()";
@@ -197,10 +187,7 @@
     }
 
     @Test
-    public void listAllTransactionsWhenRunningAsAdmin() throws Throwable
-=======
     void listAllTransactionsWhenRunningAsAdmin() throws Throwable
->>>>>>> 31032c28
     {
         DoubleLatch latch = new DoubleLatch( 3, true );
         OffsetDateTime startTime = getStartTime();
@@ -231,8 +218,7 @@
     }
 
     @Test
-<<<<<<< HEAD
-    public void listTransactionInitialisationTraceWhenAvailable() throws Throwable
+    void listTransactionInitialisationTraceWhenAvailable() throws Throwable
     {
         neo.tearDown();
         neo = setUpNeoServer( stringMap( GraphDatabaseSettings.transaction_tracing_level.name(), TransactionTracingLevel.ALL.name(),
@@ -261,10 +247,7 @@
     }
 
     @Test
-    public void shouldOnlyListOwnTransactionsWhenNotRunningAsAdmin() throws Throwable
-=======
     void shouldOnlyListOwnTransactionsWhenNotRunningAsAdmin() throws Throwable
->>>>>>> 31032c28
     {
         DoubleLatch latch = new DoubleLatch( 3, true );
         OffsetDateTime startTime = getStartTime();
