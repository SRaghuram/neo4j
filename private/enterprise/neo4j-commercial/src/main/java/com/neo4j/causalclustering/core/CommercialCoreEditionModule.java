/*
 * Copyright (c) 2002-2018 "Neo4j,"
 * Neo4j Sweden AB [http://neo4j.com]
 * This file is a commercial add-on to Neo4j Enterprise Edition.
 */
package com.neo4j.causalclustering.core;

import com.neo4j.causalclustering.catchup.CommercialCatchupServerHandler;
import com.neo4j.causalclustering.discovery.SslDiscoveryServiceFactory;
import com.neo4j.causalclustering.handlers.SecurePipelineFactory;
import com.neo4j.dbms.database.MultiDatabaseManager;
import com.neo4j.kernel.availability.CompositeDatabaseAvailabilityGuard;
import com.neo4j.kernel.enterprise.api.security.provider.EnterpriseNoAuthSecurityProvider;
import com.neo4j.kernel.impl.transaction.stats.GlobalTransactionStats;
import com.neo4j.security.CommercialSecurityModule;

import java.time.Clock;

import org.neo4j.causalclustering.catchup.CatchupServerHandler;
import org.neo4j.causalclustering.core.CausalClusteringSettings;
import org.neo4j.causalclustering.core.EnterpriseCoreEditionModule;
import org.neo4j.causalclustering.core.IdentityModule;
import org.neo4j.causalclustering.core.state.ClusteringModule;
import org.neo4j.causalclustering.core.state.CoreSnapshotService;
import org.neo4j.causalclustering.core.state.CoreStateStorageService;
import org.neo4j.causalclustering.discovery.DiscoveryServiceFactory;
import org.neo4j.causalclustering.handlers.DuplexPipelineWrapperFactory;
import org.neo4j.dbms.database.DatabaseManager;
import org.neo4j.graphdb.factory.GraphDatabaseSettings;
import org.neo4j.graphdb.factory.module.PlatformModule;
import org.neo4j.graphdb.factory.module.edition.AbstractEditionModule;
import org.neo4j.io.fs.FileSystemAbstraction;
import org.neo4j.kernel.api.security.provider.SecurityProvider;
import org.neo4j.kernel.availability.AvailabilityGuard;
import org.neo4j.kernel.availability.DatabaseAvailabilityGuard;
import org.neo4j.kernel.configuration.Config;
import org.neo4j.kernel.configuration.ssl.SslPolicyLoader;
import org.neo4j.kernel.impl.factory.GraphDatabaseFacade;
import org.neo4j.kernel.impl.proc.Procedures;
import org.neo4j.kernel.impl.transaction.stats.DatabaseTransactionStats;
import org.neo4j.kernel.impl.transaction.stats.TransactionCounters;
import org.neo4j.kernel.impl.util.Dependencies;
import org.neo4j.logging.Logger;
import org.neo4j.logging.internal.LogService;
import org.neo4j.ssl.SslPolicy;

import static com.neo4j.security.configuration.CommercialSecuritySettings.isSystemDatabaseEnabled;
import static org.neo4j.graphdb.factory.GraphDatabaseSettings.SYSTEM_DATABASE_NAME;

/**
 * This implementation of {@link AbstractEditionModule} creates the implementations of services
 * that are specific to the Enterprise Core edition that provides a core cluster.
 */
public class CommercialCoreEditionModule extends EnterpriseCoreEditionModule
{
    private final GlobalTransactionStats globalTransactionStats;

    CommercialCoreEditionModule( final PlatformModule platformModule, final SslDiscoveryServiceFactory discoveryServiceFactory )
    {
        super( platformModule, discoveryServiceFactory );
        this.globalTransactionStats = new GlobalTransactionStats();
        initGlobalGuard( platformModule.clock, platformModule.logService );
    }

    @Override
    protected CatchupServerHandler getHandlerFactory( PlatformModule platformModule,
            FileSystemAbstraction fileSystem, CoreSnapshotService snapshotService )
    {
        return new CommercialCatchupServerHandler( databaseService, logProvider, fileSystem, snapshotService );
    }

    @Override
    protected ClusteringModule getClusteringModule( PlatformModule platformModule, DiscoveryServiceFactory discoveryServiceFactory,
            CoreStateStorageService storage, IdentityModule identityModule, Dependencies dependencies )
    {
        SslPolicyLoader sslPolicyFactory = dependencies.resolveDependency( SslPolicyLoader.class );
        SslPolicy clusterSslPolicy = sslPolicyFactory.getPolicy( config.get( CausalClusteringSettings.ssl_policy ) );

        if ( discoveryServiceFactory instanceof SslDiscoveryServiceFactory )
        {
            ((SslDiscoveryServiceFactory) discoveryServiceFactory).setSslPolicy( clusterSslPolicy );
        }

        return new ClusteringModule( discoveryServiceFactory, identityModule.myself(), platformModule, storage, databaseService, databaseInitializerMap::get );
    }

    @Override
    public DatabaseManager createDatabaseManager( GraphDatabaseFacade graphDatabaseFacade, PlatformModule platform, AbstractEditionModule edition,
            Procedures procedures, Logger msgLog )
    {
        return new MultiDatabaseManager( platform, edition, procedures, msgLog, graphDatabaseFacade );
    }

    @Override
    public void createDatabases( DatabaseManager databaseManager, Config config )
    {
        createCommercialEditionDatabases( databaseManager, config );
    }

    private void createCommercialEditionDatabases( DatabaseManager databaseManager, Config config )
    {
        if ( isSystemDatabaseEnabled( config ) )
        {
            createDatabase( databaseManager, SYSTEM_DATABASE_NAME );
        }
        createConfiguredDatabases( databaseManager, config );
    }

    private void createConfiguredDatabases( DatabaseManager databaseManager, Config config )
    {
        createDatabase( databaseManager, config.get( GraphDatabaseSettings.active_database ) );
    }

    @Override
    protected DuplexPipelineWrapperFactory pipelineWrapperFactory()
    {
        return new SecurePipelineFactory();
    }

    @Override
    public DatabaseTransactionStats createTransactionMonitor()
    {
        return globalTransactionStats.createDatabaseTransactionMonitor();
    }

    @Override
    public TransactionCounters globalTransactionCounter()
    {
        return globalTransactionStats;
    }

    @Override
    public AvailabilityGuard getGlobalAvailabilityGuard( Clock clock, LogService logService, Config config )
    {
        initGlobalGuard( clock, logService );
        return globalAvailabilityGuard;
    }

    @Override
    public DatabaseAvailabilityGuard createDatabaseAvailabilityGuard( String databaseName, Clock clock, LogService logService, Config config )
    {
        return ((CompositeDatabaseAvailabilityGuard) getGlobalAvailabilityGuard( clock, logService, config )).createDatabaseAvailabilityGuard( databaseName );
    }

    @Override
    public void createSecurityModule( PlatformModule platformModule, Procedures procedures )
    {
        SecurityProvider securityProvider;
        if ( platformModule.config.get( GraphDatabaseSettings.auth_enabled ) )
        {
            CommercialSecurityModule securityModule = (CommercialSecurityModule) setupSecurityModule( platformModule, this,
<<<<<<< HEAD
                    platformModule.logService.getUserLog( CommercialCoreEditionModule.class ), procedures, "commercial-security-module" );
            securityDatabaseInitializer = securityModule.markForExternalBootstrappingAndGetInitializer();
=======
                    platformModule.logging.getUserLog( CommercialCoreEditionModule.class ), procedures, "commercial-security-module" );
            securityModule.getDatabaseInitializer().ifPresent( dbInit -> databaseInitializerMap.put( SYSTEM_DATABASE_NAME, dbInit ) );
>>>>>>> 91894e21
            platformModule.life.add( securityModule );
            securityProvider = securityModule;
        }
        else
        {
            securityProvider = EnterpriseNoAuthSecurityProvider.INSTANCE;
        }
        setSecurityProvider( securityProvider );
    }

    private void initGlobalGuard( Clock clock, LogService logService )
    {
        if ( globalAvailabilityGuard == null )
        {
            globalAvailabilityGuard = new CompositeDatabaseAvailabilityGuard( clock, logService );
        }
    }
}<|MERGE_RESOLUTION|>--- conflicted
+++ resolved
@@ -149,13 +149,8 @@
         if ( platformModule.config.get( GraphDatabaseSettings.auth_enabled ) )
         {
             CommercialSecurityModule securityModule = (CommercialSecurityModule) setupSecurityModule( platformModule, this,
-<<<<<<< HEAD
                     platformModule.logService.getUserLog( CommercialCoreEditionModule.class ), procedures, "commercial-security-module" );
-            securityDatabaseInitializer = securityModule.markForExternalBootstrappingAndGetInitializer();
-=======
-                    platformModule.logging.getUserLog( CommercialCoreEditionModule.class ), procedures, "commercial-security-module" );
             securityModule.getDatabaseInitializer().ifPresent( dbInit -> databaseInitializerMap.put( SYSTEM_DATABASE_NAME, dbInit ) );
->>>>>>> 91894e21
             platformModule.life.add( securityModule );
             securityProvider = securityModule;
         }
