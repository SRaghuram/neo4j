/*
 * Copyright (c) 2002-2019 "Neo4j,"
 * Neo4j Sweden AB [http://neo4j.com]
 * This file is a commercial add-on to Neo4j Enterprise Edition.
 */
package com.neo4j.causalclustering.core;

import com.neo4j.causalclustering.catchup.CommercialCatchupServerHandler;
import com.neo4j.causalclustering.discovery.SslDiscoveryServiceFactory;
import com.neo4j.causalclustering.handlers.SecurePipelineFactory;
import com.neo4j.dbms.database.MultiDatabaseManager;
import com.neo4j.kernel.availability.CompositeDatabaseAvailabilityGuard;
import com.neo4j.kernel.impl.transaction.stats.GlobalTransactionStats;
import com.neo4j.security.CommercialSecurityModule;

import java.time.Clock;

import org.neo4j.causalclustering.catchup.CatchupServerHandler;
import org.neo4j.causalclustering.core.CausalClusteringSettings;
import org.neo4j.causalclustering.core.EnterpriseCoreEditionModule;
import org.neo4j.causalclustering.core.IdentityModule;
import org.neo4j.causalclustering.core.state.ClusteringModule;
import org.neo4j.causalclustering.core.state.CoreSnapshotService;
import org.neo4j.causalclustering.core.state.CoreStateStorageService;
import org.neo4j.causalclustering.discovery.DiscoveryServiceFactory;
import org.neo4j.causalclustering.handlers.DuplexPipelineWrapperFactory;
import org.neo4j.dbms.database.DatabaseManager;
import org.neo4j.graphdb.factory.GraphDatabaseSettings;
import org.neo4j.graphdb.factory.module.PlatformModule;
import org.neo4j.graphdb.factory.module.edition.AbstractEditionModule;
import org.neo4j.io.fs.FileSystemAbstraction;
import org.neo4j.kernel.api.security.provider.SecurityProvider;
import org.neo4j.kernel.availability.AvailabilityGuard;
import org.neo4j.kernel.availability.DatabaseAvailabilityGuard;
import org.neo4j.kernel.configuration.Config;
import org.neo4j.kernel.configuration.ssl.SslPolicyLoader;
import org.neo4j.kernel.enterprise.api.security.provider.EnterpriseNoAuthSecurityProvider;
import org.neo4j.kernel.impl.factory.GraphDatabaseFacade;
import org.neo4j.kernel.impl.proc.Procedures;
import org.neo4j.kernel.impl.transaction.stats.DatabaseTransactionStats;
import org.neo4j.kernel.impl.transaction.stats.TransactionCounters;
import org.neo4j.kernel.impl.util.Dependencies;
import org.neo4j.logging.Logger;
import org.neo4j.logging.internal.LogService;
import org.neo4j.ssl.SslPolicy;

import static com.neo4j.security.configuration.CommercialSecuritySettings.isSystemDatabaseEnabled;
import static org.neo4j.graphdb.factory.GraphDatabaseSettings.SYSTEM_DATABASE_NAME;
import static org.neo4j.graphdb.factory.module.DatabaseInitializer.NO_INITIALIZATION;

/**
 * This implementation of {@link AbstractEditionModule} creates the implementations of services
 * that are specific to the Enterprise Core edition that provides a core cluster.
 */
public class CommercialCoreEditionModule extends EnterpriseCoreEditionModule
{
    private final GlobalTransactionStats globalTransactionStats;

    CommercialCoreEditionModule( final PlatformModule platformModule, final DiscoveryServiceFactory discoveryServiceFactory )
    {
        super( platformModule, discoveryServiceFactory );
        this.globalTransactionStats = new GlobalTransactionStats();
        initGlobalGuard( platformModule.clock, platformModule.logging );
    }

    @Override
    protected CatchupServerHandler getHandlerFactory( PlatformModule platformModule,
            FileSystemAbstraction fileSystem, CoreSnapshotService snapshotService )
    {
        return new CommercialCatchupServerHandler( databaseService, logProvider, fileSystem, snapshotService );
    }

    @Override
    protected ClusteringModule getClusteringModule( PlatformModule platformModule, DiscoveryServiceFactory discoveryServiceFactory,
            CoreStateStorageService storage, IdentityModule identityModule, Dependencies dependencies )
    {
        SslPolicyLoader sslPolicyFactory = dependencies.satisfyDependency( SslPolicyLoader.create( config, logProvider ) );
        SslPolicy clusterSslPolicy = sslPolicyFactory.getPolicy( config.get( CausalClusteringSettings.ssl_policy ) );

        if ( discoveryServiceFactory instanceof SslDiscoveryServiceFactory )
        {
            ((SslDiscoveryServiceFactory) discoveryServiceFactory).setSslPolicy( clusterSslPolicy );
        }

<<<<<<< HEAD
        return new ClusteringModule( discoveryServiceFactory, identityModule.myself(), platformModule, storage, databaseService,
                dbName -> databaseInitializerMap.getOrDefault( dbName, NO_INITIALIZATION ) );
=======
        return new ClusteringModule( discoveryServiceFactory, identityModule.myself(), platformModule, clusterStateDirectory.get(), databaseLayout,
                globalAvailabilityGuard );
>>>>>>> 36687a7c
    }

    @Override
    public DatabaseManager createDatabaseManager( GraphDatabaseFacade graphDatabaseFacade, PlatformModule platform, AbstractEditionModule edition,
            Procedures procedures, Logger msgLog )
    {
        return new MultiDatabaseManager( platform, edition, procedures, msgLog, graphDatabaseFacade );
    }

    @Override
    public void createDatabases( DatabaseManager databaseManager, Config config )
    {
        createCommercialEditionDatabases( databaseManager, config );
    }

    private void createCommercialEditionDatabases( DatabaseManager databaseManager, Config config )
    {
        if ( isSystemDatabaseEnabled( config ) )
        {
            createDatabase( databaseManager, SYSTEM_DATABASE_NAME );
        }
        createConfiguredDatabases( databaseManager, config );
    }

    private void createConfiguredDatabases( DatabaseManager databaseManager, Config config )
    {
        createDatabase( databaseManager, config.get( GraphDatabaseSettings.active_database ) );
    }

    @Override
    protected DuplexPipelineWrapperFactory pipelineWrapperFactory()
    {
        return new SecurePipelineFactory();
    }

    @Override
    public DatabaseTransactionStats createTransactionMonitor()
    {
        return globalTransactionStats.createDatabaseTransactionMonitor();
    }

    @Override
    public TransactionCounters globalTransactionCounter()
    {
        return globalTransactionStats;
    }

    @Override
    public AvailabilityGuard getGlobalAvailabilityGuard( Clock clock, LogService logService, Config config )
    {
        initGlobalGuard( clock, logService );
        return globalAvailabilityGuard;
    }

    @Override
    public DatabaseAvailabilityGuard createDatabaseAvailabilityGuard( String databaseName, Clock clock, LogService logService, Config config )
    {
        return ((CompositeDatabaseAvailabilityGuard) getGlobalAvailabilityGuard( clock, logService, config )).createDatabaseAvailabilityGuard( databaseName );
    }

    @Override
    public void createSecurityModule( PlatformModule platformModule, Procedures procedures )
    {
        SecurityProvider securityProvider;
        if ( platformModule.config.get( GraphDatabaseSettings.auth_enabled ) )
        {
            CommercialSecurityModule securityModule = (CommercialSecurityModule) setupSecurityModule( platformModule, this,
                    platformModule.logging.getUserLog( CommercialCoreEditionModule.class ), procedures, "commercial-security-module" );
            securityModule.getDatabaseInitializer().ifPresent( dbInit -> databaseInitializerMap.put( SYSTEM_DATABASE_NAME, dbInit ) );
            platformModule.life.add( securityModule );
            securityProvider = securityModule;
        }
        else
        {
            securityProvider = EnterpriseNoAuthSecurityProvider.INSTANCE;
        }
        setSecurityProvider( securityProvider );
    }

    private void initGlobalGuard( Clock clock, LogService logService )
    {
        if ( globalAvailabilityGuard == null )
        {
            globalAvailabilityGuard = new CompositeDatabaseAvailabilityGuard( clock, logService );
        }
    }
}<|MERGE_RESOLUTION|>--- conflicted
+++ resolved
@@ -82,13 +82,8 @@
             ((SslDiscoveryServiceFactory) discoveryServiceFactory).setSslPolicy( clusterSslPolicy );
         }
 
-<<<<<<< HEAD
         return new ClusteringModule( discoveryServiceFactory, identityModule.myself(), platformModule, storage, databaseService,
-                dbName -> databaseInitializerMap.getOrDefault( dbName, NO_INITIALIZATION ) );
-=======
-        return new ClusteringModule( discoveryServiceFactory, identityModule.myself(), platformModule, clusterStateDirectory.get(), databaseLayout,
-                globalAvailabilityGuard );
->>>>>>> 36687a7c
+                dbName -> databaseInitializerMap.getOrDefault( dbName, NO_INITIALIZATION ), globalAvailabilityGuard );
     }
 
     @Override
