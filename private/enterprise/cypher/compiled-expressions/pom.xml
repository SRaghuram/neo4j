--- conflicted
+++ resolved
@@ -1,5 +1,4 @@
 <?xml version="1.0"?>
-<<<<<<< HEAD
 <project xmlns="http://maven.apache.org/POM/4.0.0" xmlns:xsi="http://www.w3.org/2001/XMLSchema-instance"
          xsi:schemaLocation="http://maven.apache.org/POM/4.0.0 http://maven.apache.org/maven-v4_0_0.xsd">
     <parent>
@@ -26,18 +25,7 @@
         <url>https://github.com/neo4j/neo4j</url>
     </scm>
 
-    <licenses>
-        <license>
-            <name>Neo4j Commercial license</name>
-            <comments>
-                Copyright (c) 2002-2019 "Neo Technology,"
-                Network Engine for Objects in Lund AB [http://neotechnology.com]
-                This file is a commercial add-on to Neo4j Enterprise Edition.
-            </comments>
-        </license>
-    </licenses>
-
-    <dependencies>
+  <dependencies>
 
         <!-- shared versions are defined in the parent pom -->
 
@@ -102,106 +90,5 @@
         </dependency>
 
     </dependencies>
-=======
-<project xmlns="http://maven.apache.org/POM/4.0.0" xmlns:xsi="http://www.w3.org/2001/XMLSchema-instance" xsi:schemaLocation="http://maven.apache.org/POM/4.0.0 http://maven.apache.org/maven-v4_0_0.xsd">
-  <parent>
-    <groupId>com.neo4j</groupId>
-    <artifactId>cypher-enterprise-parent</artifactId>
-    <version>3.6.0-SNAPSHOT</version>
-  </parent>
-
-  <modelVersion>4.0.0</modelVersion>
-  <artifactId>neo4j-cypher-compiled-expressions</artifactId>
-  <packaging>jar</packaging>
-  <version>3.6.0-SNAPSHOT</version>
-  <name>Neo4j - Compiled Expressions</name>
-  <description>Module for compiling expressions</description>
-  <url>http://components.neo4j.org/${project.artifactId}/${project.version}</url>
-
-  <properties>
-    <moduleName>org.neo4j.cypher.internal.runtime.compiled.expressions</moduleName>
-  </properties>
-
-  <scm>
-    <connection>scm:git:git://github.com/neo4j/neo4j.git</connection>
-    <developerConnection>scm:git:git@github.com:neo4j/neo4j.git</developerConnection>
-    <url>https://github.com/neo4j/neo4j</url>
-  </scm>
-
-  <build>
-    <plugins>
-      <plugin>
-        <groupId>org.scalastyle</groupId>
-        <artifactId>scalastyle-maven-plugin</artifactId>
-      </plugin>
-    </plugins>
-  </build>
-
-  <dependencies>
-
-    <!-- shared versions are defined in the parent pom -->
-
-    <!-- scala -->
-
-    <dependency>
-      <groupId>org.scala-lang</groupId>
-      <artifactId>scala-library</artifactId>
-    </dependency>
-
-    <dependency>
-      <artifactId>scala-reflect</artifactId>
-      <groupId>org.scala-lang</groupId>
-    </dependency>
-
-    <!-- scala test dependencies -->
-
-    <dependency>
-      <groupId>org.scalatest</groupId>
-      <artifactId>scalatest_2.11</artifactId>
-    </dependency>
-    <dependency>
-      <groupId>org.scalautils</groupId>
-      <artifactId>scalautils_2.11</artifactId>
-    </dependency>
-    <dependency>
-      <groupId>org.scalacheck</groupId>
-      <artifactId>scalacheck_2.11</artifactId>
-    </dependency>
-
-    <!-- neo4j -->
-
-    <dependency>
-      <groupId>org.neo4j</groupId>
-      <artifactId>neo4j-codegen</artifactId>
-      <version>${project.version}</version>
-    </dependency>
-    <dependency>
-      <groupId>org.neo4j</groupId>
-      <artifactId>neo4j-cypher-logical-plans-3.5</artifactId>
-      <version>${project.version}</version>
-    </dependency>
-    <dependency>
-      <groupId>com.neo4j</groupId>
-      <artifactId>neo4j-cypher-physical-planning</artifactId>
-      <version>${project.version}</version>
-    </dependency>
-
-    <dependency>
-      <groupId>org.neo4j</groupId>
-      <artifactId>neo4j-ast-3.5</artifactId>
-      <version>${project.version}</version>
-      <type>test-jar</type>
-      <scope>test</scope>
-    </dependency>
-    <dependency>
-      <groupId>org.neo4j</groupId>
-      <artifactId>neo4j-util-3.5</artifactId>
-      <version>${project.version}</version>
-      <type>test-jar</type>
-      <scope>test</scope>
-    </dependency>
-
-  </dependencies>
->>>>>>> f9e2e269
 
 </project>