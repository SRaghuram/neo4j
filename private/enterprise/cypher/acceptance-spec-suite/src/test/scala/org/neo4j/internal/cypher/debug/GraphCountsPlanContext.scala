--- conflicted
+++ resolved
@@ -37,11 +37,7 @@
   }
 
   override val statistics: InstrumentedGraphStatistics = InstrumentedGraphStatistics(
-<<<<<<< HEAD
-    new MinimumGraphStatistics(Stats(row.data.nodes, row.data.relationships)),
-=======
-    new StatisticsCompletingGraphStatistics(Stats(data.nodes, data.relationships)),
->>>>>>> 22bf308a
+    new MinimumGraphStatistics(Stats(data.nodes, data.relationships)),
     new MutableGraphStatisticsSnapshot())
 
   override def indexesGetForLabel(labelId: Int): Iterator[IndexDescriptor] = {
