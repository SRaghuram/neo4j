--- conflicted
+++ resolved
@@ -21,17 +21,9 @@
     *
     * Currently, no relationships are created.
     */
-<<<<<<< HEAD
-  def createGraph(graphCounts: DbStatsRetrieveGraphCountsJSON): Unit = {
-    val row = graphCounts.results.head.data.head.row
-
+  def createGraph(graphCountData: GraphCountData): Unit = {
     graph.withTx( tx => {
-      for (constraint <- row.data.constraints) {
-=======
-  def createGraph(graphCountData: GraphCountData): Unit = {
-    graph.inTx {
       for (constraint <- graphCountData.constraints) {
->>>>>>> 22bf308a
         constraint.`type` match {
           case "Uniqueness constraint" =>
             // Uniqueness constraints can only be on labels, not on relationship types
