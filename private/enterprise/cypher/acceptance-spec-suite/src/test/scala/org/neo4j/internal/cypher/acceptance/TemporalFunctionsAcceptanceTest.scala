/*
 * Copyright (c) 2002-2018 "Neo4j,"
 * Neo4j Sweden AB [http://neo4j.com]
 * This file is a commercial add-on to Neo4j Enterprise Edition.
 */
package org.neo4j.internal.cypher.acceptance

import java.time._

import org.neo4j.cypher.{ExecutionEngineFunSuite, FakeClock}
import org.neo4j.internal.cypher.acceptance.comparisonsupport.{Configs, CypherComparisonSupport, TestConfiguration}

class TemporalFunctionsAcceptanceTest extends ExecutionEngineFunSuite with CypherComparisonSupport with FakeClock {

<<<<<<< HEAD
  val supported = (Configs.Version4_0 + Configs.Version3_4) - Configs.Compiled
=======
  val supported: TestConfiguration = (Configs.Version3_5 + Configs.Version3_4 + Configs.Version3_1) - Configs.Compiled
>>>>>>> 75f2b23b

  test("should get current default datetime") {
    val result = executeWith(supported, "RETURN datetime() as now")

    val now = single(result.columnAs[ZonedDateTime]("now"))

    now shouldBe a[ZonedDateTime]
  }

  test("should get current 'realtime' datetime") {
    val result = executeWith(supported, "RETURN datetime.realtime() as now")

    val now = single(result.columnAs[ZonedDateTime]("now"))

    now shouldBe a[ZonedDateTime]
  }

  test("should get current default localdatetime") {
    val result = executeWith(supported, "RETURN localdatetime() as now")

    val now = single(result.columnAs[LocalDateTime]("now"))

    now shouldBe a[LocalDateTime]
  }

  test("should get current default date") {
    val result = executeWith(supported, "RETURN date() as now")

    val now = single(result.columnAs[LocalDate]("now"))

    now shouldBe a[LocalDate]
  }

  test("should get current default time") {
    val result = executeWith(supported, "RETURN time() as now")

    val now = single(result.columnAs[OffsetTime]("now"))

    now shouldBe a[OffsetTime]
  }

  test("should get current default localtime") {
    val result = executeWith(supported, "RETURN localtime() as now")

    val now = single(result.columnAs[LocalTime]("now"))

    now shouldBe a[LocalTime]
  }

  test("timestamp should be query local") {
    //older versions don't use the clock which we fake in this test
    val result = executeSingle("UNWIND range(1, 1000) AS ignore RETURN timestamp() AS t").toList

    result.map(m => m("t")).distinct should have size 1
  }

  test("timestamp should not be case sensitive") {
    val past = ZonedDateTime.of(1980, 3, 11, 0, 0, 0, 0,
                                ZoneId.systemDefault())
    //older versions don't use the clock which we fake in this test
    val result = executeSingle("RETURN timeStamP() AS t").toList

    result.map(m => m("t")).head.asInstanceOf[Long] > past.toEpochSecond shouldBe true
  }

  def single[T](values: Iterator[T]):T = {
    val value = values.next()
    values.hasNext shouldBe false
    value
  }
}<|MERGE_RESOLUTION|>--- conflicted
+++ resolved
@@ -12,11 +12,7 @@
 
 class TemporalFunctionsAcceptanceTest extends ExecutionEngineFunSuite with CypherComparisonSupport with FakeClock {
 
-<<<<<<< HEAD
   val supported = (Configs.Version4_0 + Configs.Version3_4) - Configs.Compiled
-=======
-  val supported: TestConfiguration = (Configs.Version3_5 + Configs.Version3_4 + Configs.Version3_1) - Configs.Compiled
->>>>>>> 75f2b23b
 
   test("should get current default datetime") {
     val result = executeWith(supported, "RETURN datetime() as now")
