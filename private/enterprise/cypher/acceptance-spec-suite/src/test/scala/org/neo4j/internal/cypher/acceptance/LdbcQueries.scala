/*
 * Copyright (c) 2002-2019 "Neo4j,"
 * Neo4j Sweden AB [http://neo4j.com]
 * This file is a commercial add-on to Neo4j Enterprise Edition.
 */
package org.neo4j.internal.cypher.acceptance

import java.time.ZonedDateTime
import java.util.TimeZone

import org.neo4j.internal.cypher.acceptance.comparisonsupport.{Configs, TestConfiguration}

/**
 * These are the 14 LDBC stream that runs in the LDBC projects. The stream are (semi-)generated so the idea is rather
 * to have them easy to generate than easy to read so refactor with caution.
 */
object LdbcQueries {

  sealed trait LdbcQuery {

    def name: String

    def createQuery: String

    def createParams: Map[String, Any]

    def query: String

    def params: Map[String, Any]

    def expectedResult: List[Map[String, Any]]

    val constraintQueries: Seq[String] = Seq(
      "CREATE CONSTRAINT ON (node:Person) ASSERT node.id IS UNIQUE",
      "CREATE CONSTRAINT ON (node:Country) ASSERT node.id IS UNIQUE",
      "CREATE CONSTRAINT ON (node:Country) ASSERT node.name IS UNIQUE",
      "CREATE CONSTRAINT ON (node:City) ASSERT node.name IS UNIQUE",
      "CREATE CONSTRAINT ON (node:Tag) ASSERT node.id IS UNIQUE",
      "CREATE CONSTRAINT ON (node:Tag) ASSERT node.name IS UNIQUE",
      "CREATE CONSTRAINT ON (node:TagClass) ASSERT node.name IS UNIQUE",
      "CREATE CONSTRAINT ON (node:Comment) ASSERT node.id IS UNIQUE",
      "CREATE CONSTRAINT ON (node:Post) ASSERT node.id IS UNIQUE",
      "CREATE CONSTRAINT ON (node:Forum) ASSERT node.id IS UNIQUE",
      "CREATE INDEX ON :Person(firstName)",
      "CREATE INDEX ON :Person(lastName)",
      "CREATE INDEX ON :Person(birthday_month)",
      "CREATE INDEX ON :Person(birthday_day)"
    )

    def expectedToSucceedIn: TestConfiguration
  }

  object Query1 extends LdbcQuery {

    val name = "LDBC Query 1"

    val createQuery = """CREATE
                        |
                        |// --- NODES ---
                        |
                        | (person0:Person $person0),
                        | (f1:Person $f1),
                        | (f2:Person $f2),
                        | (f3:Person $f3),
                        | (ff11:Person $ff11),
                        | (fff111:Person $fff111),
                        | (ffff1111:Person $ffff1111),
                        | (fffff11111:Person $fffff11111),
                        | (ff21:Person $ff21),
                        | (fff211:Person $fff211),
                        | (ff31:Person $ff31),
                        | (uni0:University $uni0),
                        | (uni1:University $uni1),
                        | (uni2:University $uni2),
                        | (company0:Company $company0),
                        | (company1:Company $company1),
                        | (city0:City $city0),
                        | (city1:City $city1),
                        | (country0:Country $country0),
                        | (country1:Country $country1),
                        |
                        |// --- RELATIONSHIPS ---
                        |
                        | (person0)-[:KNOWS]->(f1),
                        | (person0)-[:KNOWS]->(f2),
                        | (person0)-[:KNOWS]->(f3),
                        | (f1)-[:KNOWS]->(ff11),
                        | (f2)-[:KNOWS]->(ff11),
                        | (f2)-[:KNOWS]->(ff21),
                        | (f3)-[:KNOWS]->(ff31),
                        | (ff11)-[:KNOWS]->(fff111),
                        | (fff111)-[:KNOWS]->(ffff1111),
                        | (ffff1111)-[:KNOWS]->(fffff11111),
                        | (ff21)-[:KNOWS]->(fff211),
                        | (f3)-[:KNOWS]->(f2),
                        | (person0)-[:PERSON_IS_LOCATED_IN]->(city0),
                        | (f1)-[:PERSON_IS_LOCATED_IN]->(city0),
                        | (ff11)-[:PERSON_IS_LOCATED_IN]->(city0),
                        | (fff111)-[:PERSON_IS_LOCATED_IN]->(city0),
                        | (ffff1111)-[:PERSON_IS_LOCATED_IN]->(city0),
                        | (fffff11111)-[:PERSON_IS_LOCATED_IN]->(city0),
                        | (f2)-[:PERSON_IS_LOCATED_IN]->(city1),
                        | (ff21)-[:PERSON_IS_LOCATED_IN]->(city1),
                        | (fff211)-[:PERSON_IS_LOCATED_IN]->(city1),
                        | (f3)-[:PERSON_IS_LOCATED_IN]->(city1),
                        | (ff31)-[:PERSON_IS_LOCATED_IN]->(city1),
                        | (city0)-[:IS_PART_OF]->(country0),
                        | (city1)-[:IS_PART_OF]->(country1),
                        | (company0)-[:ORGANISATION_IS_LOCATED_IN ]->(country0),
                        | (company1)-[:ORGANISATION_IS_LOCATED_IN ]->(country1),
                        | (uni0)-[:ORGANISATION_IS_LOCATED_IN ]->(city1),
                        | (uni1)-[:ORGANISATION_IS_LOCATED_IN ]->(city0),
                        | (uni2)-[:ORGANISATION_IS_LOCATED_IN ]->(city0),
                        | (f1)-[:STUDY_AT $f1StudyAtUni0]->(uni0),
                        | (ff11)-[:STUDY_AT $ff11StudyAtUni1]->(uni1),
                        | (ff11)-[:STUDY_AT $ff11StudyAtUni2]->(uni2),
                        | (f2)-[:STUDY_AT $f2StudyAtUni2]->(uni2),
                        | (f1)-[:WORKS_AT $f1WorkAtCompany0]->(company0),
                        | (f3)-[:WORKS_AT $f3WorkAtCompany0]->(company0),
                        | (ff21)-[:WORKS_AT $ff21WorkAtCompany1]->(company1)""".stripMargin


    val query = """MATCH path=(:Person {id:$1})-[:KNOWS*1..3]-(friend)
                  |WHERE friend.firstName=$2
                  |WITH friend, min(length(path)) AS distance
                  |ORDER BY distance ASC, friend.lastName ASC, friend.id ASC
                  |LIMIT $3
                  |MATCH (friend)-[:PERSON_IS_LOCATED_IN]->(friendCity:City)
                  |OPTIONAL MATCH (friend)-[studyAt:STUDY_AT]->(uni:University)-[:ORGANISATION_IS_LOCATED_IN]->(uniCity:City)
                  |WITH friend,
                  |     collect( CASE
                  |                WHEN uni IS NULL THEN null
                  |                ELSE [uni.name, studyAt.classYear, uniCity.name]
                  |              END ) AS unis,
                  |     friendCity,
                  |     distance
                  |OPTIONAL MATCH (friend)-[worksAt:WORKS_AT]->(company:Company)-[:ORGANISATION_IS_LOCATED_IN]->(country:Country)
                  |WITH friend,
                  |     collect( CASE
                  |                WHEN company IS NULL THEN null
                  |                ELSE [company.name, worksAt.workFrom, country.name]
                  |              END ) AS companies,
                  |     unis,
                  |     friendCity,
                  |     distance
                  |RETURN friend.id AS id,
                  |       friend.lastName AS lastName,
                  |       distance,
                  |       friend.birthday AS birthday,
                  |       friend.creationDate AS creationDate,
                  |       friend.gender AS gender,
                  |       friend.browserUsed AS browser,
                  |       friend.locationIP AS locationIp,
                  |       friend.email AS emails,
                  |       friend.languages AS languages,
                  |       friendCity.name AS cityName,
                  |       unis,
                  |       companies
                  |ORDER BY distance ASC, friend.lastName ASC, friend.id ASC""".stripMargin

    def createParams = Map("ff21" ->
      Map("id" -> 21, "languages" -> Seq.empty, "birthday" -> 21, "creationDate" -> 21, "lastName" -> "last21-ᚠさ丵פش", "browserUsed" -> "browser21", "email" -> Seq.empty, "locationIP" -> "ip21", "gender" -> "gender21", "firstName" -> "name1"), "company1" ->
      Map("id" -> 11, "name" -> "company1"), "city0" ->
      Map("id" -> 0, "name" -> "city0"), "city1" ->
      Map("id" -> 1, "name" -> "city1"), "ff11StudyAtUni2" ->
      Map("classYear" -> 2), "ff11StudyAtUni1" ->
      Map("classYear" -> 1), "company0" ->
      Map("id" -> 10, "name" -> "company0"), "fffff11111" ->
      Map("id" -> 11111, "languages" -> Seq("fffff11111language0"), "birthday" -> 11111, "creationDate" -> 11111, "lastName" -> "last11111-ᚠさ丵פش", "browserUsed" -> "browser11111", "email" -> Seq("fffff11111email1"), "locationIP" -> "ip11111", "gender" -> "gender11111", "firstName" -> "name0"), "f1StudyAtUni0" ->
      Map("classYear" -> 0), "f1" ->
      Map("id" -> 1, "languages" -> Seq("friend1language0"), "birthday" -> 1, "creationDate" -> 1, "lastName" -> "last1-ᚠさ丵פش", "browserUsed" -> "browser1", "email" -> Seq("friend1email1", "friend1email2"), "locationIP" -> "ip1", "gender" -> "gender1", "firstName" -> "name0"), "f3" ->
      Map("id" -> 3, "languages" -> Seq("friend3language0"), "birthday" -> 3, "creationDate" -> 3, "lastName" -> "last0-ᚠさ丵פش", "browserUsed" -> "browser3", "email" -> Seq("friend3email1", "friend3email2"), "locationIP" -> "ip3", "gender" -> "gender3", "firstName" -> "name0"), "ff11" ->
      Map("id" -> 11, "languages" -> Seq.empty, "birthday" -> 11, "creationDate" -> 11, "lastName" -> "last11-ᚠさ丵פش", "browserUsed" -> "browser11", "email" -> Seq.empty, "locationIP" -> "ip11", "gender" -> "gender11", "firstName" -> "name0"), "f2" ->
      Map("id" -> 2, "languages" -> Seq("friend2language0", "friend2language1"), "birthday" -> 2, "creationDate" -> 2, "lastName" -> "last0-ᚠさ丵פش", "browserUsed" -> "browser2", "email" -> Seq.empty, "locationIP" -> "ip2", "gender" -> "gender2", "firstName" -> "name0"), "ff21WorkAtCompany1" ->
      Map("workFrom" -> 2), "country0" ->
      Map("id" -> 10, "name" -> "country0"), "country1" ->
      Map("id" -> 11, "name" -> "country1"), "fff111" ->
      Map("id" -> 111, "languages" -> Seq("fff111language0", "fff111language1", "fff111language2"), "birthday" -> 111, "creationDate" -> 111, "lastName" -> "last111-ᚠさ丵פش", "browserUsed" -> "browser111", "email" -> Seq("fff111email1", "fff111email2", "fff111email3"), "locationIP" -> "ip111", "gender" -> "gender111", "firstName" -> "name1"), "person0" ->
      Map("id" -> 0, "languages" -> Seq("person0language0", "person0language1"), "birthday" -> 0, "creationDate" -> 0, "lastName" -> "zero-ᚠさ丵פش", "browserUsed" -> "browser0", "email" -> Seq("person0email1", "person0email2"), "locationIP" -> "ip0", "gender" -> "gender0", "firstName" -> "person"), "fff211" ->
      Map("id" -> 211, "languages" -> Seq.empty, "birthday" -> 211, "creationDate" -> 211, "lastName" -> "last211-ᚠさ丵פش", "browserUsed" -> "browser211", "email" -> Seq("fff211email1"), "locationIP" -> "ip211", "gender" -> "gender211", "firstName" -> "name1"), "ffff1111" ->
      Map("id" -> 1111, "languages" -> Seq("ffff1111language0"), "birthday" -> 1111, "creationDate" -> 1111, "lastName" -> "last1111-ᚠさ丵פش", "browserUsed" -> "browser1111", "email" -> Seq("ffff1111email1"), "locationIP" -> "ip1111", "gender" -> "gender1111", "firstName" -> "name0"), "f3WorkAtCompany0" ->
      Map("workFrom" -> 1), "f1WorkAtCompany0" ->
      Map("workFrom" -> 0), "uni0" ->
      Map("id" -> 0, "name" -> "uni0"), "uni1" ->
      Map("id" -> 1, "name" -> "uni1"), "f2StudyAtUni2" ->
      Map("classYear" -> 3), "uni2" ->
      Map("id" -> 2, "name" -> "uni2"), "ff31" ->
      Map("id" -> 31, "languages" -> Seq.empty, "birthday" -> 31, "creationDate" -> 31, "lastName" -> "last31-ᚠさ丵פش", "browserUsed" -> "browser31", "email" -> Seq.empty, "locationIP" -> "ip31", "gender" -> "gender31", "firstName" -> "name0"))

    def params = Map("1" -> 0, "2" -> "name0", "3" -> 6)

    def expectedResult: List[Map[String, Any]] = {
      List(
        Map("creationDate" -> 2, "gender" -> "gender2", "distance" -> 1, "unis" -> List(List[Any]("uni2", 3, "city0")), "locationIp" -> "ip2",
          "languages" -> List("friend2language0", "friend2language1"), "birthday" -> 2, "cityName" -> "city1",
          "lastName" -> "last0-ᚠさ丵פش", "id" -> 2, "emails" -> Seq.empty, "browser" -> "browser2", "companies" -> Seq.empty),
        Map("creationDate" -> 3, "gender" -> "gender3", "distance" -> 1, "unis" -> Seq.empty, "locationIp" -> "ip3",
          "languages" -> List("friend3language0"), "birthday" -> 3, "cityName" -> "city1", "lastName" -> "last0-ᚠさ丵פش",
          "id" -> 3, "emails" -> List("friend3email1", "friend3email2"), "browser" -> "browser3",
          "companies" -> List(List[Any]("company0", 1, "country0"))),
        Map("creationDate" -> 1, "gender" -> "gender1", "distance" -> 1,
          "unis" -> List(List[Any]("uni0", 0, "city1")), "locationIp" -> "ip1", "languages" -> List("friend1language0"),
          "birthday" -> 1, "cityName" -> "city0", "lastName" -> "last1-ᚠさ丵פش", "id" -> 1,
          "emails" -> List("friend1email1", "friend1email2"), "browser" -> "browser1", "companies" -> List(List[Any]("company0", 0, "country0"))),
        Map("creationDate" -> 11, "gender" -> "gender11", "distance" -> 2, "unis" -> List(List[Any]("uni2", 2, "city0"),
          List[Any]("uni1", 1, "city0")), "locationIp" -> "ip11", "languages" -> Seq.empty, "birthday" -> 11, "cityName" -> "city0",
          "lastName" -> "last11-ᚠさ丵פش", "id" -> 11, "emails" -> Seq.empty, "browser" -> "browser11", "companies" -> Seq.empty),
        Map("creationDate" -> 31, "gender" -> "gender31", "distance" -> 2, "unis" -> Seq.empty, "locationIp" -> "ip31",
          "languages" -> Seq.empty, "birthday" -> 31, "cityName" -> "city1", "lastName" -> "last31-ᚠさ丵פش", "id" -> 31,
          "emails" -> Seq.empty, "browser" -> "browser31", "companies" -> Seq.empty)
      )
    }

    override def expectedToSucceedIn: TestConfiguration = Configs.InterpretedAndSlotted - Configs.Version2_3

  }

  object Query2 extends LdbcQuery {

    val name = "LDBC Query 2"

    val createQuery = """CREATE
                        |
                        |// --- NODES ---
                        |
                        | (country0:Country $country0),
                        | (forum1:Forum $forum1), (p1:Person $p1), (f2:Person $f2), (f3:Person $f3), (f4:Person $f4),
                        | (s5:Person $s5), (ff6:Person $ff6),(s7:Person $s7),
                        | (f3Post1:Post $f3Post1), (f3Post2:Post $f3Post2), (f3Post3:Post $f3Post3),
                        | (f4Post1:Post $f4Post1), (f2Post1:Post $f2Post1), (f2Post2:Post $f2Post2), (f2Post3:Post $f2Post3),
                        | (s5Post1:Post $s5Post1), (s5Post2:Post $s5Post2), (ff6Post1:Post $ff6Post1),
                        | (s7Post1:Post $s7Post1), (s7Post2:Post $s7Post2),
                        | (f2Comment1:Comment $f2Comment1), (f2Comment2:Comment $f2Comment2),
                        | (s5Comment1:Comment $s5Comment1), (f3Comment1:Comment $f3Comment1), (p1Comment1:Comment $p1Comment1)
                        |
                        |// --- RELATIONSHIPS ---
                        |
                        |FOREACH (n IN [f3, f2, f4] | CREATE (p1)-[:KNOWS]->(n) )
                        |FOREACH (n IN [ff6] | CREATE (f2)-[:KNOWS]->(n) )
                        |FOREACH (n IN [f3Post1, f3Post2, f3Post3] | CREATE (n)-[:POST_HAS_CREATOR]->(f3) )
                        |FOREACH (n IN [f2Post1, f2Post2, f2Post3] | CREATE (n)-[:POST_HAS_CREATOR]->(f2) )
                        |FOREACH (n IN [f4Post1] | CREATE (n)-[:POST_HAS_CREATOR]->(f4) )
                        |FOREACH (n IN [s5Post1, s5Post2] | CREATE (n)-[:POST_HAS_CREATOR]->(s5) )
                        |FOREACH (n IN [s7Post1, s7Post2] | CREATE (n)-[:POST_HAS_CREATOR]->(s7) )
                        |FOREACH (n IN [ff6Post1] | CREATE (n)-[:POST_HAS_CREATOR]->(ff6) )
                        |FOREACH (n IN [f3Post1, f3Post2, f3Post3, f4Post1, f2Post1, f2Post2, f2Post3, s5Post1, s5Post2, s7Post1, s7Post2, ff6Post1]| CREATE (forum1)-[:CONTAINER_OF]->(n) )
                        |FOREACH (n IN [f2Comment1, f2Comment2] | CREATE (n)-[:COMMENT_HAS_CREATOR]->(f2) )
                        |FOREACH (n IN [p1Comment1] | CREATE (n)-[:COMMENT_HAS_CREATOR]->(p1) )
                        |FOREACH (n IN [f3Comment1] | CREATE (n)-[:COMMENT_HAS_CREATOR]->(f3) )
                        |FOREACH (n IN [s5Comment1] | CREATE (n)-[:COMMENT_HAS_CREATOR]->(s5) )
                        |FOREACH (n IN [f2Comment1, s5Comment1] | CREATE (n)-[:REPLY_OF_POST]->(f3Post2) )
                        |FOREACH (n IN [f2Comment2] | CREATE (n)-[:REPLY_OF_COMMENT]->(s5Comment1) )
                        |FOREACH (n IN [f3Comment1] | CREATE (n)-[:REPLY_OF_POST]->(f4Post1) )
                        |FOREACH (n IN [p1Comment1] | CREATE (n)-[:REPLY_OF_POST]->(f2Post2) )
                      """.stripMargin

    def createParams =
      Map("s5Post1" ->
        Map("content" -> "[s5Post1] content", "id" -> 8, "creationDate" -> 1, "browserUsed" -> "5", "locationIP" -> "5", "imageFile" -> "[s5Post1] image", "language" -> "5"), "p1" ->
        Map("id" -> 1, "languages" -> Seq("1a", "1b"), "birthday" -> 1, "creationDate" -> 1, "lastName" -> "last1-ᚠさ丵פش", "browserUsed" -> "1", "email" -> Seq("person1@email1", "person1@email2"), "locationIP" -> "1", "gender" -> "1", "firstName" -> "person1"), "f2Comment1" ->
        Map("content" -> "[f2Comment1] content", "id" -> 13, "creationDate" -> 2, "browserUsed" -> "2", "locationIP" -> "2"), "f2Comment2" ->
        Map("content" -> "[f2Comment2] content", "id" -> 14, "creationDate" -> 4, "browserUsed" -> "2", "locationIP" -> "2"), "ff6" ->
        Map("id" -> 6, "languages" -> Seq("6a", "6b"), "birthday" -> 6, "creationDate" -> 6, "lastName" -> "last6-ᚠさ丵פش", "browserUsed" -> "6", "email" -> Seq("ff6@email1"), "locationIP" -> "6", "gender" -> "6", "firstName" -> "ff6"), "s5Comment1" ->
        Map("content" -> "[s5Comment1] content", "id" -> 15, "creationDate" -> 1, "browserUsed" -> "5", "locationIP" -> "5"), "f3Comment1" ->
        Map("content" -> "[f3Comment1] content", "id" -> 16, "creationDate" -> 3, "browserUsed" -> "3", "locationIP" -> "3"), "s7" ->
        Map("id" -> 7, "languages" -> Seq("7"), "birthday" -> 7, "creationDate" -> 7, "lastName" -> "last7-ᚠさ丵פش", "browserUsed" -> "7", "email" -> Seq("s7@email1"), "locationIP" -> "7", "gender" -> "7", "firstName" -> "s7"), "s5Post2" ->
        Map("content" -> "[s5Post2] content", "id" -> 9, "creationDate" -> 1, "browserUsed" -> "5", "locationIP" -> "5", "imageFile" -> "[s5Post2] image", "language" -> "5"), "s5" ->
        Map("id" -> 5, "languages" -> Seq("5"), "birthday" -> 5, "creationDate" -> 5, "lastName" -> "last5-ᚠさ丵פش", "browserUsed" -> "5", "email" -> Seq("stranger5@email1"), "locationIP" -> "5", "gender" -> "5", "firstName" -> "s5"), "f3" ->
        Map("id" -> 3, "languages" -> Seq("3a", "3b"), "birthday" -> 3, "creationDate" -> 3, "lastName" -> "last3-ᚠさ丵פش", "browserUsed" -> "3", "email" -> Seq("friend3@email1", "friend3@email2"), "locationIP" -> "3", "gender" -> "3", "firstName" -> "f3"), "f2Post3" ->
        Map("content" -> "[f2Post3] content", "id" -> 7, "creationDate" -> 2, "browserUsed" -> "safari", "locationIP" -> "31.55.91.343", "imageFile" -> "[f2Post3] image", "language" -> "2"), "s7Post1" ->
        Map("content" -> "[s7Post1] content", "id" -> 10, "creationDate" -> 1, "browserUsed" -> "7", "locationIP" -> "7", "imageFile" -> "[s7Post1] image", "language" -> "7a"), "f2" ->
        Map("id" -> 2, "languages" -> Seq("2"), "birthday" -> 2, "creationDate" -> 2, "lastName" -> "last2-ᚠさ丵פش", "browserUsed" -> "2", "email" -> Seq("friend2@email1"), "locationIP" -> "2", "gender" -> "2", "firstName" -> "f2"), "f2Post2" ->
        Map("content" -> "[f2Post2] content", "id" -> 6, "creationDate" -> 2, "browserUsed" -> "2", "locationIP" -> "2", "imageFile" -> "[f2Post2] image", "language" -> "2"), "f2Post1" ->
        Map("content" -> "[f2Post1] content", "id" -> 5, "creationDate" -> 4, "browserUsed" -> "2", "locationIP" -> "2", "imageFile" -> "[f2Post1] image", "language" -> "2"), "f4" ->
        Map("id" -> 4, "languages" -> Seq("4a", "4b"), "birthday" -> 4, "creationDate" -> 4, "lastName" -> "last4-ᚠさ丵פش", "browserUsed" -> "4", "email" -> Seq("friend4@email1"), "locationIP" -> "4", "gender" -> "4", "firstName" -> "f4"), "s7Post2" ->
        Map("content" -> "[s7Post2] content", "id" -> 11, "creationDate" -> 1, "browserUsed" -> "7", "locationIP" -> "7", "imageFile" -> "[s7Post2] image", "language" -> "7"), "country0" ->
        Map("id" -> 10, "name" -> "country0"), "forum1" ->
        Map("id" -> 1, "title" -> "forum1-ᚠさ丵פش"), "ff6Post1" ->
        Map("content" -> "[ff6Post1] content", "id" -> 12, "creationDate" -> 1, "browserUsed" -> "6", "locationIP" -> "6", "imageFile" -> "[ff6Post1] image", "language" -> "6"), "f3Post1" ->
        Map("content" -> "[f3Post1] content", "id" -> 1, "creationDate" -> 4, "browserUsed" -> "3", "locationIP" -> "3", "imageFile" -> "3", "language" -> "3"), "f3Post2" ->
        Map("content" -> "[f3Post2] content", "id" -> 2, "creationDate" -> 3, "browserUsed" -> "3", "locationIP" -> "3", "imageFile" -> "[f3Post2] image", "language" -> "3"), "f3Post3" ->
        Map("id" -> 3, "creationDate" -> 3, "browserUsed" -> "3", "locationIP" -> "3", "imageFile" -> "[f3Post3] image", "language" -> "3"), "p1Comment1" ->
        Map("content" -> "[p1Comment1] content", "id" -> 17, "creationDate" -> 1, "browserUsed" -> "browser1", "locationIP" -> "1"), "f4Post1" ->
        Map("content" -> "[f4Post1] content", "id" -> 4, "creationDate" -> 4, "browserUsed" -> "4", "locationIP" -> "4", "imageFile" -> "[f4Post1] image", "language" -> "4"))

    val query = """MATCH (:Person {id:$1})-[:KNOWS]-(friend),
                  |      (friend)<-[:POST_HAS_CREATOR|COMMENT_HAS_CREATOR]-(message)
                  |WHERE message.creationDate <= $2
                  |RETURN friend.id AS personId,
                  |       friend.firstName AS personFirstName,
                  |       friend.lastName AS personLastName,
                  |       message.id AS messageId,
                  |       coalesce(message.content, message.imageFile) AS messageContent,
                  |       message.creationDate AS messageDate
                  |ORDER BY messageDate DESC, messageId ASC
                  |LIMIT $3""".stripMargin


    def params = Map("1" -> 1, "2" -> 3, "3" -> 10)

    def expectedResult = List(
      Map("personId" -> 3, "messageId" -> 2, "personLastName" -> "last3-ᚠさ丵פش",
        "messageContent" -> "[f3Post2] content", "messageDate" -> 3, "personFirstName" -> "f3"),
      Map("personId" -> 3, "messageId" -> 3, "personLastName" -> "last3-ᚠさ丵פش",
        "messageContent" -> "[f3Post3] image", "messageDate" -> 3, "personFirstName" -> "f3"),
      Map("personId" -> 3, "messageId" -> 16, "personLastName" -> "last3-ᚠさ丵פش",
        "messageContent" -> "[f3Comment1] content", "messageDate" -> 3, "personFirstName" -> "f3"),
      Map("personId" -> 2, "messageId" -> 6, "personLastName" -> "last2-ᚠさ丵פش",
        "messageContent" -> "[f2Post2] content", "messageDate" -> 2, "personFirstName" -> "f2"),
      Map("personId" -> 2, "messageId" -> 7, "personLastName" -> "last2-ᚠさ丵פش",
        "messageContent" -> "[f2Post3] content", "messageDate" -> 2, "personFirstName" -> "f2"),
      Map("personId" -> 2, "messageId" -> 13, "personLastName" -> "last2-ᚠさ丵פش",
        "messageContent" -> "[f2Comment1] content", "messageDate" -> 2, "personFirstName" -> "f2"))

<<<<<<< HEAD
    override def expectedToSucceedIn: TestConfiguration = Configs.Top
=======
    override def expectedToSucceedIn: TestConfiguration = Configs.InterpretedAndSlotted - Configs.Version2_3
>>>>>>> 5f2546c2

  }

  object Query3 extends LdbcQuery {

    val name = "LDBC Query 3"

    val createQuery = """CREATE
                        |
                        |// --- NODES ---
                        |
                        | (person1:Person $person1), (f2:Person $f2), (f3:Person $f3), (f4:Person $f4),
                        | (s5:Person $s5), (ff6:Person $ff6),(s7:Person $s7),
                        | (city1:City $city1),  (city2:City $city2), (city3:City $city3),
                        | (city4:City $city4), (city5:City $city5),
                        | (country1:Country $country1), (country2:Country $country2),
                        | (country3:Country $country3), (country4:Country $country4),
                        | (country5:Country $country5),
                        | (f3Post1:Post $f3Post1),
                        |(f3Post2:Post $f3Post2),
                        | (f3Post3:Post $f3Post3),
                        | (f4Post1:Post $f4Post1),
                        |(f2Post1:Post $f2Post1),
                        | (f2Post2:Post $f2Post2),
                        |(f2Post3:Post $f2Post3),
                        | (s5Post1:Post $s5Post1),
                        | (s5Post2:Post $s5Post2),
                        | (ff6Post1:Post $ff6Post1),
                        | (s7Post1:Post $s7Post1),
                        | (s7Post2:Post $s7Post2),
                        | (f2Comment1:Comment $f2Comment1), (f2Comment2:Comment $f2Comment2),
                        | (s5Comment1:Comment $s5Comment1), (f3Comment1:Comment $f3Comment1), (person1Comment1:Comment $person1Comment1),
                        | (ff6Comment1:Comment $ff6Comment1),
                        |
                        |// --- RELATIONSHIPS ---
                        |
                        | (city2)-[:IS_PART_OF]->(country1), (city1)-[:IS_PART_OF]->(country2),
                        | (city3)-[:IS_PART_OF]->(country3), (city4)-[:IS_PART_OF]->(country5), (city5)-[:IS_PART_OF]->(country4),
                        | (ff6)-[:PERSON_IS_LOCATED_IN]->(city4),
                        | (person1)-[:PERSON_IS_LOCATED_IN]->(city2),
                        | (f2)-[:PERSON_IS_LOCATED_IN]->(city4),
                        | (f3)-[:PERSON_IS_LOCATED_IN]->(city1),
                        | (f4)-[:PERSON_IS_LOCATED_IN]->(city3),
                        | (s5)-[:PERSON_IS_LOCATED_IN]->(city2),
                        | (s7)-[:PERSON_IS_LOCATED_IN]->(city2),
                        | (s5Comment1)-[:COMMENT_IS_LOCATED_IN]->(country1),
                        | (f2Comment2)-[:COMMENT_IS_LOCATED_IN]->(country4),
                        | (f3Comment1)-[:COMMENT_IS_LOCATED_IN]->(country3),
                        | (person1Comment1)-[:COMMENT_IS_LOCATED_IN]->(country2),
                        | (f2Comment1)-[:COMMENT_IS_LOCATED_IN]->(country1),
                        | (ff6Comment1)-[:COMMENT_IS_LOCATED_IN]->(country2)
                        |FOREACH (n IN [f3Post1,f2Post2, f2Post3] | CREATE (n)-[:POST_IS_LOCATED_IN]->(country2) )
                        |FOREACH (n IN [ff6Post1,f3Post2,f3Post3,f2Post1,s7Post1,s7Post2,s5Post2] | CREATE (n)-[:POST_IS_LOCATED_IN]->(country1) )
                        |FOREACH (n IN [f4Post1] | CREATE (n)-[:POST_IS_LOCATED_IN]->(country3) )
                        |FOREACH (n IN [s5Post1] | CREATE (n)-[:POST_IS_LOCATED_IN]->(country4) )
                        |FOREACH (n IN [f3, f2, f4] | CREATE (person1)-[:KNOWS]->(n) )
                        |FOREACH (n IN [ff6] | CREATE (f2)-[:KNOWS]->(n) )
                        |FOREACH (n IN [f3Post1, f3Post2, f3Post3] | CREATE (n)-[:POST_HAS_CREATOR]->(f3) )
                        |FOREACH (n IN [f2Post1, f2Post2, f2Post3] | CREATE (n)-[:POST_HAS_CREATOR]->(f2) )
                        |FOREACH (n IN [f4Post1] | CREATE (n)-[:POST_HAS_CREATOR]->(f4) )
                        |FOREACH (n IN [s5Post1, s5Post2] | CREATE (n)-[:POST_HAS_CREATOR]->(s5) )
                        |FOREACH (n IN [s7Post1, s7Post2] | CREATE (n)-[:POST_HAS_CREATOR]->(s7) )
                        |FOREACH (n IN [ff6Post1] | CREATE (n)-[:POST_HAS_CREATOR]->(ff6) )
                        |FOREACH (n IN [f2Comment1, f2Comment2] | CREATE (n)-[:COMMENT_HAS_CREATOR]->(f2) )
                        |FOREACH (n IN [person1Comment1] | CREATE (n)-[:COMMENT_HAS_CREATOR]->(person1) )
                        |FOREACH (n IN [f3Comment1] | CREATE (n)-[:COMMENT_HAS_CREATOR]->(f3) )
                        |FOREACH (n IN [s5Comment1] | CREATE (n)-[:COMMENT_HAS_CREATOR]->(s5) )
                        |FOREACH (n IN [ff6Comment1] | CREATE (n)-[:COMMENT_HAS_CREATOR]->(ff6) )
                        |FOREACH (n IN [f2Comment1, s5Comment1] | CREATE (n)-[:REPLY_OF_POST]->(f3Post2) )
                        |FOREACH (n IN [f2Comment2] | CREATE (n)-[:REPLY_OF_COMMENT]->(s5Comment1) )
                        |FOREACH (n IN [f3Comment1] | CREATE (n)-[:REPLY_OF_POST]->(f4Post1) )
                        |FOREACH (n IN [person1Comment1] | CREATE (n)-[:REPLY_OF_POST]->(f2Post2) )
                        |FOREACH (n IN [ff6Comment1] | CREATE (n)-[:REPLY_OF_POST]->(f2Post3) )""".stripMargin

    def createParams =
      Map("city3" ->
        Map("id" -> 3, "name" -> "city3"), "s5Post1" ->
        Map("content" -> "[s5Post1] content", "id" -> 8, "creationDate" -> 946854000000L, "browserUsed" -> "browser5", "locationIP" -> "ip5", "imageFile" -> "image5", "language" -> "language5"), "city4" ->
        Map("id" -> 4, "name" -> "city4"), "city5" ->
        Map("id" -> 5, "name" -> "city5"), "f2Comment1" ->
        Map("content" -> "[f2Comment1] content", "id" -> 13, "creationDate" -> 946854000000L, "browserUsed" -> "browser2", "locationIP" -> "ip2"), "f2Comment2" ->
        Map("content" -> "[f2Comment2] content", "id" -> 14, "creationDate" -> 946940400000L, "browserUsed" -> "browser2", "locationIP" -> "ip2"), "person1Comment1" ->
        Map("content" -> "[person1Comment1] content", "id" -> 17, "creationDate" -> 946854000000L, "browserUsed" -> "browser1", "locationIP" -> "ip1"), "city1" ->
        Map("id" -> 1, "name" -> "city1"), "city2" ->
        Map("id" -> 2, "name" -> "city2"), "ff6Comment1" ->
        Map("content" -> "[ff6Comment1] content", "id" -> 18, "creationDate" -> 946940400000L, "browserUsed" -> "browser6", "locationIP" -> "ip6"), "ff6" ->
        Map("id" -> 6, "languages" -> Seq("language6a", "language6b"), "birthday" -> 6, "creationDate" -> 6, "lastName" -> "last6-ᚠさ丵פش", "browserUsed" -> "browser6", "email" -> Seq("ff6@email.com"), "locationIP" -> "ip6", "gender" -> "gender6", "firstName" -> "ff6"), "s5Comment1" ->
        Map("content" -> "[s5Comment1] content", "id" -> 15, "creationDate" -> 946854000000L, "browserUsed" -> "browser5", "locationIP" -> "ip5"), "f3Comment1" ->
        Map("content" -> "[f3Comment1] content", "id" -> 16, "creationDate" -> 946681200000L, "browserUsed" -> "browser3", "locationIP" -> "ip3"), "s7" ->
        Map("id" -> 7, "languages" -> Seq("language7"), "birthday" -> 7, "creationDate" -> 7, "lastName" -> "last7-ᚠさ丵פش", "browserUsed" -> "browser7", "email" -> Seq("s7@email.com"), "locationIP" -> "ip7", "gender" -> "gender7", "firstName" -> "s7"), "s5Post2" ->
        Map("content" -> "[s5Post2] content", "id" -> 9, "creationDate" -> 946854000000L, "browserUsed" -> "browser5", "locationIP" -> "ip5", "imageFile" -> "image5", "language" -> "language5"), "s7Post1" ->
        Map("content" -> "[s7Post1] content", "id" -> 10, "creationDate" -> 946854000000L, "browserUsed" -> "browser7", "locationIP" -> "ip7", "imageFile" -> "image7", "language" -> "language7a"), "s5" ->
        Map("id" -> 5, "languages" -> Seq("language5"), "birthday" -> 5, "creationDate" -> 5, "lastName" -> "last5-ᚠさ丵פش", "browserUsed" -> "browser5", "email" -> Seq("s5@email.com"), "locationIP" -> "ip5", "gender" -> "gender5", "firstName" -> "s5"), "f3" ->
        Map("id" -> 3, "languages" -> Seq("language3a", "language3b"), "birthday" -> 3, "creationDate" -> 3, "lastName" -> "last3-ᚠさ丵פش", "browserUsed" -> "browser3", "email" -> Seq("f3a@email.com", "f3b@email.com"), "locationIP" -> "ip3", "gender" -> "gender3", "firstName" -> "f3"), "f2Post3" ->
        Map("content" -> "[f2Post3] content", "id" -> 7, "creationDate" -> 946940400000L, "browserUsed" -> "browser2", "locationIP" -> "ip2", "imageFile" -> "image2", "language" -> "language2"), "f2" ->
        Map("id" -> 2, "languages" -> Seq("language2"), "birthday" -> 2, "creationDate" -> 2, "lastName" -> "last2-ᚠさ丵פش", "browserUsed" -> "browser2", "email" -> Seq("f2@email.com"), "locationIP" -> "ip2", "gender" -> "gender2", "firstName" -> "f2"), "f2Post2" ->
        Map("content" -> "[f2Post2] content", "id" -> 6, "creationDate" -> 947458800000L, "browserUsed" -> "browser2", "locationIP" -> "ip2", "imageFile" -> "image2", "language" -> "language2"), "f2Post1" ->
        Map("content" -> "[f2Post1] content", "id" -> 5, "creationDate" -> 947458800000L, "browserUsed" -> "ip2", "locationIP" -> "ip2", "imageFile" -> "ip2", "language" -> "language2"), "s7Post2" ->
        Map("content" -> "[s7Post2] content", "id" -> 11, "creationDate" -> 946854000000L, "browserUsed" -> "browser7", "locationIP" -> "ip7", "imageFile" -> "image7", "language" -> "language7"), "f4" ->
        Map("id" -> 4, "languages" -> Seq("language4a", "language4b"), "birthday" -> 4, "creationDate" -> 4, "lastName" -> "last4-ᚠさ丵פش", "browserUsed" -> "browser4", "email" -> Seq("f4@email.com"), "locationIP" -> "ip4", "gender" -> "gender4", "firstName" -> "f4"), "country1" ->
        Map("id" -> 11, "name" -> "country1"), "person1" ->
        Map("id" -> 1, "languages" -> Seq("language1a", "language1b"), "birthday" -> 1, "creationDate" -> 1, "lastName" -> "last1-ᚠさ丵פش", "browserUsed" -> "browser1", "email" -> Seq("person1a@email.com", "person1b@email.com"), "locationIP" -> "ip1", "gender" -> "gender1", "firstName" -> "person1"), "country4" ->
        Map("id" -> 14, "name" -> "country4"), "country5" ->
        Map("id" -> 15, "name" -> "country5"), "country2" ->
        Map("id" -> 12, "name" -> "country2"), "country3" ->
        Map("id" -> 13, "name" -> "country3"), "ff6Post1" ->
        Map("content" -> "[ff6Post1] content", "id" -> 12, "creationDate" -> 946940400000L, "browserUsed" -> "browser6", "locationIP" -> "ip6", "imageFile" -> "image6", "language" -> "language6"), "f3Post1" ->
        Map("content" -> "[f3Post1] content", "id" -> 1, "creationDate" -> 946854000000L, "browserUsed" -> "browser3", "locationIP" -> "ip3", "imageFile" -> "image3", "language" -> "language3"), "f3Post2" ->
        Map("content" -> "[f3Post2] content", "id" -> 2, "creationDate" -> 947458800000L, "browserUsed" -> "browser3", "locationIP" -> "ip3", "imageFile" -> "image3", "language" -> "language3"), "f3Post3" ->
        Map("content" -> "[f3Post3] content", "id" -> 3, "creationDate" -> 946940400000L, "browserUsed" -> "browser3", "locationIP" -> "ip3", "imageFile" -> "image3", "language" -> "language3"), "f4Post1" ->
        Map("content" -> "[f4Post1] content", "id" -> 4, "creationDate" -> 946854000000L, "browserUsed" -> "browser4", "locationIP" -> "ip4", "imageFile" -> "image4", "language" -> "language4"))

    val query = """|MATCH (countryX:Country {name:$2}),
                   |      (countryY:Country{name:$3}),
                   |      (person:Person {id:$1})
                   |WITH person, countryX, countryY
                   |LIMIT 1
                   |MATCH (city:City)-[:IS_PART_OF]->(country:Country)
                   |WHERE country IN [countryX, countryY]
                   |WITH person, countryX, countryY, collect(city) AS cities
                   |MATCH (person)-[:KNOWS*1..2]-(friend)-[:PERSON_IS_LOCATED_IN]->(city)
                   |WHERE NOT person=friend AND NOT city IN cities
                   |WITH DISTINCT friend, countryX, countryY
                   |MATCH (friend)<-[:POST_HAS_CREATOR|COMMENT_HAS_CREATOR]-(message),
                   |      (message)-[:POST_IS_LOCATED_IN|COMMENT_IS_LOCATED_IN]->(country)
                   |WHERE $5>message.creationDate>=$4 AND
                   |      country IN [countryX, countryY]
                   |WITH friend,
                   |     CASE WHEN country=countryX THEN 1 ELSE 0 END AS messageX,
                   |     CASE WHEN country=countryY THEN 1 ELSE 0 END AS messageY
                   |WITH friend, sum(messageX) AS xCount, sum(messageY) AS yCount
                   |WHERE xCount>0 AND yCount>0
                   |RETURN friend.id AS friendId,
                   |       friend.firstName AS friendFirstName,
                   |       friend.lastName AS friendLastName,
                   |       xCount,
                   |       yCount,
                   |       xCount + yCount AS xyCount
                   |ORDER BY xyCount DESC, friendId ASC
                   |LIMIT $6
                   |""".stripMargin

    def params: Map[String, Any] = {
      val startTime = ZonedDateTime.of(2000, 1, 3, 0, 0, 0, 0, TimeZone.getTimeZone("Europe/Stockholm").toZoneId)
      val endTime = startTime.plusDays(2)
      Map("1" -> 1, "2" -> "country1", "3" -> "country2", "4" -> startTime.toEpochSecond * 1000, "5" -> endTime.toEpochSecond * 1000, "6" -> 10)
    }

    def expectedResult = List(
      Map("friendLastName" -> "last2-ᚠさ丵פش", "friendId" -> 2, "friendFirstName" -> "f2", "yCount" -> 1, "xyCount" -> 2, "xCount" -> 1),
      Map("friendLastName" -> "last6-ᚠさ丵פش", "friendId" -> 6, "friendFirstName" -> "ff6", "yCount" -> 1, "xyCount" -> 2, "xCount" -> 1))

    override def expectedToSucceedIn: TestConfiguration = Configs.InterpretedAndSlotted - Configs.Version2_3

  }

  object Query4 extends LdbcQuery {

    val name = "LDBC Query 4"

    val createQuery = """CREATE
                        |
                        |// --- NODES ---
                        |
                        | (tag1:Tag $tag1), (tag2:Tag $tag2), (tag3:Tag $tag3), (tag4:Tag $tag4), (tag5:Tag $tag5),
                        | (person1:Person $person1), (f2:Person $f2), (f3:Person $f3), (f4:Person $f4),
                        |(s5:Person $s5), (ff6:Person $ff6),(s7:Person $s7),
                        | (f3Post1:Post $f3Post1), (f3Post2:Post $f3Post2), (f3Post3:Post $f3Post3),
                        | (f4Post1:Post $f4Post1), (f2Post1:Post $f2Post1), (f2Post2:Post $f2Post2), (f2Post3:Post $f2Post3),
                        | (s5Post1:Post $s5Post1), (s5Post2:Post $s5Post2), (ff6Post1:Post $ff6Post1),
                        | (s7Post1:Post $s7Post1), (s7Post2:Post $s7Post2),
                        | (f4Comment1:Comment $f4Comment1)
                        |
                        |// --- RELATIONSHIPS ---
                        |
                        |FOREACH (n IN [f3, f2, f4] | CREATE (person1)-[:KNOWS]->(n) )
                        |FOREACH (n IN [ff6] | CREATE (f2)-[:KNOWS]->(n) )
                        |FOREACH (n IN [f3Post1, f3Post2, f3Post3] | CREATE (n)-[:POST_HAS_CREATOR]->(f3) )
                        |FOREACH (n IN [f2Post1, f2Post2, f2Post3] | CREATE (n)-[:POST_HAS_CREATOR]->(f2) )
                        |FOREACH (n IN [f4Post1] | CREATE (n)-[:POST_HAS_CREATOR]->(f4) )
                        |FOREACH (n IN [s5Post1, s5Post2] | CREATE (n)-[:POST_HAS_CREATOR]->(s5) )
                        |FOREACH (n IN [s7Post1, s7Post2] | CREATE (n)-[:POST_HAS_CREATOR]->(s7) )
                        |FOREACH (n IN [ff6Post1] | CREATE (n)-[:POST_HAS_CREATOR]->(ff6) )
                        |FOREACH (n IN [f4Comment1] | CREATE (n)-[:COMMENT_HAS_CREATOR]->(f4) )
                        |FOREACH (n IN [f4Comment1] | CREATE (n)-[:REPLY_OF_POST]->(f2Post1) )
                        |FOREACH (n IN [f3Post1,f3Post2,f2Post1] | CREATE (n)-[:POST_HAS_TAG]->(tag4) )
                        |FOREACH (n IN [f3Post3,ff6Post1,s7Post2] | CREATE (n)-[:POST_HAS_TAG]->(tag5) )
                        |FOREACH (n IN [f3Post3,f4Post1,f2Post2,s5Post2,ff6Post1,s7Post1] | CREATE (n)-[:POST_HAS_TAG]->(tag3) )
                        |FOREACH (n IN [f3Post3,f4Post1,f2Post1,f2Post3,s5Post1] | CREATE (n)-[:POST_HAS_TAG]->(tag2) )
                        |FOREACH (n IN [f3Post1,f2Post1,f2Post3,s5Post1,ff6Post1] | CREATE (n)-[:POST_HAS_TAG]->(tag1) )
                        |FOREACH (n IN [f4Comment1] | CREATE (n)-[:COMMENT_HAS_TAG]->(tag1) )""".stripMargin

    def createParams =
      Map("person1" ->
        Map("id" -> 1, "languages" -> Seq("language1a", "language1b"), "birthday" -> 1, "creationDate" -> 1, "lastName" -> "last1", "browserUsed" -> "browser1", "email" -> Seq("person1b@email.com", "person1b@email.com"), "locationIP" -> "ip1", "gender" -> "gender1", "firstName" -> "person1"), "s5Post1" ->
        Map("content" -> "[s5Post1] content", "id" -> 8, "creationDate" -> 946854000000L, "browserUsed" -> "browser5", "locationIP" -> "ip5", "imageFile" -> "image5", "language" -> "language5"), "f4Comment1" ->
        Map("content" -> "[f4Comment1] content", "id" -> 13, "creationDate" -> 946854000000L, "browserUsed" -> "browser4", "locationIP" -> "ip4"), "ff6Post1" ->
        Map("content" -> "[ff6Post1] content", "id" -> 12, "creationDate" -> 946854000000L, "browserUsed" -> "browser6", "locationIP" -> "ip6", "imageFile" -> "image6", "language" -> "language6"), "f3Post1" ->
        Map("content" -> "[f3Post1] content", "id" -> 1, "creationDate" -> 946767600000L, "browserUsed" -> "browser3", "locationIP" -> "ip3", "imageFile" -> "image3", "language" -> "language3"), "f3Post2" ->
        Map("content" -> "[f3Post2] content", "id" -> 2, "creationDate" -> 946854000000L, "browserUsed" -> "browser3", "locationIP" -> "ip3", "imageFile" -> "image3", "language" -> "language3"), "f3Post3" ->
        Map("content" -> "[f3Post3] content", "id" -> 3, "creationDate" -> 946854000000L, "browserUsed" -> "browser3", "locationIP" -> "ip3", "imageFile" -> "image3", "language" -> "language3"), "ff6" ->
        Map("id" -> 6, "languages" -> Seq("language6a", "language6b"), "birthday" -> 1, "creationDate" -> 1, "lastName" -> "last6", "browserUsed" -> "browser6", "email" -> Seq("friend6@email.com"), "locationIP" -> "ip6", "gender" -> "gender6", "firstName" -> "ff6"), "tag4" ->
        Map("name" -> "tag4-ᚠさ丵פش"), "tag5" ->
        Map("name" -> "tag5-ᚠさ丵פش"), "tag2" ->
        Map("name" -> "tag2-ᚠさ丵פش"), "tag3" ->
        Map("name" -> "tag3-ᚠさ丵פش"), "s7" ->
        Map("id" -> 7, "languages" -> Seq("language7a", "language7b"), "birthday" -> 7, "creationDate" -> 7, "lastName" -> "last7", "browserUsed" -> "browser7", "email" -> Seq("stranger7a@email.com", "stranger7b@email.com"), "locationIP" -> "ip7", "gender" -> "gender7", "firstName" -> "s7"), "s5Post2" ->
        Map("content" -> "[s5Post2] content", "id" -> 9, "creationDate" -> 946854000000L, "browserUsed" -> "browser5", "locationIP" -> "ip5", "imageFile" -> "image5", "language" -> "language5"), "f4Post1" ->
        Map("content" -> "[f4Post1] content", "id" -> 4, "creationDate" -> 947026800000L, "browserUsed" -> "browser4", "locationIP" -> "ip4", "imageFile" -> "image4", "language" -> "language4"), "s7Post1" ->
        Map("content" -> "[s7Post1] content", "id" -> 10, "creationDate" -> 946854000000L, "browserUsed" -> "browser7", "locationIP" -> "ip7", "imageFile" -> "image7", "language" -> "language7a"), "f2Post3" ->
        Map("content" -> "[f2Post3] content", "id" -> 7, "creationDate" -> 946854000000L, "browserUsed" -> "browser2", "locationIP" -> "ip2", "imageFile" -> "image2", "language" -> "language2"), "f3" ->
        Map("id" -> 3, "languages" -> Seq("language3a", "language3b"), "birthday" -> 3, "creationDate" -> 3, "lastName" -> "last3", "browserUsed" -> "browser3", "email" -> Seq("friend3a@email.com", "friend3b@email.com"), "locationIP" -> "ip3", "gender" -> "gender3", "firstName" -> "f3"), "s5" ->
        Map("id" -> 5, "languages" -> Seq("language5"), "birthday" -> 5, "creationDate" -> 5, "lastName" -> "last5", "browserUsed" -> "browser5", "email" -> Seq("stranger5@email.com"), "locationIP" -> "ip5", "gender" -> "gender5", "firstName" -> "s5"), "f2Post2" ->
        Map("content" -> "[f2Post2] content", "id" -> 6, "creationDate" -> 946854000000L, "browserUsed" -> "browser2", "locationIP" -> "ip2", "imageFile" -> "image2", "language" -> "language2"), "tag1" ->
        Map("name" -> "tag1-ᚠさ丵פش"), "f2" ->
        Map("id" -> 2, "languages" -> Seq("language2"), "birthday" -> 2, "creationDate" -> 2, "lastName" -> "last2", "browserUsed" -> "browser2", "email" -> Seq("friend2@email.com"), "locationIP" -> "ip2", "gender" -> "gender2", "firstName" -> "f2"), "f2Post1" ->
        Map("content" -> "[f2Post1] content", "id" -> 5, "creationDate" -> 946854000000L, "browserUsed" -> "browser2", "locationIP" -> "ip2", "imageFile" -> "image2", "language" -> "language2"), "s7Post2" ->
        Map("content" -> "[s7Post2] content", "id" -> 11, "creationDate" -> 946854000000L, "browserUsed" -> "browser7", "locationIP" -> "ip7", "imageFile" -> "image7", "language" -> "language7"), "f4" ->
        Map("id" -> 4, "languages" -> Seq("language4a", "language4b"), "birthday" -> 1, "creationDate" -> 1, "lastName" -> "last4", "browserUsed" -> "browser4", "email" -> Seq("friend4@email.com"), "locationIP" -> "ip4", "gender" -> "gender4", "firstName" -> "f4"))


    val query = """MATCH (person:Person {id:$1})-[:KNOWS]-(friend),
                  |      (friend)<-[:POST_HAS_CREATOR]-(post)-[:POST_HAS_TAG]->(tag)
                  |WITH DISTINCT tag, post
                  |WITH tag,
                  |     CASE
                  |       WHEN $3 > post.creationDate >= $2 THEN 1
                  |       ELSE 0
                  |     END AS valid,
                  |     CASE
                  |       WHEN $2 > post.creationDate THEN 1
                  |       ELSE 0
                  |     END AS inValid
                  |WITH tag, sum(valid) AS postCount, sum(inValid) AS inValidPostCount
                  |WHERE postCount>0 AND inValidPostCount=0
                  |RETURN tag.name AS tagName, postCount
                  |ORDER BY postCount DESC, tagName ASC
                  |LIMIT $4""".stripMargin

    def params: Map[String, Long] = {
      val startTime = ZonedDateTime.of(2000, 1, 3, 0, 0, 0, 0, TimeZone.getTimeZone("Europe/Stockholm").toZoneId)
      val endTime = startTime.plusDays(2)
      Map("1" -> 1, "2" -> startTime.toEpochSecond * 1000, "3" -> endTime.toEpochSecond * 1000, "4" -> 10)
    }

    def expectedResult = List(
      Map("tagName" -> "tag2-ᚠさ丵פش", "postCount" -> 3),
      Map("tagName" -> "tag3-ᚠさ丵פش", "postCount" -> 2),
      Map("tagName" -> "tag5-ᚠさ丵פش", "postCount" -> 1))

    override def expectedToSucceedIn: TestConfiguration = Configs.InterpretedAndSlotted - Configs.Version2_3

  }

  object Query5 extends LdbcQuery {

    val name = "LDBC Query 5"

    val createQuery = """CREATE
                        |
                        |// --- NODES ---
                        |
                        | (forum1:Forum $forum1), (forum2:Forum $forum2),
                        | (forum3:Forum $forum3), (forum4:Forum $forum4),
                        | (person1:Person $person1), (f2:Person $f2), (f3:Person $f3), (f4:Person $f4),
                        | (s5:Person $s5), (ff6:Person $ff6),(s7:Person $s7),
                        | (country0:Country $country0),
                        | (country1:Country $country1),
                        | (f3Post1:Post $f3Post1), (f3Post2:Post $f3Post2), (f3Post3:Post $f3Post3),
                        | (f2Post1:Post $f2Post1), (f2Post2:Post $f2Post2), (f2Post3:Post $f2Post3),
                        | (s5Post1:Post $s5Post1), (s5Post2:Post $s5Post2), (ff6Post1:Post $ff6Post1),
                        | (s7Post1:Post $s7Post1), (s7Post2:Post $s7Post2),
                        |
                        |// --- RELATIONSHIPS ---
                        |
                        | (forum1)-[:HAS_MEMBER $forum1HasMemberPerson1]->(person1), (forum1)-[:HAS_MEMBER $forum1HasMemberF2]->(f2),
                        | (forum1)-[:HAS_MEMBER $forum1HasMemberS5]->(s5), (forum1)-[:HAS_MEMBER $forum1HasMemberF3]->(f3),
                        | (forum1)-[:HAS_MEMBER $forum1HasMemberFF6]->(ff6),
                        | (forum2)-[:HAS_MEMBER $forum2HasMemberF3]->(f3), (forum3)-[:HAS_MEMBER $forum3HasMemberPerson1]->(person1),
                        | (forum3)-[:HAS_MEMBER $forum3HasMemberF3]->(f3), (forum3)-[:HAS_MEMBER $forum3HasMemberF4]->(f4),
                        | (forum4)-[:HAS_MEMBER $forum4HasMemberF2]->(f2),
                        | (forum4)-[:HAS_MEMBER $forum4HasMemberPerson1]->(person1),
                        | (person1)-[:KNOWS]->(f2), (f2)-[:KNOWS]->(ff6),
                        | (person1)-[:KNOWS]->(f3),
                        | (person1)-[:KNOWS]->(f4)-[:KNOWS]->(f2),
                        | (f4)-[:KNOWS]->(ff6)
                        |FOREACH (n IN [f3Post1, f3Post2, f3Post3] | CREATE (n)-[:POST_HAS_CREATOR]->(f3) )
                        |FOREACH (n IN [f2Post1, f2Post2, f2Post3] | CREATE (n)-[:POST_HAS_CREATOR]->(f2) )
                        |FOREACH (n IN [] | CREATE (n)-[:POST_HAS_CREATOR]->(f4) )
                        |FOREACH (n IN [s5Post1, s5Post2] | CREATE (n)-[:POST_HAS_CREATOR]->(s5) )
                        |FOREACH (n IN [s7Post1, s7Post2] | CREATE (n)-[:POST_HAS_CREATOR]->(s7) )
                        |FOREACH (n IN [ff6Post1] | CREATE (n)-[:POST_HAS_CREATOR]->(ff6) )
                        |FOREACH (n IN [f3Post1, f3Post2, f3Post3, s5Post1, s5Post2, ff6Post1] | CREATE (n)-[:POST_IS_LOCATED_IN]->(country0) )
                        |FOREACH (n IN [f2Post1, f2Post2, f2Post3, s7Post1, s7Post2] | CREATE (n)-[:POST_IS_LOCATED_IN]->(country1) )
                        |FOREACH (n IN [f3Post1, f3Post2, f2Post1, f2Post2, s5Post1, s5Post2, ff6Post1, s7Post1, s7Post2]| CREATE (forum1)-[:CONTAINER_OF]->(n) )
                        |FOREACH (n IN [f3Post3] | CREATE (forum3)-[:CONTAINER_OF]->(n) )
                        |FOREACH (n IN [f2Post3] | CREATE (forum4)-[:CONTAINER_OF]->(n) )""".stripMargin

    def createParams = Map("forum4HasMemberPerson1" ->
      Map("joinDate" -> 946854000000L), "s5Post1" ->
      Map("content" -> "[s5Post1] content", "id" -> 8L, "creationDate" -> 946854000000L, "browserUsed" -> "browser5", "locationIP" -> "ip5", "imageFile" -> "image5", "language" -> "language5"), "forum2HasMemberF3" ->
      Map("joinDate" -> 946854000000L), "forum3HasMemberF3" ->
      Map("joinDate" -> 946854000000L), "forum3HasMemberPerson1" ->
      Map("joinDate" -> 946854000000L), "ff6" ->
      Map("id" -> 6L, "languages" -> Seq("language6a", "language6b"), "birthday" -> 6L, "creationDate" -> 6L, "lastName" -> "last6", "browserUsed" -> "browser6", "email" -> Seq("ff6@email.com"), "locationIP" -> "ip6", "gender" -> "gender6", "firstName" -> "ff6"), "forum3HasMemberF4" ->
      Map("joinDate" -> 946854000000L), "forum4HasMemberF2" ->
      Map("joinDate" -> 946681200000L), "s7" ->
      Map("id" -> 7L, "languages" -> Seq("language7a", "language7b"), "birthday" -> 7L, "creationDate" -> 7L, "lastName" -> "last7", "browserUsed" -> "browser7", "email" -> Seq("s7@email.com"), "locationIP" -> "ip7", "gender" -> "gender7", "firstName" -> "s7"), "forum1HasMemberFF6" ->
      Map("joinDate" -> 946854000000L), "s5Post2" ->
      Map("content" -> "[s5Post2] content", "id" -> 9L, "creationDate" -> 946854000000L, "browserUsed" -> "browser5", "locationIP" -> "ip5", "imageFile" -> "image5", "language" -> "language5"), "forum1HasMemberS5" ->
      Map("joinDate" -> 946854000000L), "s5" ->
      Map("id" -> 5L, "languages" -> Seq("language5"), "birthday" -> 5L, "creationDate" -> 5L, "lastName" -> "last5", "browserUsed" -> "browser5", "email" -> Seq("s5@email.com"), "locationIP" -> "ip5", "gender" -> "gender5", "firstName" -> "s5"), "f3" ->
      Map("id" -> 3L, "languages" -> Seq("language3a", "language3b"), "birthday" -> 3L, "creationDate" -> 3L, "lastName" -> "last3", "browserUsed" -> "browser3", "email" -> Seq("f3a@email.com", "f3b@email.com"), "locationIP" -> "ip3", "gender" -> "gender3", "firstName" -> "f3"), "f2Post3" ->
      Map("content" -> "[f2Post3] content", "id" -> 7L, "creationDate" -> 946854000000L, "browserUsed" -> "browser2", "locationIP" -> "ip2", "imageFile" -> "image2", "language" -> "language2"), "s7Post1" ->
      Map("content" -> "[s7Post1] content", "id" -> 10L, "creationDate" -> 946854000000L, "browserUsed" -> "browser7", "locationIP" -> "ip7", "imageFile" -> "image7", "language" -> "language7a"), "f2" ->
      Map("id" -> 2L, "languages" -> Seq("language2"), "birthday" -> 2L, "creationDate" -> 2L, "lastName" -> "last2", "browserUsed" -> "browser2", "email" -> Seq("f2@email.com"), "locationIP" -> "ip2", "gender" -> "gender2", "firstName" -> "f2"), "f2Post2" ->
      Map("content" -> "[f2Post2] content", "id" -> 6L, "creationDate" -> 946854000000L, "browserUsed" -> "browser2", "locationIP" -> "ip2", "imageFile" -> "image2", "language" -> "language2"), "f2Post1" ->
      Map("content" -> "[f2Post1] content", "id" -> 5L, "creationDate" -> 946854000000L, "browserUsed" -> "browser2", "locationIP" -> "ip2", "imageFile" -> "image2", "language" -> "language2"), "f4" ->
      Map("id" -> 4L, "languages" -> Seq("language4a", "language4b"), "birthday" -> 4L, "creationDate" -> 4L, "lastName" -> "last4", "browserUsed" -> "browser4", "email" -> Seq("f4@email.com"), "locationIP" -> "ip4", "gender" -> "gender4", "firstName" -> "f4"), "s7Post2" ->
      Map("content" -> "[s7Post2] content", "id" -> 11L, "creationDate" -> 946854000000L, "browserUsed" -> "browser7", "locationIP" -> "ip7", "imageFile" -> "image7", "language" -> "language7"), "country0" ->
      Map("id" -> 10L, "name" -> "country0"), "country1" ->
      Map("id" -> 11L, "name" -> "country1"), "forum1HasMemberPerson1" ->
      Map("joinDate" -> 946854000000L), "person1" ->
      Map("id" -> 1L, "languages" -> Seq("language1a", "language1b"), "birthday" -> 1L, "creationDate" -> 1L, "lastName" -> "last1", "browserUsed" -> "browser1", "email" -> Seq("person1a@email.com", "person1b@email.com"), "locationIP" -> "ip1", "gender" -> "gender1", "firstName" -> "person1"), "forum1" ->
      Map("id" -> 1L, "title" -> "forum1-ᚠさ丵פش"), "forum2" ->
      Map("id" -> 2L, "title" -> "forum1-ᚠさ丵פش"), "forum3" ->
      Map("id" -> 3L, "title" -> "forum3-ᚠさ丵פش"), "forum4" ->
      Map("id" -> 4L, "title" -> "forum4-ᚠさ丵פش"), "ff6Post1" ->
      Map("content" -> "[ff6Post1] content", "id" -> 12L, "creationDate" -> 946854000000L, "browserUsed" -> "browser6", "locationIP" -> "ip6", "imageFile" -> "image6", "language" -> "language6"), "f3Post1" ->
      Map("content" -> "[f3Post1] content", "id" -> 1L, "creationDate" -> 946854000000L, "browserUsed" -> "browser3", "locationIP" -> "ip3", "imageFile" -> "image3", "language" -> "language3"), "f3Post2" ->
      Map("content" -> "[f3Post2] content", "id" -> 2L, "creationDate" -> 946854000000L, "browserUsed" -> "browser3", "locationIP" -> "ip3", "imageFile" -> "image3", "language" -> "language3"), "f3Post3" ->
      Map("content" -> "[f3Post3] content", "id" -> 3L, "creationDate" -> 946854000000L, "browserUsed" -> "browser3", "locationIP" -> "ip3", "imageFile" -> "image3", "language" -> "language3"), "forum1HasMemberF2" ->
      Map("joinDate" -> 946681200000L), "forum1HasMemberF3" ->
      Map("joinDate" -> 946681200000L))

    val query = """MATCH (person:Person {id:$1})-[:KNOWS*1..2]-(friend)
                  |WHERE NOT person=friend
                  |WITH DISTINCT friend
                  |MATCH (friend)<-[membership:HAS_MEMBER]-(forum)
                  |WHERE membership.joinDate>$2
                  |WITH forum, collect(friend) AS friends
                  |OPTIONAL MATCH (friend)<-[:POST_HAS_CREATOR]-(post)<-[:CONTAINER_OF]-(forum)
                  |WHERE friend IN friends
                  |WITH forum, count(post) AS postCount
                  |RETURN forum.title AS forumName, postCount
                  |ORDER BY postCount DESC, forum.id ASC
                  |LIMIT $3
                  |""".stripMargin

    def params: Map[String, Long] = {
      val startTime = ZonedDateTime.of(2000, 1, 2, 0, 0, 0, 0, TimeZone.getTimeZone("Europe/Stockholm").toZoneId)
      Map("1" -> 1, "2" -> startTime.toEpochSecond * 1000, "3" -> 4)
    }

    def expectedResult = List(Map("forumName" -> "forum1-ᚠさ丵פش", "postCount" -> 1), Map("forumName" -> "forum3-ᚠさ丵פش", "postCount" -> 1), Map("forumName" -> "forum1-ᚠさ丵פش", "postCount" -> 0))

    override def expectedToSucceedIn: TestConfiguration = Configs.InterpretedAndSlotted - Configs.Version2_3

  }

  object Query6 extends LdbcQuery {

    val name = "LDBC Query 6"

    val createQuery = """CREATE
                        |
                        |// --- NODES ---
                        |
                        | (tag1:Tag $tag1), (tag2:Tag $tag2), (tag3:Tag $tag3), (tag4:Tag $tag4), (tag5:Tag $tag5),
                        | (person1:Person $person1), (f2:Person $f2), (f3:Person $f3), (f4:Person $f4),
                        | (s5:Person $s5), (ff6:Person $ff6),(s7:Person $s7),
                        | (f3Post1:Post $f3Post1), (f3Post2:Post $f3Post2), (f3Post3:Post $f3Post3),
                        | (f4Post1:Post $f4Post1), (f2Post1:Post $f2Post1), (f2Post2:Post $f2Post2), (f2Post3:Post $f2Post3),
                        | (s5Post1:Post $s5Post1), (s5Post2:Post $s5Post2), (ff6Post1:Post $ff6Post1),
                        | (s7Post1:Post $s7Post1), (s7Post2:Post $s7Post2)
                        |
                        |// --- RELATIONSHIPS ---
                        |
                        |FOREACH (n IN [f3, f2, f4] | CREATE (person1)-[:KNOWS]->(n) )
                        |FOREACH (n IN [ff6] | CREATE (f2)-[:KNOWS]->(n) )
                        |FOREACH (n IN [f3Post1, f3Post2, f3Post3] | CREATE (n)-[:POST_HAS_CREATOR]->(f3) )
                        |FOREACH (n IN [f2Post1, f2Post2, f2Post3] | CREATE (n)-[:POST_HAS_CREATOR]->(f2) )
                        |FOREACH (n IN [f4Post1] | CREATE (n)-[:POST_HAS_CREATOR]->(f4) )
                        |FOREACH (n IN [s5Post1, s5Post2] | CREATE (n)-[:POST_HAS_CREATOR]->(s5) )
                        |FOREACH (n IN [s7Post1, s7Post2] | CREATE (n)-[:POST_HAS_CREATOR]->(s7) )
                        |FOREACH (n IN [ff6Post1] | CREATE (n)-[:POST_HAS_CREATOR]->(ff6) )
                        |FOREACH (n IN [f3Post1,f3Post2,f2Post1] | CREATE (n)-[:POST_HAS_TAG]->(tag4) )
                        |FOREACH (n IN [f3Post3,ff6Post1,s7Post2] | CREATE (n)-[:POST_HAS_TAG]->(tag5) )
                        |FOREACH (n IN [f3Post3,f4Post1,f2Post2,s5Post2,ff6Post1,s7Post1] | CREATE (n)-[:POST_HAS_TAG]->(tag3) )
                        |FOREACH (n IN [f3Post3,f4Post1,f2Post1,f2Post3,s5Post1] | CREATE (n)-[:POST_HAS_TAG]->(tag2) )
                        |FOREACH (n IN [f3Post1,f2Post1,f2Post3,s5Post1,ff6Post1] | CREATE (n)-[:POST_HAS_TAG]->(tag1) )""".stripMargin

    def createParams = Map("person1" ->
      Map("id" -> 1L, "languages" -> Seq("language1"), "birthday" -> 1L, "creationDate" -> 1L, "lastName" -> "last1", "browserUsed" -> "browser1", "email" -> Seq("person1@email.com"), "locationIP" -> "ip1", "gender" -> "gender1", "firstName" -> "person1"), "s5Post1" ->
      Map("content" -> "[s5Post1] content", "id" -> 8L, "creationDate" -> 946854000000L, "browserUsed" -> "browser5", "locationIP" -> "ip5", "imageFile" -> "image5", "language" -> "language5"), "ff6Post1" ->
      Map("content" -> "[ff6Post1] content", "id" -> 12L, "creationDate" -> 946854000000L, "browserUsed" -> "browser6", "locationIP" -> "ip6", "imageFile" -> "image6", "language" -> "language6"), "f3Post1" ->
      Map("content" -> "[f3Post1] content", "id" -> 1L, "creationDate" -> 946854000000L, "browserUsed" -> "browser3", "locationIP" -> "ip3", "imageFile" -> "image3", "language" -> "language3"), "f3Post2" ->
      Map("content" -> "[f3Post2] content", "id" -> 2L, "creationDate" -> 946854000000L, "browserUsed" -> "browser3", "locationIP" -> "ip3", "imageFile" -> "image3", "language" -> "language3"), "f3Post3" ->
      Map("content" -> "[f3Post3] content", "id" -> 3L, "creationDate" -> 946854000000L, "browserUsed" -> "browser3", "locationIP" -> "ip3", "imageFile" -> "image3", "language" -> "language3"), "ff6" ->
      Map("id" -> 6L, "languages" -> Seq("language6"), "birthday" -> 6L, "creationDate" -> 6L, "lastName" -> "last6", "browserUsed" -> "browser6", "email" -> Seq("ff6@email.com"), "locationIP" -> "ip6", "gender" -> "gender6", "firstName" -> "ff6"), "tag4" ->
      Map("name" -> "tag4-ᚠさ丵פش"), "tag5" ->
      Map("name" -> "tag5-ᚠさ丵פش"), "tag2" ->
      Map("name" -> "tag2-ᚠさ丵פش"), "tag3" ->
      Map("name" -> "tag3-ᚠさ丵פش"), "s7" ->
      Map("id" -> 7L, "languages" -> Seq("language7"), "birthday" -> 7L, "creationDate" -> 7L, "lastName" -> "last7", "browserUsed" -> "browser7", "email" -> Seq("s7@email.com"), "locationIP" -> "ip7", "gender" -> "gender7", "firstName" -> "s7"), "s5Post2" ->
      Map("content" -> "[s5Post2] content", "id" -> 9L, "creationDate" -> 946854000000L, "browserUsed" -> "browser5", "locationIP" -> "ip5", "imageFile" -> "image5", "language" -> "language5"), "f4Post1" ->
      Map("content" -> "[f4Post1] content", "id" -> 4L, "creationDate" -> 946854000000L, "browserUsed" -> "browser4", "locationIP" -> "ip4", "imageFile" -> "image4", "language" -> "language4"), "s7Post1" ->
      Map("content" -> "[s7Post1] content", "id" -> 10L, "creationDate" -> 946854000000L, "browserUsed" -> "browser7", "locationIP" -> "ip7", "imageFile" -> "image7", "language" -> "language7"), "f2Post3" ->
      Map("content" -> "[f2Post3] content", "id" -> 7L, "creationDate" -> 946854000000L, "browserUsed" -> "browser2", "locationIP" -> "ip2", "imageFile" -> "image2", "language" -> "language2"), "f3" ->
      Map("id" -> 3L, "languages" -> Seq("language3"), "birthday" -> 3L, "creationDate" -> 3L, "lastName" -> "last3", "browserUsed" -> "browser3", "email" -> Seq("f3@email.com"), "locationIP" -> "ip3", "gender" -> "gender3", "firstName" -> "f3"), "s5" ->
      Map("id" -> 5L, "languages" -> Seq("language5"), "birthday" -> 5L, "creationDate" -> 5L, "lastName" -> "last5", "browserUsed" -> "browser5", "email" -> Seq("f5@email.com"), "locationIP" -> "ip5", "gender" -> "gender5", "firstName" -> "s5"), "f2Post2" ->
      Map("content" -> "[f2Post2] content", "id" -> 6L, "creationDate" -> 946854000000L, "browserUsed" -> "browser2", "locationIP" -> "ip2", "imageFile" -> "image2", "language" -> "language2"), "tag1" ->
      Map("name" -> "tag1-ᚠさ丵פش"), "f2" ->
      Map("id" -> 2L, "languages" -> Seq("language2"), "birthday" -> 2L, "creationDate" -> 2L, "lastName" -> "last2", "browserUsed" -> "browser2", "email" -> Seq("f2@email.com"), "locationIP" -> "ip2", "gender" -> "gender2", "firstName" -> "f2"), "f2Post1" ->
      Map("content" -> "[f2Post1] content", "id" -> 5L, "creationDate" -> 946854000000L, "browserUsed" -> "browser2", "locationIP" -> "ip2", "imageFile" -> "image2", "language" -> "language2"), "s7Post2" ->
      Map("content" -> "[s7Post2] content", "id" -> 11L, "creationDate" -> 946854000000L, "browserUsed" -> "browser7", "locationIP" -> "ip7", "imageFile" -> "image7", "language" -> "language7"), "f4" ->
      Map("id" -> 4L, "languages" -> Seq("language4"), "birthday" -> 4L, "creationDate" -> 4L, "lastName" -> "last4", "browserUsed" -> "browser4", "email" -> Seq("f4@email.com"), "locationIP" -> "ip4", "gender" -> "gender4", "firstName" -> "f4"))

   val query = """|MATCH (knownTag:Tag {name:$2})
                  |MATCH (person:Person {id:$1})-[:KNOWS*1..2]-(friend)
                  |WHERE NOT person=friend
                  |WITH DISTINCT friend, knownTag
                  |MATCH (friend)<-[:POST_HAS_CREATOR]-(post)
                  |WHERE (post)-[:POST_HAS_TAG]->(knownTag)
                  |WITH post, knownTag
                  |MATCH (post)-[:POST_HAS_TAG]->(commonTag)
                  |WHERE NOT commonTag=knownTag
                  |WITH commonTag, count(post) AS postCount
                  |RETURN commonTag.name AS tagName, postCount
                  |ORDER BY postCount DESC, tagName ASC
                  |LIMIT $3""".stripMargin

    def params = Map("1" -> 1, "2" -> "tag3-ᚠさ丵פش", "3" -> 4)


    def expectedResult = List(Map("tagName" -> "tag2-ᚠさ丵פش", "postCount" -> 2), Map("tagName" -> "tag5-ᚠさ丵פش", "postCount" -> 2), Map("tagName" -> "tag1-ᚠさ丵פش", "postCount" -> 1))

    override def expectedToSucceedIn: TestConfiguration = Configs.InterpretedAndSlotted - Configs.Version2_3

  }

  object Query7 extends LdbcQuery {

    val name = "LDBC Query 7"

    val createQuery = """CREATE
                        |
                        |// --- NODES ---
                        |
                        |(person1:Person $person1),
                        |(f2:Person $f2),
                        |(f3:Person $f3),
                        |(f4:Person $f4),
                        |(ff5:Person $ff5),
                        |(ff6:Person $ff6),
                        |(s7:Person $s7),
                        |(s8:Person $s8),
                        |(person1Post1:Post $person1Post1),
                        |(person1Post2:Post $person1Post2),
                        |(person1Post3:Post $person1Post3),
                        |(s7Post1:Post $s7Post1),
                        | (city0:City $city0),
                        |(person1Comment1:Comment $person1Comment1),
                        |(f4Comment1:Comment $f4Comment1),
                        |
                        |// --- RELATIONSHIPS ---
                        |
                        |(person1)-[:KNOWS]->(f2),
                        |(person1)-[:KNOWS]->(f3),
                        |(person1)-[:KNOWS]->(f4),
                        |(f2)-[:KNOWS]->(ff5),
                        |(f3)-[:KNOWS]->(ff6),
                        | (person1)-[:PERSON_IS_LOCATED_IN]->(city0),
                        | (f2)-[:PERSON_IS_LOCATED_IN]->(city0),
                        | (f3)-[:PERSON_IS_LOCATED_IN]->(city0),
                        | (f4)-[:PERSON_IS_LOCATED_IN]->(city0),
                        | (ff5)-[:PERSON_IS_LOCATED_IN]->(city0),
                        | (ff6)-[:PERSON_IS_LOCATED_IN]->(city0),
                        | (s7)-[:PERSON_IS_LOCATED_IN]->(city0),
                        | (s8)-[:PERSON_IS_LOCATED_IN]->(city0),
                        |(person1Comment1)-[:REPLY_OF_POST]->(s7Post1),
                        |(f4Comment1)-[:REPLY_OF_POST]->(person1Post3),
                        |(person1)-[:LIKES_POST $person1LikesPerson1Post1]->(person1Post1),
                        |(person1)-[:LIKES_POST $person1LikesS7Post1]->(s7Post1),
                        |(f2)-[:LIKES_POST $f2LikesPerson1Post1]->(person1Post1),
                        |(f4)-[:LIKES_POST $f4LikesPerson1Post1]->(person1Post1),
                        |(f4)-[:LIKES_POST $f4LikesPerson1Post2]->(person1Post2),
                        |(f4)-[:LIKES_POST $f4LikesPerson1Post3]->(person1Post3),
                        |(ff6)-[:LIKES_POST $ff6OldLikesPerson1Post1]->(person1Post1),
                        |(ff6)-[:LIKES_POST $ff6NewLikesPerson1Post1]->(person1Post1),
                        |(ff6)-[:LIKES_POST $ff6LikesPerson1Post2]->(person1Post2),
                        |(s7)-[:LIKES_POST $s7LikesPerson1Post1]->(person1Post1),
                        |(s8)-[:LIKES_POST $s8LikesPerson1Post2]->(person1Post2),
                        |(person1)-[:LIKES_COMMENT $person1LikesF4Comment1]->(f4Comment1),
                        |(s7)-[:LIKES_COMMENT $s7LikesPerson1Comment1]->(person1Comment1),
                        |(s8)-[:LIKES_COMMENT $s8LikesF4Comment1]->(f4Comment1),
                        |(person1)<-[:POST_HAS_CREATOR]-(person1Post1),
                        |(person1)<-[:POST_HAS_CREATOR]-(person1Post2),
                        |(person1)<-[:POST_HAS_CREATOR]-(person1Post3),
                        |(s7)<-[:POST_HAS_CREATOR]-(s7Post1),
                        |(person1)<-[:COMMENT_HAS_CREATOR]-(person1Comment1),
                        |(f4)<-[:COMMENT_HAS_CREATOR]-(f4Comment1)""".stripMargin


    val query = """MATCH (person:Person {id:$1})<-[:POST_HAS_CREATOR|COMMENT_HAS_CREATOR]-(message),
                  |      (message)<-[like:LIKES_POST|LIKES_COMMENT]-(liker)
                  |WITH liker, message, like.creationDate AS likeTime, person
                  |ORDER BY likeTime DESC, message.id ASC
                  |WITH liker,
                  |     head(collect(message)) AS message,
                  |     head(collect(likeTime)) AS likeTime,
                  |     person
                  |RETURN
                  | liker.id AS personId,
                  | liker.firstName AS personFirstName,
                  | liker.lastName AS personLastName,
                  | likeTime,
                  | not((liker)-[:KNOWS]-(person)) AS isNew,
                  | message.id AS messageId,
                  | coalesce(message.content,message.imageFile) AS messageContent,
                  | message.creationDate AS messageCreationDate
                  |ORDER BY likeTime DESC, personId ASC
                  |LIMIT $2""".stripMargin

    def createParams = Map("person1Post2" ->
      Map("content" -> "person1post2", "id" -> 2L, "creationDate" -> 946681320000L, "browserUsed" -> "browser2", "locationIP" -> "ip2", "imageFile" -> "imageFile2", "language" -> "language2"), "person1Post3" ->
      Map("content" -> "person1post3", "id" -> 3L, "creationDate" -> 946681380000L, "browserUsed" -> "browser3", "locationIP" -> "ip3", "imageFile" -> "imageFile3", "language" -> "language3"), "person1Post1" ->
      Map("content" -> "person1post1", "id" -> 1L, "creationDate" -> 946681260000L, "browserUsed" -> "browser1", "locationIP" -> "ip1", "imageFile" -> "imageFile1", "language" -> "language1"), "f4Comment1" ->
      Map("content" -> "f4comment1", "id" -> 6L, "creationDate" -> 946681560000L, "browserUsed" -> "browser6", "locationIP" -> "ip6"), "s7LikesPerson1Comment1" ->
      Map("creationDate" -> 946681560000L), "city0" ->
      Map("id" -> 0L, "name" -> "city0"), "person1Comment1" ->
      Map("content" -> "person1comment1", "id" -> 5L, "creationDate" -> 946681500000L, "browserUsed" -> "browser5", "locationIP" -> "ip5"), "ff5" ->
      Map("id" -> 5L, "languages" -> Seq("language5"), "birthday" -> 5L, "creationDate" -> 5L, "lastName" -> "last5-ᚠさ丵פش", "browserUsed" -> "browser5", "email" -> Seq("ff5@email.com"), "locationIP" -> "ip5", "gender" -> "gender5", "firstName" -> "ff5"), "ff6" ->
      Map("id" -> 6L, "languages" -> Seq("language6"), "birthday" -> 6L, "creationDate" -> 6L, "lastName" -> "last6-ᚠさ丵פش", "browserUsed" -> "browser6", "email" -> Seq("ff6@email.com"), "locationIP" -> "ip6", "gender" -> "gender6", "firstName" -> "ff6"), "person1LikesF4Comment1" ->
      Map("creationDate" -> 946682400000L), "ff6LikesPerson1Post2" ->
      Map("creationDate" -> 946681380000L), "s7" ->
      Map("id" -> 7L, "languages" -> Seq("language7"), "birthday" -> 7L, "creationDate" -> 7L, "lastName" -> "last7-ᚠさ丵פش", "browserUsed" -> "browser7", "email" -> Seq("s7@email.com"), "locationIP" -> "ip7", "gender" -> "gender7", "firstName" -> "s7"), "s8" ->
      Map("id" -> 8L, "languages" -> Seq("language8"), "birthday" -> 8L, "creationDate" -> 8L, "lastName" -> "last8-ᚠさ丵פش", "browserUsed" -> "browser8", "email" -> Seq("s8@email.com"), "locationIP" -> "ip8", "gender" -> "gender8", "firstName" -> "s8"), "s7Post1" ->
      Map("content" -> "s7post1", "id" -> 4L, "creationDate" -> 946681440000L, "browserUsed" -> "browser3", "locationIP" -> "ip3", "imageFile" -> "imageFile4", "language" -> "language4"), "f3" ->
      Map("id" -> 3L, "languages" -> Seq("language3"), "birthday" -> 3L, "creationDate" -> 3L, "lastName" -> "last3-ᚠさ丵פش", "browserUsed" -> "browser3", "email" -> Seq("f3@email.com"), "locationIP" -> "ip3", "gender" -> "gender3", "firstName" -> "f3"), "f2" ->
      Map("id" -> 2L, "languages" -> Seq("language2"), "birthday" -> 2L, "creationDate" -> 2L, "lastName" -> "last2-ᚠさ丵פش", "browserUsed" -> "browser2", "email" -> Seq("f2@email.com"), "locationIP" -> "ip2", "gender" -> "gender2", "firstName" -> "f2"), "f4" ->
      Map("id" -> 4L, "languages" -> Seq("language4"), "birthday" -> 4L, "creationDate" -> 4L, "lastName" -> "last4-ᚠさ丵פش", "browserUsed" -> "browser4", "email" -> Seq("f4@email.com"), "locationIP" -> "ip4", "gender" -> "gender4", "firstName" -> "f4"), "person1LikesPerson1Post1" ->
      Map("creationDate" -> 946681260000L), "person1" ->
      Map("id" -> 1L, "languages" -> Seq("language1"), "birthday" -> 2L, "creationDate" -> 1L, "lastName" -> "last1-ᚠさ丵פش", "browserUsed" -> "browser1", "email" -> Seq("person1@email.com"), "locationIP" -> "ip1", "gender" -> "gender1", "firstName" -> "person1"), "s8LikesF4Comment1" ->
      Map("creationDate" -> 946682400000L), "s8LikesPerson1Post2" ->
      Map("creationDate" -> 946681800000L), "s7LikesPerson1Post1" ->
      Map("creationDate" -> 946681320000L), "f4LikesPerson1Post3" ->
      Map("creationDate" -> 946681500000L), "f4LikesPerson1Post2" ->
      Map("creationDate" -> 946681440000L), "f4LikesPerson1Post1" ->
      Map("creationDate" -> 946681380000L), "person1LikesS7Post1" ->
      Map("creationDate" -> 946682400000L), "f2LikesPerson1Post1" ->
      Map("creationDate" -> 946681500000L), "ff6NewLikesPerson1Post1" ->
      Map("creationDate" -> 946681440000L), "ff6OldLikesPerson1Post1" ->
      Map("creationDate" -> 946681320000L))


    def params = Map("1" -> 1, "2" -> 1)

    def expectedResult = List(
      Map("isNew" -> true, "likeTime" -> 946681800000L, "personId" -> 8, "messageCreationDate" -> 946681320000L, "messageId" -> 2,
        "personLastName" -> "last8-ᚠさ丵פش", "messageContent" -> "person1post2", "personFirstName" -> "s8"))

    override def expectedToSucceedIn: TestConfiguration = Configs.InterpretedAndSlotted - Configs.Version2_3

  }

  object Query8 extends LdbcQuery {

    val name = "LDBC Query 8"

    val createQuery = """CREATE
                        |
                        |// --- NODES ---
                        |
                        | (person:Person $person),
                        | (friend1:Person $friend1),
                        | (friend2:Person $friend2),
                        | (friend3:Person $friend3),
                        | (post0:Post $post0),
                        | (post1:Post $post1),
                        | (post2:Post $post2),
                        | (post3:Post $post3),
                        | (comment01:Comment $comment01),
                        | (comment11:Comment $comment11),
                        | (comment12:Comment $comment12),
                        | (comment13:Comment $comment13),
                        | (comment131:Comment $comment131),
                        | (comment111:Comment $comment111),
                        | (comment112:Comment $comment112),
                        | (comment21:Comment $comment21),
                        | (comment211:Comment $comment211),
                        | (comment2111:Comment $comment2111),
                        | (comment31:Comment $comment31),
                        | (comment32:Comment $comment32),
                        |
                        |// --- RELATIONSHIPS ---
                        |
                        |(person)<-[:POST_HAS_CREATOR]-(post0),
                        |(person)<-[:POST_HAS_CREATOR]-(post1),
                        |(person)<-[:POST_HAS_CREATOR]-(post2),
                        |(friend3)<-[:POST_HAS_CREATOR]-(post3),
                        |(person)<-[:COMMENT_HAS_CREATOR]-(comment13),
                        |(person)<-[:COMMENT_HAS_CREATOR]-(comment31),
                        |(friend1)<-[:COMMENT_HAS_CREATOR]-(comment111),
                        |(friend1)<-[:COMMENT_HAS_CREATOR]-(comment21),
                        |(friend1)<-[:COMMENT_HAS_CREATOR]-(comment2111),
                        |(friend2)<-[:COMMENT_HAS_CREATOR]-(comment211),
                        |(friend2)<-[:COMMENT_HAS_CREATOR]-(comment131),
                        |(friend2)<-[:COMMENT_HAS_CREATOR]-(comment112),
                        |(friend2)<-[:COMMENT_HAS_CREATOR]-(comment32),
                        |(friend3)<-[:COMMENT_HAS_CREATOR]-(comment11),
                        |(friend3)<-[:COMMENT_HAS_CREATOR]-(comment12),
                        |(friend3)<-[:COMMENT_HAS_CREATOR]-(comment01),
                        |(post0)<-[:REPLY_OF_POST]-(comment01),
                        |(post1)<-[:REPLY_OF_POST]-(comment11)<-[:REPLY_OF_COMMENT]-(comment111), (comment11)<-[:REPLY_OF_COMMENT]-(comment112),
                        |(post1)<-[:REPLY_OF_POST]-(comment12),
                        |(post1)<-[:REPLY_OF_POST]-(comment13)<-[:REPLY_OF_COMMENT]-(comment131),
                        |(post2)<-[:REPLY_OF_POST]-(comment21)<-[:REPLY_OF_COMMENT]-(comment211)<-[:REPLY_OF_COMMENT]-(comment2111),
                        |(post3)<-[:REPLY_OF_POST]-(comment31), (post3)<-[:REPLY_OF_COMMENT]-(comment32)
                        | """.stripMargin


    def createParams = Map("person" ->
      Map("id" -> 0L, "lastName" -> "zero-ᚠさ丵פش", "firstName" -> "person"), "comment13" ->
      Map("content" -> "C13", "id" -> 13L, "creationDate" -> 3L), "comment12" ->
      Map("content" -> "C12", "id" -> 12L, "creationDate" -> 2L), "comment112" ->
      Map("content" -> "C112", "id" -> 16L, "creationDate" -> 6L), "comment111" ->
      Map("content" -> "C111", "id" -> 15L, "creationDate" -> 5L), "comment01" ->
      Map("content" -> "C01", "id" -> 10L, "creationDate" -> 1L), "comment131" ->
      Map("content" -> "C131", "id" -> 14L, "creationDate" -> 4L), "post3" ->
      Map("content" -> "P3", "id" -> 3L), "post2" ->
      Map("content" -> "P2", "id" -> 2L), "post1" ->
      Map("content" -> "P1", "id" -> 1L), "post0" ->
      Map("content" -> "P0", "id" -> 0L), "friend1" ->
      Map("id" -> 1L, "lastName" -> "one-ᚠさ丵פش", "firstName" -> "friend"), "comment2111" ->
      Map("content" -> "C2111", "id" -> 19L, "creationDate" -> 9L), "comment11" ->
      Map("content" -> "C11", "id" -> 11L, "creationDate" -> 1L), "comment21" ->
      Map("content" -> "C21", "id" -> 17L, "creationDate" -> 7L), "comment31" ->
      Map("content" -> "C31", "id" -> 20L, "creationDate" -> 10L), "comment32" ->
      Map("content" -> "C32", "id" -> 21L, "creationDate" -> 2L), "friend3" ->
      Map("id" -> 3L, "lastName" -> "three-ᚠさ丵פش", "firstName" -> "friend"), "comment211" ->
      Map("content" -> "C211", "id" -> 18L, "creationDate" -> 8L), "friend2" ->
      Map("id" -> 2L, "lastName" -> "two-ᚠさ丵פش", "firstName" -> "friend"))

    val query = """MATCH (start:Person {id:$1})<-[:POST_HAS_CREATOR|COMMENT_HAS_CREATOR]-(message),
                  |      (message)<-[:REPLY_OF_POST|REPLY_OF_COMMENT]-(comment)-[:COMMENT_HAS_CREATOR]->(person)
                  |RETURN
                  | person.id AS personId,
                  | person.firstName AS personFirstName,
                  | person.lastName AS personLastName,
                  | comment.id AS commentId,
                  | comment.creationDate AS commentCreationDate,
                  | comment.content AS commentContent
                  |ORDER BY commentCreationDate DESC, commentId ASC
                  |LIMIT $2""".stripMargin

    def params = Map("1" -> 0, "2" -> 10)

    def expectedResult = List(
      Map("personId" -> 1, "commentContent" -> "C21", "commentId" -> 17, "personLastName" -> "one-ᚠさ丵פش", "commentCreationDate" -> 7, "personFirstName" -> "friend"),
      Map("personId" -> 2, "commentContent" -> "C131", "commentId" -> 14, "personLastName" -> "two-ᚠさ丵פش", "commentCreationDate" -> 4, "personFirstName" -> "friend"),
      Map("personId" -> 0, "commentContent" -> "C13", "commentId" -> 13, "personLastName" -> "zero-ᚠさ丵פش", "commentCreationDate" -> 3, "personFirstName" -> "person"),
      Map("personId" -> 3, "commentContent" -> "C12", "commentId" -> 12, "personLastName" -> "three-ᚠさ丵פش", "commentCreationDate" -> 2, "personFirstName" -> "friend"),
      Map("personId" -> 3, "commentContent" -> "C01", "commentId" -> 10, "personLastName" -> "three-ᚠさ丵פش", "commentCreationDate" -> 1, "personFirstName" -> "friend"),
      Map("personId" -> 3, "commentContent" -> "C11", "commentId" -> 11, "personLastName" -> "three-ᚠさ丵פش", "commentCreationDate" -> 1, "personFirstName" -> "friend"))

<<<<<<< HEAD
    override def expectedToSucceedIn: TestConfiguration = Configs.Top + Configs.Compiled
=======
    override def expectedToSucceedIn: TestConfiguration = Configs.All - Configs.Version2_3
>>>>>>> 5f2546c2

  }

  object Query9 extends LdbcQuery {

    val name = "LDBC Query 9"

    val createQuery = """CREATE
                        |
                        |// --- NODES ---
                        |
                        | (person0:Person $person0),
                        | (friend1:Person $friend1),
                        | (friend2:Person $friend2),
                        | (stranger3:Person $stranger3),
                        | (friendfriend4:Person $friendfriend4),
                        | (post01:Post $post01),
                        | (post11:Post $post11),
                        | (post12:Post $post12),
                        | (post21:Post $post21),
                        | (post31:Post $post31),
                        | (comment111:Comment $comment111),
                        | (comment121:Comment $comment121),
                        | (comment1211:Comment $comment1211),
                        | (comment211:Comment $comment211),
                        | (comment2111:Comment $comment2111),
                        | (comment21111:Comment $comment21111),
                        | (comment311:Comment $comment311),
                        |
                        |// --- RELATIONSHIPS ---
                        |
                        |(person0)-[:KNOWS]->(friend1)-[:KNOWS]->(friendfriend4)<-[:KNOWS]-(friend2),
                        |(person0)-[:KNOWS]->(friend2)<-[:KNOWS]-(friend1),
                        |(person0)<-[:POST_HAS_CREATOR]-(post01),
                        |(friend1)<-[:POST_HAS_CREATOR]-(post11),
                        |(friend1)<-[:POST_HAS_CREATOR]-(post12),
                        |(friend2)<-[:POST_HAS_CREATOR]-(post21),
                        |(stranger3)<-[:POST_HAS_CREATOR]-(post31),
                        |(person0)<-[:COMMENT_HAS_CREATOR]-(comment111),
                        |(person0)<-[:COMMENT_HAS_CREATOR]-(comment121),
                        |(friend1)<-[:COMMENT_HAS_CREATOR]-(comment211),
                        |(friend1)<-[:COMMENT_HAS_CREATOR]-(comment21111),
                        |(friend2)<-[:COMMENT_HAS_CREATOR]-(comment2111),
                        |(friend2)<-[:COMMENT_HAS_CREATOR]-(comment311),
                        |(friendfriend4)<-[:COMMENT_HAS_CREATOR]-(comment1211),
                        |(post11)<-[:REPLY_OF_POST]-(comment111),
                        |(post12)<-[:REPLY_OF_POST]-(comment121)<-[:REPLY_OF_COMMENT]-(comment1211),
                        |(post21)<-[:REPLY_OF_POST]-(comment211)<-[:REPLY_OF_COMMENT]-(comment2111)<-[:REPLY_OF_COMMENT]-(comment21111),
                        |(post31)<-[:REPLY_OF_POST]-(comment311)""".stripMargin


    def createParams = Map("friendfriend4" ->
      Map("id" -> 4L, "lastName" -> "four-ᚠさ丵פش", "firstName" -> "friendfriend"), "comment1211" ->
      Map("content" -> "C1211", "id" -> 1211L, "creationDate" -> 10L), "post21" ->
      Map("id" -> 21L, "creationDate" -> 6L, "imageFile" -> "P21 - image"), "comment121" ->
      Map("content" -> "C121", "id" -> 121L, "creationDate" -> 5L), "person0" ->
      Map("id" -> 0L, "lastName" -> "zero-ᚠさ丵פش", "firstName" -> "person"), "comment111" ->
      Map("content" -> "C111", "id" -> 111L, "creationDate" -> 12L), "post31" ->
      Map("content" -> "P31 - content", "id" -> 31L, "creationDate" -> 1L, "imageFile" -> "P31 - image"), "stranger3" ->
      Map("id" -> 3L, "lastName" -> "three-ᚠさ丵פش", "firstName" -> "stranger"), "comment311" ->
      Map("content" -> "C311", "id" -> 311L, "creationDate" -> 4L), "comment21111" ->
      Map("content" -> "C21111", "id" -> 21111L, "creationDate" -> 9L), "friend1" ->
      Map("id" -> 1L, "lastName" -> "one-ᚠさ丵פش", "firstName" -> "friend"), "comment2111" ->
      Map("content" -> "C2111", "id" -> 2111L, "creationDate" -> 8L), "post11" ->
      Map("content" -> "P11 - content", "id" -> 11L, "creationDate" -> 11L, "imageFile" -> "P11 - image"), "post12" ->
      Map("content" -> "P12 - content", "id" -> 12L, "creationDate" -> 4L, "imageFile" -> "P12 - image"), "post01" ->
      Map("content" -> "P01 - content", "id" -> 1L, "creationDate" -> 3L, "imageFile" -> "P01 - image"), "comment211" ->
      Map("content" -> "C211", "id" -> 211L, "creationDate" -> 7L), "friend2" ->
      Map("id" -> 2L, "lastName" -> "two-ᚠさ丵פش", "firstName" -> "friend"))

    val query = """MATCH (person:Person {id:$1})-[:KNOWS*1..2]-(friend)
                  |WHERE NOT person=friend
                  |WITH DISTINCT friend
                  |MATCH (friend)<-[:POST_HAS_CREATOR|COMMENT_HAS_CREATOR]-(message)
                  |WHERE message.creationDate < $2
                  |WITH friend, message
                  |ORDER BY message.creationDate DESC, message.id ASC
                  |LIMIT $3
                  |RETURN message.id AS messageId,
                  |       coalesce(message.content,message.imageFile) AS messageContent,
                  |       message.creationDate AS messageCreationDate,
                  |       friend.id AS personId,
                  |       friend.firstName AS personFirstName,
                  |       friend.lastName AS personLastName
                  |""".stripMargin

    def params = Map("1" -> 0, "2" -> 12L, "3" -> 10)

    def expectedResult = List(
      Map("personId" -> 1, "messageId" -> 11, "personLastName" -> "one-ᚠさ丵פش", "messageContent" -> "P11 - content",
        "personFirstName" -> "friend", "messageCreationDate" -> 11),
      Map("personId" -> 4, "messageId" -> 1211,
        "personLastName" -> "four-ᚠさ丵פش", "messageContent" -> "C1211", "personFirstName" -> "friendfriend",
        "messageCreationDate" -> 10),
      Map("personId" -> 1, "messageId" -> 21111, "personLastName" -> "one-ᚠさ丵פش", "messageContent" -> "C21111",
        "personFirstName" -> "friend", "messageCreationDate" -> 9),
      Map("personId" -> 2, "messageId" -> 2111,
        "personLastName" -> "two-ᚠさ丵פش", "messageContent" -> "C2111", "personFirstName" -> "friend", "messageCreationDate" -> 8),
      Map("personId" -> 1, "messageId" -> 211, "personLastName" -> "one-ᚠさ丵פش", "messageContent" -> "C211",
        "personFirstName" -> "friend", "messageCreationDate" -> 7),
      Map("personId" -> 2, "messageId" -> 21,
        "personLastName" -> "two-ᚠさ丵פش", "messageContent" -> "P21 - image", "personFirstName" -> "friend", "messageCreationDate" -> 6),
      Map("personId" -> 1, "messageId" -> 12, "personLastName" -> "one-ᚠさ丵פش", "messageContent" -> "P12 - content",
        "personFirstName" -> "friend", "messageCreationDate" -> 4),
      Map("personId" -> 2, "messageId" -> 311,
        "personLastName" -> "two-ᚠさ丵פش", "messageContent" -> "C311", "personFirstName" -> "friend", "messageCreationDate" -> 4))

    override def expectedToSucceedIn: TestConfiguration = Configs.InterpretedAndSlotted - Configs.Version2_3

  }

  object Query10 extends LdbcQuery {

    val name = "LDBC Query 10"

    val createQuery = """CREATE
                        |
                        |// --- NODES ---
                        |
                        | (person0:Person $person0),
                        | (f1:Person $f1),
                        | (f2:Person $f2),
                        | (ff11:Person $ff11),
                        | (ff12:Person $ff12),
                        | (ff21:Person $ff21),
                        | (ff22:Person $ff22),
                        | (ff23:Person $ff23),
                        | (post21:Post $post21),
                        | (post111:Post $post111),
                        | (post112:Post $post112),
                        | (post113:Post $post113),
                        | (post121:Post $post121),
                        | (post211:Post $post211),
                        | (post212:Post $post212),
                        | (post213:Post $post213),
                        | (city0:City $city0),
                        | (city1:City $city1),
                        | (uncommonTag1:Tag $uncommonTag1),
                        | (uncommonTag2:Tag $uncommonTag2),
                        | (uncommonTag3:Tag $uncommonTag3),
                        | (commonTag4:Tag $commonTag4),
                        | (commonTag5:Tag $commonTag5),
                        | (commonTag6:Tag $commonTag6),
                        |
                        |// --- RELATIONSHIPS ---
                        |
                        |(person0)-[:KNOWS]->(f1)-[:KNOWS]->(ff11),
                        |(ff11)<-[:KNOWS]-(f2)<-[:KNOWS]-(f1)-[:KNOWS]->(ff12),
                        |(person0)-[:KNOWS]->(f2)-[:KNOWS]->(ff21),
                        |(f2)-[:KNOWS]->(ff22),
                        |(f2)-[:KNOWS]->(ff23),
                        | (person0)-[:PERSON_IS_LOCATED_IN]->(city0),
                        | (f1)-[:PERSON_IS_LOCATED_IN]->(city0),
                        | (f2)-[:PERSON_IS_LOCATED_IN]->(city0),
                        | (ff11)-[:PERSON_IS_LOCATED_IN]->(city1),
                        | (ff12)-[:PERSON_IS_LOCATED_IN]->(city0),
                        | (ff21)-[:PERSON_IS_LOCATED_IN]->(city0),
                        | (ff22)-[:PERSON_IS_LOCATED_IN]->(city0),
                        | (ff23)-[:PERSON_IS_LOCATED_IN]->(city0),
                        |(f2)<-[:POST_HAS_CREATOR]-(post21),
                        |(ff11)<-[:POST_HAS_CREATOR]-(post111),
                        |(ff11)<-[:POST_HAS_CREATOR]-(post112),
                        |(ff11)<-[:POST_HAS_CREATOR]-(post113),
                        |(ff12)<-[:POST_HAS_CREATOR]-(post121),
                        |(ff21)<-[:POST_HAS_CREATOR]-(post211),
                        |(ff21)<-[:POST_HAS_CREATOR]-(post212),
                        |(ff21)<-[:POST_HAS_CREATOR]-(post213),
                        |(person0)-[:HAS_INTEREST]->(commonTag4),
                        |(person0)-[:HAS_INTEREST]->(commonTag5),
                        |(person0)-[:HAS_INTEREST]->(commonTag6),
                        |(post21)-[:POST_HAS_TAG]->(commonTag4),
                        |(post111)-[:POST_HAS_TAG]->(uncommonTag2),
                        |(post112)-[:POST_HAS_TAG]->(uncommonTag2),
                        |(post113)-[:POST_HAS_TAG]->(commonTag5),
                        |(post113)-[:POST_HAS_TAG]->(commonTag6),
                        |(post211)-[:POST_HAS_TAG]->(uncommonTag1),
                        |(post212)-[:POST_HAS_TAG]->(uncommonTag3),
                        |(post212)-[:POST_HAS_TAG]->(commonTag4),
                        |(post213)-[:POST_HAS_TAG]->(uncommonTag3)""".stripMargin


    def createParams = Map("ff22" ->
      Map("birthday_day" -> 1, "id" -> 22L, "birthday" -> 1267398000000L, "lastName" -> "two two-ᚠさ丵פش", "gender" -> "male", "firstName" -> "friendfriend", "birthday_month" -> 2), "ff23" ->
      Map("birthday_day" -> 1, "id" -> 23L, "birthday" -> 1270072800000L, "lastName" -> "two three-ᚠさ丵פش", "gender" -> "male", "firstName" -> "friendfriend", "birthday_month" -> 3), "ff21" ->
      Map("birthday_day" -> 1, "id" -> 21L, "birthday" -> 1267398000000L, "lastName" -> "two one-ᚠさ丵פش", "gender" -> "male", "firstName" -> "friendfriend", "birthday_month" -> 2), "post21" ->
      Map("content" -> "P21", "id" -> 21L), "person0" ->
      Map("birthday_day" -> 1, "id" -> 0L, "birthday" -> 1277935200000L, "lastName" -> "zero-ᚠさ丵פش", "gender" -> "male", "firstName" -> "person", "birthday_month" -> 6), "city0" ->
      Map("name" -> "city0"), "city1" ->
      Map("name" -> "city1"), "post211" ->
      Map("content" -> "P211", "id" -> 211L), "post212" ->
      Map("content" -> "P212", "id" -> 212L), "post121" ->
      Map("content" -> "P121", "id" -> 121L), "post213" ->
      Map("content" -> "P213", "id" -> 213L), "commonTag4" ->
      Map("name" -> "common tag 4"), "uncommonTag1" ->
      Map("name" -> "uncommon tag 1"), "commonTag6" ->
      Map("name" -> "common tag 6"), "f1" ->
      Map("birthday_day" -> 1, "id" -> 1L, "birthday" -> 1267398000000L, "lastName" -> "one-ᚠさ丵פش", "gender" -> "male", "firstName" -> "friend", "birthday_month" -> 2), "commonTag5" ->
      Map("name" -> "common tag 5"), "ff12" ->
      Map("birthday_day" -> 1, "id" -> 12L, "birthday" -> 1267398000000L, "lastName" -> "one two-ᚠさ丵פش", "gender" -> "male", "firstName" -> "friendfriend", "birthday_month" -> 2), "f2" ->
      Map("birthday_day" -> 1, "id" -> 2L, "birthday" -> 1267398000000L, "lastName" -> "two-ᚠさ丵פش", "gender" -> "male", "firstName" -> "friend", "birthday_month" -> 2), "ff11" ->
      Map("birthday_day" -> 1, "id" -> 11L, "birthday" -> 1267398000000L, "lastName" -> "one one-ᚠさ丵פش", "gender" -> "female", "firstName" -> "friendfriend", "birthday_month" -> 2), "post111" ->
      Map("content" -> "P111", "id" -> 111L), "uncommonTag3" ->
      Map("name" -> "common tag 3"), "post112" ->
      Map("content" -> "P112", "id" -> 112L), "uncommonTag2" ->
      Map("name" -> "uncommon tag 2"), "post113" ->
      Map("content" -> "P113", "id" -> 113L))

   val query = """MATCH (person:Person {id:$1})-[:KNOWS*2..2]-(friend),
                 |       (friend)-[:PERSON_IS_LOCATED_IN]->(city)
                 |WHERE NOT friend=person AND
                 |      NOT (friend)-[:KNOWS]-(person) AND
                 |      ( (friend.birthday_month=$2 AND friend.birthday_day>=21) OR
                 |        (friend.birthday_month=($2%12)+1 AND friend.birthday_day<22) )
                 |WITH DISTINCT friend, city, person
                 |OPTIONAL MATCH (friend)<-[:POST_HAS_CREATOR]-(post)
                 |WITH friend, city, collect(post) AS posts, person
                 |WITH friend,
                 |     city,
                 |     size(posts) AS postCount,
                 |     size([p IN posts WHERE (p)-[:POST_HAS_TAG]->()<-[:HAS_INTEREST]-(person)]) AS commonPostCount
                 |RETURN friend.id AS personId,
                 |       friend.firstName AS personFirstName,
                 |       friend.lastName AS personLastName,
                 |       friend.gender AS personGender,
                 |       city.name AS personCityName,
                 |       commonPostCount - (postCount - commonPostCount) AS commonInterestScore
                 |ORDER BY commonInterestScore DESC, personId ASC
                 |LIMIT $4
                 |""".stripMargin

    def params = Map("1" -> 0, "2" -> 1, "4" -> 7)

    def expectedResult = List(
      Map("personId" -> 22, "personGender" -> "male", "personLastName" -> "two two-ᚠさ丵פش", "commonInterestScore" -> 0,
        "personFirstName" -> "friendfriend", "personCityName" -> "city0"),
      Map("personId" -> 11,
        "personGender" -> "female", "personLastName" -> "one one-ᚠさ丵פش", "commonInterestScore" -> -1,
        "personFirstName" -> "friendfriend", "personCityName" -> "city1"),
      Map("personId" -> 12, "personGender" -> "male", "personLastName" -> "one two-ᚠさ丵פش", "commonInterestScore" -> -1,
        "personFirstName" -> "friendfriend", "personCityName" -> "city0"),
      Map("personId" -> 21, "personGender" -> "male",
        "personLastName" -> "two one-ᚠさ丵פش", "commonInterestScore" -> -1, "personFirstName" -> "friendfriend",
        "personCityName" -> "city0"))

    override def expectedToSucceedIn: TestConfiguration = Configs.InterpretedAndSlotted - Configs.Version2_3

  }

  object Query11 extends LdbcQuery {

    val name = "LDBC Query 11"

    val createQuery = """CREATE
                        |
                        |// --- NODES ---
                        |
                        | (person0:Person $person0),
                        | (f1:Person $f1),
                        | (f2:Person $f2),
                        | (stranger3:Person $stranger3),
                        | (ff11:Person $ff11),
                        | (company0:Company $company0),
                        | (company1:Company $company1),
                        | (company2:Company $company2),
                        | (country0:Country $country0),
                        | (country1:Country $country1),
                        |
                        |// --- RELATIONSHIPS ---
                        |
                        |(person0)-[:KNOWS]->(f1)-[:KNOWS]->(ff11),
                        | (f1)-[:KNOWS]->(f2),
                        |(person0)-[:KNOWS]->(f2),
                        |(f1)-[:WORKS_AT $f1WorkedAtCompany0]->(company0),
                        |(f1)-[:WORKS_AT $f1WorkedAtCompany1]->(company1),
                        |(f2)-[:WORKS_AT $f2WorkedAtCompany2]->(company2),
                        |(ff11)-[:WORKS_AT $ff11WorkedAtCompany0]->(company0),
                        |(stranger3)-[:WORKS_AT $stranger3WorkedAtCompany2]->(company2),
                        |(company0)-[:ORGANISATION_IS_LOCATED_IN]->(country0),
                        |(company1)-[:ORGANISATION_IS_LOCATED_IN]->(country1),
                        |(company2)-[:ORGANISATION_IS_LOCATED_IN]->(country0)""".stripMargin


    def createParams = Map("country0" ->
      Map("name" -> "country0"), "country1" ->
      Map("name" -> "country1"), "stranger3WorkedAtCompany2" ->
      Map("workFrom" -> 1), "person0" ->
      Map("id" -> 0L, "lastName" -> "zero-ᚠさ丵פش", "firstName" -> "person"), "company2" ->
      Map("name" -> "company two"), "f1WorkedAtCompany1" ->
      Map("workFrom" -> 4), "company1" ->
      Map("name" -> "company one"), "f1WorkedAtCompany0" ->
      Map("workFrom" -> 2), "f2WorkedAtCompany2" ->
      Map("workFrom" -> 5), "stranger3" ->
      Map("id" -> 3L, "lastName" -> "three-ᚠさ丵פش", "firstName" -> "stranger"), "company0" ->
      Map("name" -> "company zero"), "ff11WorkedAtCompany0" ->
      Map("workFrom" -> 3), "f1" ->
      Map("id" -> 1L, "lastName" -> "one-ᚠさ丵פش", "firstName" -> "friend"), "f2" ->
      Map("id" -> 2L, "lastName" -> "two-ᚠさ丵פش", "firstName" -> "friend"), "ff11" ->
      Map("id" -> 11L, "lastName" -> "one one-ᚠさ丵פش", "firstName" -> "friend friend"))

    val query = """|MATCH (country:Country {name:$3})
                   |MATCH (person:Person {id:$1})-[:KNOWS*1..2]-(friend)
                   |WHERE NOT person=friend
                   |WITH DISTINCT friend, country
                   |MATCH (friend)-[worksAt:WORKS_AT]->(company)-[:ORGANISATION_IS_LOCATED_IN]->(country)
                   |WHERE worksAt.workFrom<$2
                   |RETURN
                   | friend.id AS friendId,
                   | friend.firstName AS friendFirstName,
                   | friend.lastName AS friendLastName,
                   | worksAt.workFrom AS workFromYear,
                   | company.name AS companyName
                   |ORDER BY workFromYear ASC, friendId ASC, companyName DESC
                   |LIMIT $4""".stripMargin

    def params = Map("1" -> 0, "3" -> "country0", "2" -> 5, "4" -> 4)

    def expectedResult = List(
      Map("friendLastName" -> "one-ᚠさ丵פش", "friendId" -> 1, "companyName" -> "company zero",
        "friendFirstName" -> "friend", "workFromYear" -> 2),
      Map("friendLastName" -> "one one-ᚠさ丵פش", "friendId" -> 11, "companyName" -> "company zero",
        "friendFirstName" -> "friend friend", "workFromYear" -> 3))

    override def expectedToSucceedIn: TestConfiguration = Configs.InterpretedAndSlotted - Configs.Version2_3

  }

  object Query12 extends LdbcQuery {

    val name = "LDBC Query 12"

    val createQuery = """CREATE
                        |
                        |// --- NODES ---
                        |
                        | (person0:Person $person0),
                        | (f1:Person $f1),
                        | (f2:Person $f2),
                        | (f3:Person $f3),
                        | (f4:Person $f4),
                        | (ff11:Person $ff11),
                        | (tc1:TagClass $tc1),
                        | (tc11:TagClass $tc11),
                        | (tc12:TagClass $tc12),
                        | (tc121:TagClass $tc121),
                        | (tc1211:TagClass $tc1211),
                        | (tc2:TagClass $tc2),
                        | (tc21:TagClass $tc21),
                        | (t11:Tag $t11),
                        | (t111:Tag $t111),
                        | (t112:Tag $t112),
                        | (t12111:Tag $t12111),
                        | (t21:Tag $t21),
                        | (t211:Tag $t211),
                        | (p11:Post {content:'p11'}),
                        | (p111:Post {content:'p111'}),
                        | (p112:Post {content:'p112'}),
                        | (p12111:Post {content:'p12111'}),
                        | (p21:Post {content:'p21'}),
                        | (p211:Post {content:'p211'}),
                        | (c111:Comment {content:'c111'}),
                        | (c1111:Comment {content:'c1111'}),
                        | (c11111:Comment {content:'c11111'}),
                        | (c111111:Comment {content:'c111111'}),
                        | (c11112:Comment {content:'c11112'}),
                        | (c1112:Comment {content:'c1112'}),
                        | (c1121:Comment {content:'c1121'}),
                        | (c11211:Comment {content:'c11211'}),
                        | (c112111:Comment {content:'c112111'}),
                        | (c112112:Comment {content:'c112112'}),
                        | (c121111:Comment {content:'c121111'}),
                        | (c211:Comment {content:'c211'}),
                        | (c2111:Comment {content:'c2111'}),
                        |
                        |// --- RELATIONSHIPS ---
                        |
                        |(person0)-[:KNOWS]->(f1),
                        |(person0)-[:KNOWS]->(f2),
                        |(person0)-[:KNOWS]->(f3),
                        |(person0)-[:KNOWS]->(f4),
                        |(f1)-[:KNOWS]->(ff11),
                        |(f1)<-[:COMMENT_HAS_CREATOR]-(c111111),
                        |(f1)<-[:COMMENT_HAS_CREATOR]-(c1111),
                        |(f1)<-[:COMMENT_HAS_CREATOR]-(c11211),
                        |(f1)<-[:COMMENT_HAS_CREATOR]-(c121111),
                        |(f2)<-[:COMMENT_HAS_CREATOR]-(c1112),
                        |(f2)<-[:COMMENT_HAS_CREATOR]-(c112111),
                        |(f3)<-[:COMMENT_HAS_CREATOR]-(c112112),
                        |(f3)<-[:COMMENT_HAS_CREATOR]-(c111),
                        |(f3)<-[:COMMENT_HAS_CREATOR]-(c211),
                        |(f3)<-[:COMMENT_HAS_CREATOR]-(c2111),
                        |(ff11)<-[:COMMENT_HAS_CREATOR]-(c11112),
                        |(ff11)<-[:COMMENT_HAS_CREATOR]-(c11111),
                        |(ff11)<-[:COMMENT_HAS_CREATOR]-(c1121),
                        |(c1111)<-[:REPLY_OF_COMMENT]-(c11111),
                        |(c1111)<-[:REPLY_OF_COMMENT]-(c11112),
                        |(c11111)<-[:REPLY_OF_COMMENT]-(c111111),
                        |(c1121)<-[:REPLY_OF_COMMENT]-(c11211),
                        |(c11211)<-[:REPLY_OF_COMMENT]-(c112111),
                        |(c11211)<-[:REPLY_OF_COMMENT]-(c112112),
                        |(p11)<-[:REPLY_OF_POST]-(c111),
                        |(p111)<-[:REPLY_OF_POST]-(c1111),
                        |(p111)<-[:REPLY_OF_POST]-(c1112),
                        |(p112)<-[:REPLY_OF_POST]-(c1121),
                        |(p12111)<-[:REPLY_OF_POST]-(c121111),
                        |(p21)<-[:REPLY_OF_POST]-(c211),
                        |(p211)<-[:REPLY_OF_POST]-(c2111),
                        |(p11)-[:POST_HAS_TAG]->(t11),
                        |(p11)-[:POST_HAS_TAG]->(t12111),
                        |(p111)-[:POST_HAS_TAG]->(t111),
                        |(p112)-[:POST_HAS_TAG]->(t112),
                        |(p12111)-[:POST_HAS_TAG]->(t12111),
                        |(p12111)-[:POST_HAS_TAG]->(t21),
                        |(p21)-[:POST_HAS_TAG]->(t21),
                        |(p211)-[:POST_HAS_TAG]->(t211),
                        |(c1111)-[:COMMENT_HAS_TAG]->(t112),
                        |(c1121)-[:COMMENT_HAS_TAG]->(t11),
                        |(c11211)-[:COMMENT_HAS_TAG]->(t12111),
                        |(tc1)<-[:HAS_TYPE]-(t11),
                        |(tc11)<-[:HAS_TYPE]-(t111),
                        |(tc11)<-[:HAS_TYPE]-(t112),
                        |//(tc1211)<-[:HAS_TYPE]-(t12111), // Since tag names get collected with a different order with rule planner we disable this to get only single results below
                        |(tc2)<-[:HAS_TYPE]-(t21),
                        |(tc21)<-[:HAS_TYPE]-(t211),
                        |(tc11)-[:IS_SUBCLASS_OF]->(tc1),
                        |(tc12)-[:IS_SUBCLASS_OF]->(tc1),
                        |(tc121)-[:IS_SUBCLASS_OF]->(tc12),
                        |(tc1211)-[:IS_SUBCLASS_OF]->(tc121),
                        |(tc21)-[:IS_SUBCLASS_OF]->(tc2)""".stripMargin


    def createParams = Map("tc1211" -> Map("name" -> "1211"),
      "t21" -> Map("name" -> "tag21-ᚠさ丵פش"),
      "tc12" -> Map("name" -> "12"),
      "t11" -> Map("name" -> "tag11-ᚠさ丵פش"),
      "person0" -> Map("id" -> 0L, "lastName" -> "0", "firstName" -> "person"),
      "t12111" -> Map("name" -> "tag12111-ᚠさ丵פش"),
      "t211" -> Map("name" -> "tag211-ᚠさ丵פش"),
      "tc121" -> Map("name" -> "121"),
      "tc21" -> Map("name" -> "21"),
      "t111" -> Map("name" -> "tag111-ᚠさ丵פش"),
      "tc11" -> Map("name" -> "11"),
      "f1" -> Map("id" -> 1L, "lastName" -> "1", "firstName" -> "f"),
      "t112" -> Map("name" -> "tag112-ᚠさ丵פش"),
      "tc2" -> Map("name" -> "2"),
      "f3" -> Map("id" -> 3L, "lastName" -> "3", "firstName" -> "f"),
      "tc1" -> Map("name" -> "1"),
      "f2" -> Map("id" -> 2L, "lastName" -> "2", "firstName" -> "f"),
      "ff11" -> Map("id" -> 11L, "lastName" -> "11", "firstName" -> "ff"),
      "f4" -> Map("id" -> 4L, "lastName" -> "4", "firstName" -> "f"))

    val query = """MATCH (:Person {id:$1})-[:KNOWS]-(friend:Person),
                  |      (friend)<-[:COMMENT_HAS_CREATOR]-(comment:Comment),
                  |      (comment)-[:REPLY_OF_POST]->(post:Post),
                  |      (post)-[:POST_HAS_TAG]->(tag:Tag),
                  |      (tag)-[:HAS_TYPE|IS_SUBCLASS_OF*0..]->(:TagClass{name:$2})
                  |RETURN
                  | friend.id AS friendId,
                  | friend.firstName AS friendFirstName,
                  | friend.lastName AS friendLastName,
                  | collect(DISTINCT tag.name) AS tagNames,
                  | count(DISTINCT comment) AS count
                  |ORDER BY count DESC, friendId ASC
                  |LIMIT $3""".stripMargin

    def params = Map("1" -> 0, "2" -> "1", "3" -> 10)

    def expectedResult = List(
      Map("friendLastName" -> "1", "tagNames" -> Seq("tag111-ᚠさ丵פش"), "friendId" -> 1, "count" -> 1, "friendFirstName" -> "f"),
      Map("friendLastName" -> "2", "tagNames" -> Seq("tag111-ᚠさ丵פش"), "friendId" -> 2, "count" -> 1, "friendFirstName" -> "f"),
      Map("friendLastName" -> "3", "tagNames" -> Seq("tag11-ᚠさ丵פش"), "friendId" -> 3, "count" -> 1, "friendFirstName" -> "f"))

    override def expectedToSucceedIn: TestConfiguration = Configs.InterpretedAndSlotted - Configs.Version2_3

  }

  object Query13 extends LdbcQuery {

    val name = "LDBC Query 13"

    val createQuery = """CREATE
                        |
                        |// --- NODES ---
                        |
                        | (p0:Person {id:0}),
                        | (p1:Person {id:1}),
                        | (p2:Person {id:2}),
                        | (p3:Person {id:3}),
                        | (p4:Person {id:4}),
                        | (p5:Person {id:5}),
                        | (p6:Person {id:6}),
                        | (p7:Person {id:7}),
                        | (p8:Person {id:8}),
                        |
                        |// --- RELATIONSHIPS ---
                        |
                        |(p0)-[:KNOWS]->(p1),
                        |(p1)-[:KNOWS]->(p3),
                        |(p1)<-[:KNOWS]-(p2),
                        |(p3)-[:KNOWS]->(p2),
                        |(p2)<-[:KNOWS]-(p4),
                        |(p4)-[:KNOWS]->(p7),
                        |(p4)-[:KNOWS]->(p6),
                        |(p6)<-[:KNOWS]-(p5)""".stripMargin


    def createParams = Map.empty

    val query = """MATCH (person1:Person {id:$1}), (person2:Person {id:$2})
                  |OPTIONAL MATCH path = shortestPath((person1)-[:KNOWS*0..]-(person2))
                  |RETURN CASE path IS NULL WHEN true THEN -1 ELSE length(path) END AS pathLength""".stripMargin

    def params = Map("1" -> 0, "2" -> 5)

    def expectedResult = List(Map("pathLength" -> 5))

    override def expectedToSucceedIn: TestConfiguration = Configs.InterpretedAndSlotted - Configs.Version2_3

  }

  object Query14 extends LdbcQuery {

    val name = "LDBC Query 14"

    val createQuery = """CREATE
                        |
                        |// --- NODES ---
                        |
                        |(p0:Person {id:0}),
                        |(p1:Person {id:1}),
                        |(p2:Person {id:2}),
                        |(p3:Person {id:3}),
                        |(p4:Person {id:4}),
                        |(p5:Person {id:5}),
                        |(p6:Person {id:6}),
                        |(p7:Person {id:7}),
                        |(p8:Person {id:8}),
                        |(p9:Person {id:9}),
                        |(p0Post1:Post {id:0}),
                        |(p1Post1:Post {id:1}),
                        |(p3Post1:Post {id:2}),
                        |(p5Post1:Post {id:3}),
                        |(p6Post1:Post {id:4}),
                        |(p7Post1:Post {id:5}),
                        |(p0Comment1:Comment {id:6}),
                        |(p1Comment1:Comment {id:7}),
                        |(p1Comment2:Comment {id:8}),
                        |(p4Comment1:Comment {id:9}),
                        |(p4Comment2:Comment {id:10}),
                        |(p5Comment1:Comment {id:11}),
                        |(p5Comment2:Comment {id:12}),
                        |(p7Comment1:Comment {id:13}),
                        |(p8Comment1:Comment {id:14}),
                        |(p8Comment2:Comment {id:15}),
                        |
                        |// --- RELATIONSHIPS ---
                        |
                        |(p0)-[:KNOWS]->(p1),
                        |(p1)-[:KNOWS]->(p3),
                        |(p1)<-[:KNOWS]-(p2),
                        |(p1)<-[:KNOWS]-(p7),
                        |(p3)-[:KNOWS]->(p2),
                        |(p2)<-[:KNOWS]-(p4),
                        |(p4)-[:KNOWS]->(p7),
                        |(p4)-[:KNOWS]->(p8),
                        |(p4)-[:KNOWS]->(p6),
                        |(p6)<-[:KNOWS]-(p5),
                        |(p8)<-[:KNOWS]-(p5),
                        |(p0)<-[:POST_HAS_CREATOR]-(p0Post1),
                        |(p1)<-[:POST_HAS_CREATOR]-(p1Post1),
                        |(p3)<-[:POST_HAS_CREATOR]-(p3Post1),
                        |(p5)<-[:POST_HAS_CREATOR]-(p5Post1),
                        |(p6)<-[:POST_HAS_CREATOR]-(p6Post1),
                        |(p7)<-[:POST_HAS_CREATOR]-(p7Post1),
                        |(p0)<-[:COMMENT_HAS_CREATOR]-(p0Comment1),
                        |(p1)<-[:COMMENT_HAS_CREATOR]-(p1Comment1),
                        |(p1)<-[:COMMENT_HAS_CREATOR]-(p1Comment2),
                        |(p4)<-[:COMMENT_HAS_CREATOR]-(p4Comment1),
                        |(p4)<-[:COMMENT_HAS_CREATOR]-(p4Comment2),
                        |(p5)<-[:COMMENT_HAS_CREATOR]-(p5Comment1),
                        |(p5)<-[:COMMENT_HAS_CREATOR]-(p5Comment2),
                        |(p7)<-[:COMMENT_HAS_CREATOR]-(p7Comment1),
                        |(p8)<-[:COMMENT_HAS_CREATOR]-(p8Comment1),
                        |(p8)<-[:COMMENT_HAS_CREATOR]-(p8Comment2),
                        |(p1Post1)<-[:REPLY_OF_POST]-(p0Comment1),
                        |(p0Post1)<-[:REPLY_OF_POST]-(p1Comment1),
                        |(p0Post1)<-[:REPLY_OF_POST]-(p1Comment2),
                        |(p3Post1)<-[:REPLY_OF_POST]-(p4Comment1),
                        |(p7Post1)<-[:REPLY_OF_POST]-(p4Comment2),
                        |(p5Post1)<-[:REPLY_OF_POST]-(p5Comment1),
                        |(p6Post1)<-[:REPLY_OF_POST]-(p8Comment1),
                        |(p7Comment1)-[:REPLY_OF_COMMENT]->(p4Comment2),
                        |(p8Comment2)-[:REPLY_OF_COMMENT]->(p4Comment1),
                        |(p5Comment2)-[:REPLY_OF_COMMENT]->(p8Comment2)""".stripMargin


    def createParams = Map.empty

    val query = """MATCH path = allShortestPaths((person1:Person {id:$1})-[:KNOWS*0..100]-(person2:Person {id:$2}))
                  |WITH nodes(path) AS pathNodes
                  |RETURN
                  | [n IN pathNodes | n.id] AS pathNodeIds,
                  | reduce(weight=0.0, idx IN range(1,size(pathNodes)-1) |
                  |    [prev IN [pathNodes[idx-1]] |
                  |        [curr IN [pathNodes[idx]] |
                  |            weight +
                  |            length((curr)<-[:COMMENT_HAS_CREATOR]-(:Comment)-[:REPLY_OF_POST]->(:Post)-[:POST_HAS_CREATOR]->(prev))*1.0 +
                  |            length((prev)<-[:COMMENT_HAS_CREATOR]-(:Comment)-[:REPLY_OF_POST]->(:Post)-[:POST_HAS_CREATOR]->(curr))*1.0 +
                  |            length((prev)-[:COMMENT_HAS_CREATOR]-(:Comment)-[:REPLY_OF_COMMENT]-(:Comment)-[:COMMENT_HAS_CREATOR]-(curr))*0.5
                  |        ]
                  |    ][0][0]
                  | ) AS weight
                  |ORDER BY weight DESC""".stripMargin

    def params = Map("1" -> 0, "2" -> 5)

    def expectedResult = List(
      Map("weight" -> 5.5, "pathNodeIds" -> List(0, 1, 7, 4, 8, 5)),
      Map("weight" -> 4.5, "pathNodeIds" -> List(0, 1, 7, 4, 6, 5)),
      Map("weight" -> 4.0, "pathNodeIds" -> List(0, 1, 2, 4, 8, 5)),
      Map("weight" -> 3.0, "pathNodeIds" -> List(0, 1, 2, 4, 6, 5)))

    override def expectedToSucceedIn: TestConfiguration = Configs.InterpretedAndSlotted - Configs.Version2_3

  }

  object Query14_v2 extends LdbcQuery {

    val name = "LDBC Query 14 v2"

    val createQuery = Query14.createQuery

    def createParams = Map.empty

    val query = """MATCH path = allShortestPaths((person1:Person {id:$1})-[:KNOWS*0..]-(person2:Person {id:$2}))
                  |RETURN
                  |[n IN nodes(path) | n.id] AS pathNodeIds,
                  |reduce(weight=0.0, r IN relationships(path) |
                  |           weight +
                  |           length(()-[r]->()<-[:COMMENT_HAS_CREATOR]-(:Comment)-[:REPLY_OF_POST]->(:Post)-[:POST_HAS_CREATOR]->()-[r]->())*1.0 +
                  |           length(()<-[r]-()<-[:COMMENT_HAS_CREATOR]-(:Comment)-[:REPLY_OF_POST]->(:Post)-[:POST_HAS_CREATOR]->()<-[r]-())*1.0 +
                  |           length(()<-[r]-()-[:COMMENT_HAS_CREATOR]-(:Comment)-[:REPLY_OF_COMMENT]-(:Comment)-[:COMMENT_HAS_CREATOR]-()<-[r]-())*0.5
                  |) AS weight
                  |ORDER BY weight DESC""".stripMargin

    def params = Map("1" -> 0, "2" -> 5)

    def expectedResult = List(
      Map("weight" -> 5.5, "pathNodeIds" -> List(0, 1, 7, 4, 8, 5)),
      Map("weight" -> 4.5, "pathNodeIds" -> List(0, 1, 7, 4, 6, 5)),
      Map("weight" -> 4.0, "pathNodeIds" -> List(0, 1, 2, 4, 8, 5)),
      Map("weight" -> 3.0, "pathNodeIds" -> List(0, 1, 2, 4, 6, 5)))

    override def expectedToSucceedIn: TestConfiguration = Configs.InterpretedAndSlotted - Configs.Version2_3

  }

  val LDBC_QUERIES = Seq(
    Query1,
    Query2,
    Query3,
    Query4,
    Query5,
    Query6,
    Query7,
    Query8,
    Query9,
    Query10,
    Query11,
    Query12,
    Query13,
    Query14,
    Query14_v2)
}<|MERGE_RESOLUTION|>--- conflicted
+++ resolved
@@ -211,7 +211,7 @@
       )
     }
 
-    override def expectedToSucceedIn: TestConfiguration = Configs.InterpretedAndSlotted - Configs.Version2_3
+    override def expectedToSucceedIn: TestConfiguration = Configs.InterpretedAndSlotted
 
   }
 
@@ -312,11 +312,7 @@
       Map("personId" -> 2, "messageId" -> 13, "personLastName" -> "last2-ᚠさ丵פش",
         "messageContent" -> "[f2Comment1] content", "messageDate" -> 2, "personFirstName" -> "f2"))
 
-<<<<<<< HEAD
     override def expectedToSucceedIn: TestConfiguration = Configs.Top
-=======
-    override def expectedToSucceedIn: TestConfiguration = Configs.InterpretedAndSlotted - Configs.Version2_3
->>>>>>> 5f2546c2
 
   }
 
@@ -469,7 +465,7 @@
       Map("friendLastName" -> "last2-ᚠさ丵פش", "friendId" -> 2, "friendFirstName" -> "f2", "yCount" -> 1, "xyCount" -> 2, "xCount" -> 1),
       Map("friendLastName" -> "last6-ᚠさ丵פش", "friendId" -> 6, "friendFirstName" -> "ff6", "yCount" -> 1, "xyCount" -> 2, "xCount" -> 1))
 
-    override def expectedToSucceedIn: TestConfiguration = Configs.InterpretedAndSlotted - Configs.Version2_3
+    override def expectedToSucceedIn: TestConfiguration = Configs.InterpretedAndSlotted
 
   }
 
@@ -567,7 +563,7 @@
       Map("tagName" -> "tag3-ᚠさ丵פش", "postCount" -> 2),
       Map("tagName" -> "tag5-ᚠさ丵פش", "postCount" -> 1))
 
-    override def expectedToSucceedIn: TestConfiguration = Configs.InterpretedAndSlotted - Configs.Version2_3
+    override def expectedToSucceedIn: TestConfiguration = Configs.InterpretedAndSlotted
 
   }
 
@@ -673,7 +669,7 @@
 
     def expectedResult = List(Map("forumName" -> "forum1-ᚠさ丵פش", "postCount" -> 1), Map("forumName" -> "forum3-ᚠさ丵פش", "postCount" -> 1), Map("forumName" -> "forum1-ᚠさ丵פش", "postCount" -> 0))
 
-    override def expectedToSucceedIn: TestConfiguration = Configs.InterpretedAndSlotted - Configs.Version2_3
+    override def expectedToSucceedIn: TestConfiguration = Configs.InterpretedAndSlotted
 
   }
 
@@ -754,7 +750,7 @@
 
     def expectedResult = List(Map("tagName" -> "tag2-ᚠさ丵פش", "postCount" -> 2), Map("tagName" -> "tag5-ᚠさ丵פش", "postCount" -> 2), Map("tagName" -> "tag1-ᚠさ丵פش", "postCount" -> 1))
 
-    override def expectedToSucceedIn: TestConfiguration = Configs.InterpretedAndSlotted - Configs.Version2_3
+    override def expectedToSucceedIn: TestConfiguration = Configs.InterpretedAndSlotted
 
   }
 
@@ -879,7 +875,7 @@
       Map("isNew" -> true, "likeTime" -> 946681800000L, "personId" -> 8, "messageCreationDate" -> 946681320000L, "messageId" -> 2,
         "personLastName" -> "last8-ᚠさ丵פش", "messageContent" -> "person1post2", "personFirstName" -> "s8"))
 
-    override def expectedToSucceedIn: TestConfiguration = Configs.InterpretedAndSlotted - Configs.Version2_3
+    override def expectedToSucceedIn: TestConfiguration = Configs.InterpretedAndSlotted
 
   }
 
@@ -983,11 +979,7 @@
       Map("personId" -> 3, "commentContent" -> "C01", "commentId" -> 10, "personLastName" -> "three-ᚠさ丵פش", "commentCreationDate" -> 1, "personFirstName" -> "friend"),
       Map("personId" -> 3, "commentContent" -> "C11", "commentId" -> 11, "personLastName" -> "three-ᚠさ丵פش", "commentCreationDate" -> 1, "personFirstName" -> "friend"))
 
-<<<<<<< HEAD
     override def expectedToSucceedIn: TestConfiguration = Configs.Top + Configs.Compiled
-=======
-    override def expectedToSucceedIn: TestConfiguration = Configs.All - Configs.Version2_3
->>>>>>> 5f2546c2
 
   }
 
@@ -1095,7 +1087,7 @@
       Map("personId" -> 2, "messageId" -> 311,
         "personLastName" -> "two-ᚠさ丵פش", "messageContent" -> "C311", "personFirstName" -> "friend", "messageCreationDate" -> 4))
 
-    override def expectedToSucceedIn: TestConfiguration = Configs.InterpretedAndSlotted - Configs.Version2_3
+    override def expectedToSucceedIn: TestConfiguration = Configs.InterpretedAndSlotted
 
   }
 
@@ -1232,7 +1224,7 @@
         "personLastName" -> "two one-ᚠさ丵פش", "commonInterestScore" -> -1, "personFirstName" -> "friendfriend",
         "personCityName" -> "city0"))
 
-    override def expectedToSucceedIn: TestConfiguration = Configs.InterpretedAndSlotted - Configs.Version2_3
+    override def expectedToSucceedIn: TestConfiguration = Configs.InterpretedAndSlotted
 
   }
 
@@ -1310,7 +1302,7 @@
       Map("friendLastName" -> "one one-ᚠさ丵פش", "friendId" -> 11, "companyName" -> "company zero",
         "friendFirstName" -> "friend friend", "workFromYear" -> 3))
 
-    override def expectedToSucceedIn: TestConfiguration = Configs.InterpretedAndSlotted - Configs.Version2_3
+    override def expectedToSucceedIn: TestConfiguration = Configs.InterpretedAndSlotted
 
   }
 
@@ -1459,7 +1451,7 @@
       Map("friendLastName" -> "2", "tagNames" -> Seq("tag111-ᚠさ丵פش"), "friendId" -> 2, "count" -> 1, "friendFirstName" -> "f"),
       Map("friendLastName" -> "3", "tagNames" -> Seq("tag11-ᚠさ丵פش"), "friendId" -> 3, "count" -> 1, "friendFirstName" -> "f"))
 
-    override def expectedToSucceedIn: TestConfiguration = Configs.InterpretedAndSlotted - Configs.Version2_3
+    override def expectedToSucceedIn: TestConfiguration = Configs.InterpretedAndSlotted
 
   }
 
@@ -1503,7 +1495,7 @@
 
     def expectedResult = List(Map("pathLength" -> 5))
 
-    override def expectedToSucceedIn: TestConfiguration = Configs.InterpretedAndSlotted - Configs.Version2_3
+    override def expectedToSucceedIn: TestConfiguration = Configs.InterpretedAndSlotted
 
   }
 
@@ -1609,7 +1601,7 @@
       Map("weight" -> 4.0, "pathNodeIds" -> List(0, 1, 2, 4, 8, 5)),
       Map("weight" -> 3.0, "pathNodeIds" -> List(0, 1, 2, 4, 6, 5)))
 
-    override def expectedToSucceedIn: TestConfiguration = Configs.InterpretedAndSlotted - Configs.Version2_3
+    override def expectedToSucceedIn: TestConfiguration = Configs.InterpretedAndSlotted
 
   }
 
@@ -1640,7 +1632,7 @@
       Map("weight" -> 4.0, "pathNodeIds" -> List(0, 1, 2, 4, 8, 5)),
       Map("weight" -> 3.0, "pathNodeIds" -> List(0, 1, 2, 4, 6, 5)))
 
-    override def expectedToSucceedIn: TestConfiguration = Configs.InterpretedAndSlotted - Configs.Version2_3
+    override def expectedToSucceedIn: TestConfiguration = Configs.InterpretedAndSlotted
 
   }
 
