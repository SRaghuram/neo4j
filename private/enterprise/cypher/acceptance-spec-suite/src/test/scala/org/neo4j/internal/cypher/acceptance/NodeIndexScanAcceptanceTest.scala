/*
 * Copyright (c) 2002-2019 "Neo4j,"
 * Neo4j Sweden AB [http://neo4j.com]
 * This file is a commercial add-on to Neo4j Enterprise Edition.
 */
package org.neo4j.internal.cypher.acceptance

import org.neo4j.cypher.ExecutionEngineFunSuite
import org.neo4j.internal.cypher.acceptance.comparisonsupport.{ComparePlansWithAssertion, Configs, CypherComparisonSupport}

/**
 * These tests are testing the actual index implementation, thus they should all check the actual result.
 * If you only want to verify that plans using indexes are actually planned, please use
 * [[org.neo4j.cypher.internal.compiler.planner.logical.LeafPlanningIntegrationTest]]
 */
class NodeIndexScanAcceptanceTest extends ExecutionEngineFunSuite with CypherComparisonSupport{

  test("should use index on IS NOT NULL") {
    // Given
    val person = createLabeledNode(Map("name" -> "Smith"), "Person")
    1 to 100 foreach (_ => createLabeledNode("Person"))
    graph.createIndex("Person", "name")

    // When
    val result = executeWith(Configs.InterpretedAndSlottedAndMorsel,
      "MATCH (p:Person) WHERE p.name IS NOT NULL RETURN p",
      planComparisonStrategy = ComparePlansWithAssertion( plan => {
        //THEN
        plan should includeSomewhere.aPlan("NodeIndexScan")
      }))

    // Then
    result.toList should equal(List(Map("p" -> person)))
  }

  test("should use index on exists") {
    // Given
    val person = createLabeledNode(Map("name" -> "Smith"), "Person")
    1 to 100 foreach (_ => createLabeledNode("Person"))
    graph.createIndex("Person", "name")

    // When
    val result = executeWith(Configs.InterpretedAndSlottedAndMorsel,
      "MATCH (p:Person) WHERE exists(p.name) RETURN p",
      planComparisonStrategy = ComparePlansWithAssertion( plan => {
        //THEN
        plan should includeSomewhere.aPlan("NodeIndexScan")
      }))

    // Then
    result.toList should equal(List(Map("p" -> person)))
  }

  test("Regexp filter on top of NodeIndexScan (GH #7059)") {
    // Given
    graph.createIndex("phone_type", "label")
    createLabeledNode(Map("id" -> "8bbee2f14a493fa08bef918eaac0c57caa4f9799", "label" -> "ay"), "phone_type", "timed")
    createLabeledNode(Map("id" -> "5fe613811746aa2a1c29d04c6e107974c3a92486", "label" -> "aa"), "phone_type", "timed")
    createLabeledNode(Map("id" -> "a573480b0f13ca9f33d82df91392f9397031a687", "label" -> "g"), "phone_type", "timed")
    createLabeledNode(Map("id" -> "cf8d30601edd84e19f45e9dfd18d2342b92a36eb", "label" -> "t"), "phone_type", "timed")
    createLabeledNode(Map("id" -> "dd4121287c9b542269bda97744d9e828a46bdac4", "label" -> "ae"), "phone_type", "timed")
    createLabeledNode(Map("id" -> "cf406352f4436a5399025fa3f7a7336a24dabdd3", "label" -> "uw"), "phone_type", "timed")
    createLabeledNode(Map("id" -> "a7d330b126594cd47000193698c8d0f9650bc8c4", "label" -> "eh"), "phone_type", "timed")
    createLabeledNode(Map("id" -> "62021e8bd919b0e84427a1e08dfd7704e6a6bd88", "label" -> "r"), "phone_type", "timed")
    createLabeledNode(Map("id" -> "ea1e1deb3f3634ba823a2d5dac56f8bbd2b5b66d", "label" -> "k"), "phone_type", "timed")
    createLabeledNode(Map("id" -> "35321f07bc9b3028d3f5ee07808969a3bd7d76ee", "label" -> "s"), "phone_type", "timed")
    createLabeledNode(Map("id" -> "c960cff2a19a2088c5885f82725428db0694d7ae", "label" -> "d"), "phone_type", "timed")
    createLabeledNode(Map("id" -> "139dbf46f0dc8a325e27ffd118331ca2947e34f0", "label" -> "z"), "phone_type", "timed")

    // When
    val result = executeWith(Configs.InterpretedAndSlottedAndMorsel,
      "MATCH (n:phone_type:timed) where n.label =~ 'a.' return count(n)",
      planComparisonStrategy = ComparePlansWithAssertion(plan => {
        //THEN
        plan should includeSomewhere.aPlan("NodeIndexScan")
      }))

    // Then
    result.toList should equal(List(Map("count(n)" -> 3)))
  }

  test("should work just fine and use an index scan") {
    graph.createIndex("Method", "arg0")
    val query =
      """
        |match (f:XMLElement:Function)<-[r:Use]-
        | (p:XMLElement:Product)-[:ReferTo]->
        | (pc:Class)-[:Declares]->
        | (pm:Method)
        | WHERE pm.arg0 = r.name
        | merge (pm)-[:Call]->(f);
      """.stripMargin

    val result = executeWith(Configs.InterpretedAndSlotted, query)
    result.toList should be(empty)
  }

  test("should not union identical NodeIndexScans") {
    val as = (1 to 209).map(_ => createLabeledNode("A"))
    val cs = (1 to 12).map(_ => createLabeledNode("C"))
    (1 to 2262).map(i => createLabeledNode("Other"))
    as.zipWithIndex.foreach { case(aNode, i) => relate(cs(i % cs.size), aNode) }

    // Empty index so that plan with NodeIndexScan becomes very cheap
    graph.createIndex("A", "id")

    val q =
      """
        |MATCH (c:C)-[:REL]->(a:A)
        |MATCH (c)-[:REL]->(b:A)
        |  WHERE a.id = b.id OR a.id < b.id
        |RETURN *
      """.stripMargin

    val result = executeWith(Configs.InterpretedAndSlottedAndMorsel, q)
    result.executionPlanDescription() should (not(includeSomewhere.aPlan("Union")
      .withLHS(aPlan("NodeIndexScan"))
      .withRHS(aPlan("NodeIndexScan"))
    ) and includeSomewhere.aPlan("NodeIndexScan"))

    result should be(empty)
  }

  test("should not union identical NodeIndexScans in a non CNF normalized predicate") {
    val as = (1 to 209).map(_ => createLabeledNode("A"))
    val cs = (1 to 12).map(_ => createLabeledNode("C"))
    (1 to 2262).map(i => createLabeledNode("Other"))
    as.zipWithIndex.foreach { case(aNode, i) => relate(cs(i % cs.size), aNode, ("id", i)) }

    // Empty index so that plan with NodeIndexScan becomes very cheap
    graph.createIndex("A", "id")

    val q =
      """
        |MATCH (c:C)-[r1:REL]->(a:A)
        |MATCH (c)-[r2:REL]->(b:A)
        |  WHERE (a.id = b.id AND r1.id < r2.id) OR a.id < b.id
        |RETURN *
      """.stripMargin

<<<<<<< HEAD
    val result = executeWith(Configs.InterpretedAndSlottedAndMorsel, q)
    println(result.executionPlanDescription())
=======
    val result = executeWith(Configs.InterpretedAndSlotted, q)
>>>>>>> a62f3547
    result.executionPlanDescription() should (not(includeSomewhere.aPlan("Union")
      .withLHS(aPlan("NodeIndexScan"))
      .withRHS(aPlan("NodeIndexScan"))
    ) and includeSomewhere.aPlan("NodeIndexScan"))

    result should be(empty)
  }
}<|MERGE_RESOLUTION|>--- conflicted
+++ resolved
@@ -138,12 +138,7 @@
         |RETURN *
       """.stripMargin
 
-<<<<<<< HEAD
     val result = executeWith(Configs.InterpretedAndSlottedAndMorsel, q)
-    println(result.executionPlanDescription())
-=======
-    val result = executeWith(Configs.InterpretedAndSlotted, q)
->>>>>>> a62f3547
     result.executionPlanDescription() should (not(includeSomewhere.aPlan("Union")
       .withLHS(aPlan("NodeIndexScan"))
       .withRHS(aPlan("NodeIndexScan"))
