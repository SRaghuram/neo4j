--- conflicted
+++ resolved
@@ -1000,15 +1000,9 @@
          |USING JOIN ON b
          |RETURN count(*) as c""".stripMargin
 
-<<<<<<< HEAD
     val result = executeWith(Configs.InterpretedAndSlottedAndMorsel, query, planComparisonStrategy = ComparePlansWithAssertion({ plan =>
-      plan should includeSomewhere.nTimes(3, aPlan("NodeHashJoin"))
+      plan should includeSomewhere.nTimes(1, aPlan("NodeHashJoin"))
     }))
-=======
-    val result = executeWith(Configs.InterpretedAndSlotted, query, planComparisonStrategy = ComparePlansWithAssertion({ plan =>
-      plan should includeSomewhere.nTimes(1, aPlan("NodeHashJoin"))
-    }, expectPlansToFail = Configs.RulePlanner + Configs.Version3_4 ))
->>>>>>> bd5c43ad
 
     result.toList should equal (List(Map("c" -> 4)))
   }
