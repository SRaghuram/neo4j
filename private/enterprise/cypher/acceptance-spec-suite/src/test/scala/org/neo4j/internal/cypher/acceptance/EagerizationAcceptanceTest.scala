--- conflicted
+++ resolved
@@ -2029,11 +2029,7 @@
 
     val query = "MATCH ()-[r]-() WHERE exists(r.prop) SET r.prop = 'foo' RETURN count(*)"
 
-<<<<<<< HEAD
-    val result = executeWith(Configs.InterpretedAndSlotted, query,
-      planComparisonStrategy = testEagerPlanComparisonStrategy(0))
-=======
-    val result = executeWith(Configs.UpdateConf, query)
+    val result = executeWith(Configs.InterpretedAndSlotted, query)
 
     result.columnAs[Long]("count(*)").next shouldBe 2
     assertStats(result, propertiesWritten = 2)
@@ -2045,8 +2041,8 @@
 
     val query = "MATCH ()-[r]-() WHERE exists(r.prop) SET r.prop = {null} RETURN count(*)"
 
-    val buggyVersions =  Configs.Cost3_4 + Configs.Cost3_1 + Configs.Rule3_1
-    val result = executeWith(Configs.InterpretedAndSlotted - Configs.Cost2_3, query, params = Map("null" -> null),
+    val buggyVersions =  Configs.Version3_5
+    val result = executeWith(Configs.InterpretedAndSlotted, query, params = Map("null" -> null),
                              expectedDifferentResults = buggyVersions,
                              planComparisonStrategy = testEagerPlanComparisonStrategy(1, buggyVersions))
 
@@ -2060,8 +2056,8 @@
     relate(createNode(), createNode())
 
     val query = "MATCH ()-[r]-() WHERE exists(r.prop) REMOVE r.prop  RETURN count(*)"
-    val buggyVersions =  Configs.Cost3_4 + Configs.Cost3_1 + Configs.Rule3_1
-    val result = executeWith(Configs.InterpretedAndSlotted - Configs.Cost2_3, query, params = Map("null" -> null),
+    val buggyVersions =  Configs.Version3_5
+    val result = executeWith(Configs.InterpretedAndSlotted, query, params = Map("null" -> null),
                             expectedDifferentResults = buggyVersions,
                              planComparisonStrategy = testEagerPlanComparisonStrategy(1, buggyVersions))
 
@@ -2076,9 +2072,8 @@
 
     val query = "MATCH ()-[r]-() WHERE r.prop = 42 SET r.prop = 'foo' RETURN count(*)"
 
-    val result = executeWith(Configs.InterpretedAndSlotted - Configs.Cost2_3, query,
+    val result = executeWith(Configs.InterpretedAndSlotted, query,
                              planComparisonStrategy = testEagerPlanComparisonStrategy(1))
->>>>>>> f031d459
 
     result.columnAs[Long]("count(*)").next shouldBe 2
     assertStats(result, propertiesWritten = 2)
@@ -2858,7 +2853,7 @@
     test("matching node property using integer equality and writing other node should be eager") {
       relate(createNode(Map("prop" -> 5)), createNode())
       val query = "MATCH (n)-[r]-(m) WHERE n.prop = 5 SET m.prop = 5 RETURN count(*)"
-      val result = executeWith(Configs.InterpretedAndSlotted - Configs.Cost2_3, query,
+      val result = executeWith(Configs.InterpretedAndSlotted, query,
                                planComparisonStrategy = testEagerPlanComparisonStrategy(1))
       assertStats(result, propertiesWritten = 1)
       result.toList should equal(List(Map("count(*)" -> 1)))
@@ -2867,7 +2862,7 @@
     test("matching node property using string equality and writing other node should be eager") {
       relate(createNode(Map("prop" -> "5")), createNode())
       val query = "MATCH (n)-[r]-(m) WHERE n.prop = '5' SET m.prop = '5' RETURN count(*)"
-      val result = executeWith(Configs.InterpretedAndSlotted - Configs.Cost2_3, query,
+      val result = executeWith(Configs.InterpretedAndSlotted, query,
                                planComparisonStrategy = testEagerPlanComparisonStrategy(1))
       result.toList should equal(List(Map("count(*)" -> 1)))
     }
@@ -2875,7 +2870,7 @@
     test("matching node property using or'd string equality and writing other node should be eager 2") {
       relate(createNode(Map("prop" -> "5")), createNode())
       val query = "MATCH (n)-[r]-(m) WHERE n.prop = '5' OR n.prop = '6' SET m.prop = '5' RETURN count(*)"
-      val result = executeWith(Configs.InterpretedAndSlotted - Configs.Cost2_3, query,
+      val result = executeWith(Configs.InterpretedAndSlotted, query,
                                planComparisonStrategy = testEagerPlanComparisonStrategy(1))
       assertStats(result, propertiesWritten = 1)
       result.toList should equal(List(Map("count(*)" -> 1)))
@@ -2886,7 +2881,7 @@
     {
       relate(createNode(Map("prop" -> "5")), createNode())
       val query = "MATCH (n)-[r]-(m) WHERE n.prop = '5' AND n.prop <> '6' SET m.prop = '5' RETURN count(*)"
-      val result = executeWith(Configs.InterpretedAndSlotted - Configs.Cost2_3, query,
+      val result = executeWith(Configs.InterpretedAndSlotted, query,
                                planComparisonStrategy = testEagerPlanComparisonStrategy(1))
       assertStats(result, propertiesWritten = 1)
       result.toList should equal(List(Map("count(*)" -> 1)))
@@ -2895,8 +2890,8 @@
     test("matching node property using string unequality and writing other node should be eager") {
       relate(createNode(Map("prop" -> "5")), createNode())
       val query = "MATCH (n)-[r]-(m) WHERE n.prop <> '6' SET m.prop = '5' RETURN count(*)"
-      val buggyVersions = Configs.Cost3_4 + Configs.Cost3_1
-      val result = executeWith(Configs.InterpretedAndSlotted - Configs.Cost2_3, query,
+      val buggyVersions = Configs.Version3_5
+      val result = executeWith(Configs.InterpretedAndSlotted, query,
                                expectedDifferentResults = buggyVersions,
                                planComparisonStrategy = testEagerPlanComparisonStrategy(1,
                                                                                         expectPlansToFailPredicate = buggyVersions))
@@ -2908,8 +2903,8 @@
       relate(createNode(Map("prop" -> "5")), createNode())
       val query = "MATCH (n)-[r]-(m) WHERE n.prop STARTS WITH '5' SET m.prop = '5' RETURN count(*)"
 
-      val buggyVersions = Configs.Cost3_4 + Configs.Cost3_1
-      val result = executeWith(Configs.InterpretedAndSlotted - Configs.Cost2_3, query,
+      val buggyVersions = Configs.Version3_5
+      val result = executeWith(Configs.InterpretedAndSlotted, query,
                                expectedDifferentResults = buggyVersions,
                                planComparisonStrategy = testEagerPlanComparisonStrategy(1,
                                                                                         expectPlansToFailPredicate = buggyVersions))
@@ -2921,8 +2916,8 @@
       relate(createNode(Map("prop" -> "5")), createNode())
       val query = "MATCH (n)-[r]-(m) WHERE n.prop ENDS WITH '5' SET m.prop = '5' RETURN count(*)"
 
-      val buggyVersions = Configs.Cost3_4 + Configs.Cost3_1
-      val result = executeWith(Configs.InterpretedAndSlotted - Configs.Cost2_3, query,
+      val buggyVersions = Configs.Version3_5
+      val result = executeWith(Configs.InterpretedAndSlotted, query,
                                expectedDifferentResults = buggyVersions,
                                planComparisonStrategy = testEagerPlanComparisonStrategy(1,
                                                                                         expectPlansToFailPredicate = buggyVersions))
@@ -2934,8 +2929,8 @@
       relate(createNode(Map("prop" -> "5")), createNode())
       val query = "MATCH (n)-[r]-(m) WHERE n.prop CONTAINS '5' SET m.prop = '5' RETURN count(*)"
 
-      val buggyVersions = Configs.Cost3_4 + Configs.Cost3_1
-      val result = executeWith(Configs.InterpretedAndSlotted - Configs.Cost2_3, query,
+      val buggyVersions = Configs.Version3_5
+      val result = executeWith(Configs.InterpretedAndSlotted, query,
                                expectedDifferentResults = buggyVersions,
                                planComparisonStrategy = testEagerPlanComparisonStrategy(1,
                                                                                         expectPlansToFailPredicate = buggyVersions))
@@ -2947,8 +2942,8 @@
       relate(createNode(), createNode(Map("prop" -> "5")))
       val query = "MATCH (n)-[r]-(m) WHERE n.prop IS NULL REMOVE m.prop RETURN count(*)"
 
-      val buggyVersions = Configs.Cost3_4 + Configs.Cost3_1
-      val result = executeWith(Configs.InterpretedAndSlotted - Configs.Cost2_3, query,
+      val buggyVersions = Configs.Version3_5
+      val result = executeWith(Configs.InterpretedAndSlotted, query,
                                expectedDifferentResults = buggyVersions,
                                planComparisonStrategy = testEagerPlanComparisonStrategy(1,
                                                                                         expectPlansToFailPredicate = buggyVersions))
@@ -2960,8 +2955,8 @@
       relate(createNode(Map("prop" -> "5")), createNode())
       val query = "MATCH (n)-[r]-(m) WHERE n.prop IS NOT NULL SET m.prop='5' RETURN count(*)"
 
-      val buggyVersions = Configs.Cost3_4 + Configs.Cost3_1 + Configs.Rule3_1
-      val result = executeWith(Configs.InterpretedAndSlotted - Configs.Cost2_3, query,
+      val buggyVersions = Configs.Version3_5
+      val result = executeWith(Configs.InterpretedAndSlotted, query,
                                expectedDifferentResults = buggyVersions,
                                planComparisonStrategy = testEagerPlanComparisonStrategy(1,
                                                                                         expectPlansToFailPredicate = buggyVersions))
@@ -2973,8 +2968,8 @@
       relate(createNode(Map("prop" -> "5")), createNode())
       val query = "MATCH (n)-[r]-(m) WHERE exists(n.prop) SET m.prop='5' RETURN count(*)"
 
-      val buggyVersions = Configs.Cost3_4 + Configs.Cost3_1 + Configs.Rule3_1
-      val result = executeWith(Configs.InterpretedAndSlotted - Configs.Cost2_3, query,
+      val buggyVersions = Configs.Version3_5
+      val result = executeWith(Configs.InterpretedAndSlotted, query,
                                expectedDifferentResults = buggyVersions,
                                planComparisonStrategy = testEagerPlanComparisonStrategy(1,
                                                                                         expectPlansToFailPredicate = buggyVersions))
@@ -2985,8 +2980,8 @@
     test("matching node property using less than operator and writing other node should be eager") {
       relate(createNode(Map("prop" -> 5)), createNode())
       val query = "MATCH (n)-[r]-(m) WHERE n.prop < 6 SET m.prop = 5 RETURN count(*)"
-      val buggyVersions = Configs.Cost3_4 + Configs.Cost3_1
-      val result = executeWith(Configs.InterpretedAndSlotted - Configs.Cost2_3, query,
+      val buggyVersions = Configs.Version3_5
+      val result = executeWith(Configs.InterpretedAndSlotted, query,
                                expectedDifferentResults = buggyVersions,
                                planComparisonStrategy = testEagerPlanComparisonStrategy(1,
                                                                                         expectPlansToFailPredicate = buggyVersions))
@@ -2997,8 +2992,8 @@
     test("matching node property using less than or equal operator and writing other node should be eager") {
       relate(createNode(Map("prop" -> 5)), createNode())
       val query = "MATCH (n)-[r]-(m) WHERE n.prop <= 6 SET m.prop = 5 RETURN count(*)"
-      val buggyVersions = Configs.Cost3_4 + Configs.Cost3_1
-      val result = executeWith(Configs.InterpretedAndSlotted - Configs.Cost2_3, query,
+      val buggyVersions = Configs.Version3_5
+      val result = executeWith(Configs.InterpretedAndSlotted, query,
                                expectedDifferentResults = buggyVersions,
                                planComparisonStrategy = testEagerPlanComparisonStrategy(1,
                                                                                         expectPlansToFailPredicate = buggyVersions))
@@ -3009,8 +3004,8 @@
     test("matching node property using greater than operator and writing other node should be eager") {
       relate(createNode(Map("prop" -> 5)), createNode())
       val query = "MATCH (n)-[r]-(m) WHERE n.prop > 4 SET m.prop = 5 RETURN count(*)"
-      val buggyVersions = Configs.Cost3_4 + Configs.Cost3_1
-      val result = executeWith(Configs.InterpretedAndSlotted - Configs.Cost2_3, query,
+      val buggyVersions = Configs.Version3_5
+      val result = executeWith(Configs.InterpretedAndSlotted, query,
                                expectedDifferentResults = buggyVersions,
                                planComparisonStrategy = testEagerPlanComparisonStrategy(1,
                                                                                         expectPlansToFailPredicate = buggyVersions))
@@ -3021,8 +3016,8 @@
     test("matching node property using greater than or equal operator and writing other node should be eager") {
       relate(createNode(Map("prop" -> 5)), createNode())
       val query = "MATCH (n)-[r]-(m) WHERE n.prop >= 4 SET m.prop = 5 RETURN count(*)"
-      val buggyVersions = Configs.Cost3_4 + Configs.Cost3_1
-      val result = executeWith(Configs.InterpretedAndSlotted - Configs.Cost2_3, query,
+      val buggyVersions = Configs.Version3_5
+      val result = executeWith(Configs.InterpretedAndSlotted, query,
                                expectedDifferentResults = buggyVersions,
                                planComparisonStrategy = testEagerPlanComparisonStrategy(1,
                                                                                         expectPlansToFailPredicate = buggyVersions))
@@ -3033,7 +3028,7 @@
     test("matching node property using greater than or equal operator and creating other node should be eager") {
       relate(createNode(Map("prop" -> 5)), createNode())
       val query = "MATCH (n)-[r]-(m) WHERE n.prop >= 4 CREATE ({prop:5})-[:R]->(m) RETURN count(*)"
-      val result = executeWith(Configs.InterpretedAndSlotted - Configs.Cost2_3, query,
+      val result = executeWith(Configs.InterpretedAndSlotted, query,
                                planComparisonStrategy = testEagerPlanComparisonStrategy(1))
       assertStats(result, propertiesWritten = 1, nodesCreated = 1, relationshipsCreated = 1)
       result.toList should equal(List(Map("count(*)" -> 1)))
@@ -3044,8 +3039,8 @@
       createLabeledNode("L")
       createNode()
       val query = "MATCH (m1:L), (m2:L) WHERE m1.prop < 43 SET m2.prop = 42 RETURN count(*)"
-      val buggyVersions = Configs.Cost3_4 + Configs.Cost3_1 + Configs.Rule3_1
-      val result = executeWith(Configs.InterpretedAndSlotted - Configs.Cost2_3, query,
+      val buggyVersions = Configs.Version3_5
+      val result = executeWith(Configs.InterpretedAndSlotted, query,
                                expectedDifferentResults = buggyVersions,
                                planComparisonStrategy = testEagerPlanComparisonStrategy(1,
                                                                                         expectPlansToFailPredicate = buggyVersions))
@@ -3058,7 +3053,7 @@
       createLabeledNode("L")
       createNode()
       val query = "MATCH (m1:L), (m2:L) WHERE m1.prop < 43 CREATE (:L {prop: 42}) RETURN count(*)"
-      val result = executeWith(Configs.InterpretedAndSlotted - Configs.Cost2_3, query,
+      val result = executeWith(Configs.InterpretedAndSlotted, query,
                                planComparisonStrategy = testEagerPlanComparisonStrategy(1))
       assertStats(result, propertiesWritten = 2, labelsAdded = 2, nodesCreated = 2)
       result.toList should equal(List(Map("count(*)" -> 2)))
