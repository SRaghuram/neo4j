/*
 * Copyright (c) 2002-2019 "Neo4j,"
 * Neo4j Sweden AB [http://neo4j.com]
 * This file is a commercial add-on to Neo4j Enterprise Edition.
 */
package org.neo4j.internal.cypher.acceptance

import org.neo4j.graphdb.{Label, Node, Relationship}
import org.neo4j.internal.cypher.acceptance.comparisonsupport.{Configs, CypherComparisonSupport}
import org.neo4j.internal.helpers.collection.Iterators
import org.neo4j.internal.schema.SchemaDescriptor
import org.neo4j.kernel.impl.index.schema.GenericNativeIndexProvider
<<<<<<< HEAD
=======
import org.scalatest.LoneElement._
import org.scalatest.exceptions.TestFailedException
>>>>>>> 7b36a623

import scala.collection.JavaConversions._

class BuiltInProcedureAcceptanceTest extends ProcedureCallAcceptanceTest with CypherComparisonSupport {

  test("should be able to filter as part of call") {
    // Given
    createLabeledNode("A")
    createLabeledNode("B")
    createLabeledNode("C")

    //When
    val result = executeWith(Configs.ProcedureCall, "CALL db.labels() YIELD label WHERE label <> 'A' RETURN *")

    // ThenBuiltInProceduresIT.java:136
    result.toList should equal(
      List(
        Map("label" -> "B"),
        Map("label" -> "C")))
  }

<<<<<<< HEAD
=======
  test("missing parentheses should result in descriptive error message") {
    // When
    val exception = the[TestFailedException] thrownBy{
      executeWith(combinedCallconfiguration - Configs.Version3_1 - Configs.Version3_4, "CALL db.labels YIELD label WHERE label <> 'A' RETURN *")
    }
    // Then
    exception.getCause.getMessage should startWith("Procedure call is missing parentheses: db.labels")
  }

  test("missing argument and parentheses should result in reasonable error message") {
    // When
    val exception = the[TestFailedException] thrownBy{
      executeWith(combinedCallconfiguration - Configs.Version3_1 - Configs.Version3_4, "CALL db.createLabel RETURN 5 as S")
    }
    // Then
    exception.getCause.getMessage should startWith("Procedure call inside a query does not support passing arguments implicitly. " +
      "Please pass arguments explicitly in parentheses after procedure name for db.createLabel")
  }

  test("should be able to use db.schema") {

    // Given
    val neo = createLabeledNode("Neo")
    val d1 = createLabeledNode("Department")
    val e1 = createLabeledNode("Employee")
    relate(e1, d1, "WORKS_AT", "Hallo")
    relate(d1, neo, "PART_OF", "Hallo")

    // When
    // we cannot assert on the results because on each call
    // the generated virtual nodes will have different IDs
    val result = executeWith(config, "CALL db.schema()", expectedDifferentResults = config).toList

    // Then
    result.size should equal(1)

    // And then nodes
    val nodes = result.head("nodes").asInstanceOf[Seq[Node]]

    val nodeState: Set[(List[Label], Map[String,AnyRef])] =
      nodes.map(n => (n.getLabels.toList, n.getAllProperties.toMap)).toSet

    val empty = new java.util.ArrayList()
    nodeState should equal(
      Set(
        (List(Label.label("Neo")),        Map("indexes" -> empty, "constraints" -> empty, "name" -> "Neo")),
        (List(Label.label("Department")), Map("indexes" -> empty, "constraints" -> empty, "name" -> "Department")),
        (List(Label.label("Employee")),   Map("indexes" -> empty, "constraints" -> empty, "name" -> "Employee"))
      ))

    // And then relationships
    val relationships = result.head("relationships").asInstanceOf[Seq[Relationship]]

    val relationshipState: Set[String] = relationships.map(_.getType.name()).toSet
    relationshipState should equal(Set("WORKS_AT", "PART_OF"))
  }

>>>>>>> 7b36a623
  test("should be able to use db.schema.visualization") {

    // Given
    val neo = createLabeledNode("Neo")
    val d1 = createLabeledNode("Department")
    val e1 = createLabeledNode("Employee")
    relate(e1, d1, "WORKS_AT", "Hallo")
    relate(d1, neo, "PART_OF", "Hallo")

    // When
    val result = executeWith(Configs.ProcedureCall, "CALL db.schema.visualization()", expectedDifferentResults = Configs.All).toList

    // Then
    result.size should equal(1)

    // And then nodes
    val nodes = result.head("nodes").asInstanceOf[Seq[Node]]

    val nodeState: Set[(List[Label], Map[String,AnyRef])] =
      nodes.map(n => (n.getLabels.toList, n.getAllProperties.toMap)).toSet

    val empty = new java.util.ArrayList()
    nodeState should equal(
      Set(
        (List(Label.label("Neo")),        Map("indexes" -> empty, "constraints" -> empty, "name" -> "Neo")),
        (List(Label.label("Department")), Map("indexes" -> empty, "constraints" -> empty, "name" -> "Department")),
        (List(Label.label("Employee")),   Map("indexes" -> empty, "constraints" -> empty, "name" -> "Employee"))
      ))

    // And then relationships
    val relationships = result.head("relationships").asInstanceOf[Seq[Relationship]]

    val relationshipState: Set[String] = relationships.map(_.getType.name()).toSet
    relationshipState should equal(Set("WORKS_AT", "PART_OF"))
  }

  test("should not be able to filter as part of standalone call") {
    failWithError(
      Configs.All,
      "CALL db.labels() YIELD label WHERE label <> 'A'",
      List("Cannot use standalone call with WHERE"))
  }

  test("should be able to find labels from built-in-procedure") {
    // Given
    createLabeledNode("A")
    createLabeledNode("B")
    createLabeledNode("C")

    //When
    val result = executeWith(Configs.ProcedureCall, "CALL db.labels() YIELD label RETURN *")

    // Then
    result.toList should equal(
      List(
        Map("label" -> "A"),
        Map("label" -> "B"),
        Map("label" -> "C")))
  }

  test("should be able to find labels from built-in-procedure from within a query") {
    // Given
    createLabeledNode(Map("name" -> "Tic"), "A")
    createLabeledNode(Map("name" -> "Tac"), "B")
    createLabeledNode(Map("name" -> "Toc"), "C")

    //When
    val result = executeWith(Configs.ProcedureCall, "MATCH (n {name: 'Toc'}) WITH n.name AS name CALL db.labels() YIELD label RETURN *")

    // Then
    result.toList should equal(
      List(
        Map("name" -> "Toc", "label" -> "A"),
        Map("name" -> "Toc", "label" -> "B"),
        Map("name" -> "Toc", "label" -> "C")))
  }

  test("should get count for labels") {
    // Given
    createLabeledNode(Map("name" -> "Tic"), "A")
    createLabeledNode(Map("name" -> "Tac"), "A")
    createLabeledNode(Map("name" -> "Toc"), "A")
    createLabeledNode(Map("name" -> "Tac"), "B")
    createLabeledNode(Map("name" -> "Toc"), "C")

    //When
    val result = executeWith(Configs.ProcedureCall, "CALL db.labels() YIELD label, nodeCount RETURN *")

    // Then
    result.toList should equal(
      List(
        Map("label" -> "A", "nodeCount" -> 3),
        Map("label" -> "B", "nodeCount" -> 1),
        Map("label" -> "C", "nodeCount" -> 1)))
  }

  test("should get count for labels even when yielded variables are renamed") {
    // Given
    createLabeledNode(Map("name" -> "Tic"), "A")
    createLabeledNode(Map("name" -> "Tac"), "A")
    createLabeledNode(Map("name" -> "Toc"), "A")
    createLabeledNode(Map("name" -> "Tac"), "B")
    createLabeledNode(Map("name" -> "Toc"), "C")

    //When
    val result = executeWith(Configs.ProcedureCall, "CALL db.labels() YIELD label as l, nodeCount as c RETURN l, c")

    // Then
    result.toList should equal(
      List(
        Map("l" -> "A", "c" -> 3),
        Map("l" -> "B", "c" -> 1),
        Map("l" -> "C", "c" -> 1)))
  }

  test("should get correct count for labels when removed incl. zero counts") {
    // Given
    createLabeledNode(Map("name" -> "Tic"), "A")
    createLabeledNode(Map("name" -> "Tac"), "A")
    createLabeledNode(Map("name" -> "Toc"), "A")
    createLabeledNode(Map("name" -> "Tac"), "B")
    createLabeledNode(Map("name" -> "Toc"), "C")

    execute("MATCH (c:C) REMOVE c:C")

    //When
    val result = executeWith(Configs.ProcedureCall, "CALL db.labels() YIELD label, nodeCount RETURN *")

    // Then
    result.toList should equal(
      List(
        Map("label" -> "A", "nodeCount" -> 3),
        Map("label" -> "B", "nodeCount" -> 1),
        Map("label" -> "C", "nodeCount" -> 0)))
  }

  test("should get correct count for labels when removed") {
    // Given
    createLabeledNode(Map("name" -> "Tic"), "A")
    createLabeledNode(Map("name" -> "Tac"), "A")
    createLabeledNode(Map("name" -> "Toc"), "A")
    createLabeledNode(Map("name" -> "Tac"), "B")
    createLabeledNode(Map("name" -> "Toc"), "C")

    execute("MATCH (c:C) REMOVE c:C")

    //When
    val result = executeWith(Configs.ProcedureCall, "CALL db.labels() YIELD label, nodeCount WHERE nodeCount > 0 RETURN *")

    // Then
    result.toList should equal(
      List(
        Map("label" -> "A", "nodeCount" -> 3),
        Map("label" -> "B", "nodeCount" -> 1)))
  }

  test("should get correct count for labels when added in same transaction") {
    // Given
    createLabeledNode(Map("name" -> "Tic"), "A")
    createLabeledNode(Map("name" -> "Tac"), "A")
    createLabeledNode(Map("name" -> "Toc"), "A")
    createLabeledNode(Map("name" -> "Tac"), "B")
    createLabeledNode(Map("name" -> "Toc"), "C")

    //When
    val result = executeWith(
      Configs.InterpretedAndSlotted,
      "CREATE(c:C) WITH 1 AS single CALL db.labels() YIELD label, nodeCount RETURN label, nodeCount")

    // Then
    result.toList should equal(
      List(
        Map("label" -> "A", "nodeCount" -> 3),
        Map("label" -> "B", "nodeCount" -> 1),
        Map("label" -> "C", "nodeCount" -> 2)))
  }

  test("should get correct count for labels when removed in same transaction") {
    // Given
    createLabeledNode(Map("name" -> "Tic"), "A")
    createLabeledNode(Map("name" -> "Tac"), "A")
    createLabeledNode(Map("name" -> "Toc"), "A")
    createLabeledNode(Map("name" -> "Tac"), "B")
    createLabeledNode(Map("name" -> "Toc"), "C")

    //When
    val result = executeWith(
      Configs.InterpretedAndSlotted,
      "MATCH (c:C) REMOVE c:C WITH count(c) AS single CALL db.labels() YIELD label, nodeCount RETURN label, nodeCount")

    // Then
    result.toList should equal(
      List(
        Map("label" -> "A", "nodeCount" -> 3),
        Map("label" -> "B", "nodeCount" -> 1),
        Map("label" -> "C", "nodeCount" -> 0)))
  }

  test("db.labels works on an empty database with yield") {
    // Given an empty database
    //When
    val result = executeWith(Configs.ProcedureCall, "CALL db.labels() YIELD label RETURN *")

    // Then
    result.toList shouldBe empty
  }

  test("db.labels works on an empty database") {
    // Given an empty database
    //When
    val result = executeWith(Configs.ProcedureCall, "CALL db.labels")

    // Then
    result.toList shouldBe empty
  }

  test("db.labels should show unused label even when all nodes are removed") {
    // Given
    createLabeledNode("A")
    execute("MATCH (a) DETACH DELETE a")

    //When
    val result = executeWith(Configs.ProcedureCall, "CALL db.labels")

    // Then
    result.toList should equal(
      List(Map("label" -> "A", "nodeCount" -> 0)))
  }

  test("should be able to find types from built-in-procedure") {
    // Given
    relate(createNode(), createNode(), "A")
    relate(createNode(), createNode(), "B")
    relate(createNode(), createNode(), "B")
    relate(createNode(), createNode(), "C")

    // When
    val result = executeWith(Configs.ProcedureCall, "CALL db.relationshipTypes")

    // Then
    result.toList should equal(
      List(
        Map("relationshipType" -> "A", "relationshipCount" -> 1),
        Map("relationshipType" -> "B", "relationshipCount" -> 2),
        Map("relationshipType" -> "C", "relationshipCount" -> 1)))
  }

  test("should get correct count for relationship types when added in transaction") {
    // Given
    relate(createNode(), createNode(), "A")
    relate(createNode(), createNode(), "B")
    relate(createNode(), createNode(), "B")
    relate(createNode(), createNode(), "C")

    // When
    val result = executeWith(Configs.InterpretedAndSlotted,
      """
        |CREATE ()-[:C]->()
        |WITH 1 as single
        |CALL db.relationshipTypes() YIELD relationshipType, relationshipCount
        |RETURN relationshipType, relationshipCount
      """.stripMargin)

    // Then
    result.toList should equal(
      List(
        Map("relationshipType" -> "A", "relationshipCount" -> 1),
        Map("relationshipType" -> "B", "relationshipCount" -> 2),
        Map("relationshipType" -> "C", "relationshipCount" -> 2)))
  }

  test("should get correct count for relationship types when removed in transaction") {
    // Given
    relate(createNode(), createNode(), "A")
    relate(createNode(), createNode(), "B")
    relate(createNode(), createNode(), "B")
    relate(createNode(), createNode(), "C")

    // When
    val result = executeWith(Configs.InterpretedAndSlotted,
      """
        |MATCH ()-[c:C]->()
        |DELETE c
        |WITH count(c) as single
        |CALL db.relationshipTypes() YIELD relationshipType, relationshipCount
        |RETURN relationshipType, relationshipCount
      """.stripMargin)

    // Then
    result.toList should equal(
      List(
        Map("relationshipType" -> "A", "relationshipCount" -> 1),
        Map("relationshipType" -> "B", "relationshipCount" -> 2),
        Map("relationshipType" -> "C", "relationshipCount" -> 0)))
  }

  test("db.relationshipType work on an empty database") {
    // Given an empty database
    //When
    val result = executeWith(Configs.ProcedureCall, "CALL db.relationshipTypes")

    // Then
    result shouldBe empty
  }

  test("db.relationshipTypes should not be empty when all relationships are removed") {
    // Given
    relate(createNode(), createNode(), "A")
    relate(createNode(), createNode(), "B")
    relate(createNode(), createNode(), "C")
    execute("MATCH (a) DETACH DELETE a")

    //When
    val result = executeWith(Configs.ProcedureCall, "CALL db.relationshipTypes")

    // Then
    result.toList should equal(
      List(
        Map("relationshipType" -> "A", "relationshipCount" -> 0),
        Map("relationshipType" -> "B", "relationshipCount" -> 0),
        Map("relationshipType" -> "C", "relationshipCount" -> 0)))
  }

  test("should be able to find propertyKeys from built-in-procedure") {
    // Given
    createNode("A" -> 1, "B" -> 2, "C" -> 3)

    // When
    val result = executeWith(Configs.ProcedureCall, "CALL db.propertyKeys")

    // Then
    result.toList should equal(
      List(
        Map("propertyKey" -> "A"),
        Map("propertyKey" -> "B"),
        Map("propertyKey" -> "C")))
  }

  test("db.propertyKeys works on an empty database") {
    // Given an empty database

    // When
    val result = executeWith(Configs.ProcedureCall, "CALL db.propertyKeys")

    // Then
    result shouldBe empty
  }

  test("removing properties from nodes and relationships does not remove them from the store") {
    // Given
    relate(createNode("A" -> 1), createNode("B" -> 1), "R" ->1)
    execute("MATCH (a)-[r]-(b) REMOVE a.A, r.R, b.B")

    // When
    val result = executeWith(Configs.ProcedureCall, "CALL db.propertyKeys")

    // Then
    result.toList should equal(
      List(
        Map("propertyKey" -> "A"),
        Map("propertyKey" -> "B"),
        Map("propertyKey" -> "R")))
  }

  test("removing all nodes and relationship does not remove properties from the store") {
    // Given
    relate(createNode("A" -> 1), createNode("B" -> 1), "R" ->1)
    execute("MATCH (a) DETACH DELETE a")

    // When
    val result = executeWith(Configs.ProcedureCall, "CALL db.propertyKeys")

    // Then
    result.toList should equal(
      List(
        Map("propertyKey" -> "A"),
        Map("propertyKey" -> "B"),
        Map("propertyKey" -> "R")))
  }

  test("should be able to find indexes from built-in-procedure") {
    // Given
    val index = graph.createIndex("A", "prop")

    //When
    val result = executeWith(Configs.ProcedureCall, "CALL db.indexes")

    // Then
    val provider = GenericNativeIndexProvider.DESCRIPTOR.name
    result.toList should equal(
      List(Map(
        "id" -> 1,
        "name" -> index.getName,
        "state" -> "ONLINE",
        "populationPercent" -> 100.0,
        "uniqueness" -> "NONUNIQUE",
        "type" -> "BTREE",
        "entityType" -> "NODE",
        "labelsOrTypes" -> List("A"),
        "properties" -> List("prop"),
        "provider" -> provider )))
  }

  test("yield from void procedure should return correct error msg") {
    failWithError(Configs.All,
                  "CALL db.createLabel('Label') yield node",
                  List("Cannot yield value from void procedure."))
  }

  test("should create index from built-in-procedure") {
    // when
    val createResult = executeWith(Configs.ProcedureCall, "CALL db.createIndex('MyIndex', ['Person'], ['name'], 'lucene+native-3.0')")

    // then
    createResult.toList should equal(
      List(Map(
        "name" -> "MyIndex",
        "labels" -> List("Person"),
        "properties" -> List("name"),
        "providerName" -> "lucene+native-3.0",
        "status" -> "index created"))
    )

    graph.withTx( tx => tx.execute("CALL db.awaitIndexes(10)"))

    val index = graph.withTx(tx => Iterators.single(tx.kernelTransaction().schemaRead().index(
      SchemaDescriptor.forLabel(tokenReader(tx, t => t.nodeLabel("Person")), tokenReader(tx, t => t.propertyKey("name"))))))
    // when
    val listResult = executeWith(Configs.ProcedureCall, "CALL db.indexes()")

    // Then
    listResult.toList should equal(
      List(Map(
        "id" -> index.getId,
        "name" -> "MyIndex",
        "state" -> "ONLINE",
        "populationPercent" -> 100.0,
        "uniqueness" -> "NONUNIQUE",
        "type" -> "BTREE",
        "entityType" -> "NODE",
        "labelsOrTypes" -> List("Person"),
        "properties" -> List("name"),
        "provider" -> "lucene+native-3.0" )))
  }

  test("should create unique property constraint from built-in-procedure") {
    // when
    val createResult = executeWith(Configs.ProcedureCall, "CALL db.createUniquePropertyConstraint('MyConstraint', ['Person'], ['name'],'lucene+native-3.0')")

    // then
    createResult.toList should equal(
      List(Map(
        "name" -> "MyConstraint",
        "labels" -> List("Person"),
        "properties" -> List("name"),
        "providerName" -> "lucene+native-3.0",
        "status" -> "uniqueness constraint online"))
    )

    graph.withTx( tx => tx.execute("CALL db.awaitIndexes(10)"))
    val index = inTx(tx => Iterators.single(tx.kernelTransaction().schemaRead().index(
      SchemaDescriptor.forLabel(tokenReader(tx, t => t.nodeLabel("Person")), tokenReader(tx, t => t.propertyKey("name"))))))

    // when
    val listResult = executeWith(Configs.ProcedureCall, "CALL db.indexes()")

    // then
    listResult.toList should equal(
      List(Map(
        "id" -> index.getId,
        "name" -> "MyConstraint",
        "state" -> "ONLINE",
        "populationPercent" -> 100.0,
        "uniqueness" -> "UNIQUE",
        "type" -> "BTREE",
        "entityType" -> "NODE",
        "labelsOrTypes" -> List("Person"),
        "properties" -> List("name"),
        "provider" -> "lucene+native-3.0" )))
  }

  test("should create node key constraint from built-in-procedure") {
    // when
    val createResult = executeWith(Configs.ProcedureCall, "CALL db.createNodeKey('MyConstraint', ['Person'], ['name'],'lucene+native-3.0')")

    // then
    createResult.toList should equal(
      List(Map(
        "name" -> "MyConstraint",
        "labels" -> List("Person"),
        "properties" -> List("name"),
        "providerName" -> "lucene+native-3.0",
        "status" -> "node key constraint online"))
    )

    graph.withTx( tx => tx.execute("CALL db.awaitIndexes(10)"))
    val index = inTx(tx => Iterators.single(tx.kernelTransaction().schemaRead().index(
      SchemaDescriptor.forLabel(tokenReader(tx, t => t.nodeLabel("Person")), tokenReader(tx, t => t.propertyKey("name"))))))

    // when
    val listResult = executeWith(Configs.ProcedureCall, "CALL db.indexes()")

    // then
    listResult.toList should equal(
      List(Map(
        "id" -> index.getId,
        "name" -> "MyConstraint",
        "state" -> "ONLINE",
        "populationPercent" -> 100.0,
        "uniqueness" -> "UNIQUE",
        "type" -> "BTREE",
        "entityType" -> "NODE",
        "labelsOrTypes" -> List("Person"),
        "properties" -> List("name"),
        "provider" -> "lucene+native-3.0" )))
  }

  test("should list indexes in alphabetical order") {
    // Given
    graph.createIndexWithName("poppy", "A", "prop")
    graph.createIndexWithName("benny", "C", "foo")
    graph.createIndexWithName("albert", "B", "foo")
    graph.createIndexWithName("charlie", "A", "foo")
    graph.createIndexWithName("xavier", "A", "bar")

    //When
    val result = executeWith(Configs.ProcedureCall, "CALL db.indexes() YIELD name RETURN name")

    // Then
    result.columnAs("name").toList should equal(
      List("albert",
        "benny",
        "charlie",
        "poppy",
        "xavier"))
  }
}<|MERGE_RESOLUTION|>--- conflicted
+++ resolved
@@ -10,11 +10,7 @@
 import org.neo4j.internal.helpers.collection.Iterators
 import org.neo4j.internal.schema.SchemaDescriptor
 import org.neo4j.kernel.impl.index.schema.GenericNativeIndexProvider
-<<<<<<< HEAD
-=======
-import org.scalatest.LoneElement._
 import org.scalatest.exceptions.TestFailedException
->>>>>>> 7b36a623
 
 import scala.collection.JavaConversions._
 
@@ -36,12 +32,10 @@
         Map("label" -> "C")))
   }
 
-<<<<<<< HEAD
-=======
   test("missing parentheses should result in descriptive error message") {
     // When
     val exception = the[TestFailedException] thrownBy{
-      executeWith(combinedCallconfiguration - Configs.Version3_1 - Configs.Version3_4, "CALL db.labels YIELD label WHERE label <> 'A' RETURN *")
+      executeWith(Configs.ProcedureCall, "CALL db.labels YIELD label WHERE label <> 'A' RETURN *")
     }
     // Then
     exception.getCause.getMessage should startWith("Procedure call is missing parentheses: db.labels")
@@ -50,52 +44,13 @@
   test("missing argument and parentheses should result in reasonable error message") {
     // When
     val exception = the[TestFailedException] thrownBy{
-      executeWith(combinedCallconfiguration - Configs.Version3_1 - Configs.Version3_4, "CALL db.createLabel RETURN 5 as S")
+      executeWith(Configs.ProcedureCall, "CALL db.createLabel RETURN 5 as S")
     }
     // Then
     exception.getCause.getMessage should startWith("Procedure call inside a query does not support passing arguments implicitly. " +
       "Please pass arguments explicitly in parentheses after procedure name for db.createLabel")
   }
 
-  test("should be able to use db.schema") {
-
-    // Given
-    val neo = createLabeledNode("Neo")
-    val d1 = createLabeledNode("Department")
-    val e1 = createLabeledNode("Employee")
-    relate(e1, d1, "WORKS_AT", "Hallo")
-    relate(d1, neo, "PART_OF", "Hallo")
-
-    // When
-    // we cannot assert on the results because on each call
-    // the generated virtual nodes will have different IDs
-    val result = executeWith(config, "CALL db.schema()", expectedDifferentResults = config).toList
-
-    // Then
-    result.size should equal(1)
-
-    // And then nodes
-    val nodes = result.head("nodes").asInstanceOf[Seq[Node]]
-
-    val nodeState: Set[(List[Label], Map[String,AnyRef])] =
-      nodes.map(n => (n.getLabels.toList, n.getAllProperties.toMap)).toSet
-
-    val empty = new java.util.ArrayList()
-    nodeState should equal(
-      Set(
-        (List(Label.label("Neo")),        Map("indexes" -> empty, "constraints" -> empty, "name" -> "Neo")),
-        (List(Label.label("Department")), Map("indexes" -> empty, "constraints" -> empty, "name" -> "Department")),
-        (List(Label.label("Employee")),   Map("indexes" -> empty, "constraints" -> empty, "name" -> "Employee"))
-      ))
-
-    // And then relationships
-    val relationships = result.head("relationships").asInstanceOf[Seq[Relationship]]
-
-    val relationshipState: Set[String] = relationships.map(_.getType.name()).toSet
-    relationshipState should equal(Set("WORKS_AT", "PART_OF"))
-  }
-
->>>>>>> 7b36a623
   test("should be able to use db.schema.visualization") {
 
     // Given
