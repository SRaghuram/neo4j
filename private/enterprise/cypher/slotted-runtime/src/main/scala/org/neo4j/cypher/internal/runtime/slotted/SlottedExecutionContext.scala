/*
 * Copyright (c) 2002-2019 "Neo4j,"
 * Neo4j Sweden AB [http://neo4j.com]
 * This file is a commercial add-on to Neo4j Enterprise Edition.
 */
package org.neo4j.cypher.internal.runtime.slotted

import org.neo4j.cypher.internal.physicalplanning.{LongSlot, RefSlot, SlotConfiguration}
import org.neo4j.cypher.internal.runtime.ExecutionContext
import org.neo4j.cypher.internal.runtime.slotted.helpers.NullChecker.entityIsNull
import org.neo4j.cypher.internal.v4_0.logical.plans.CachedNodeProperty
import org.neo4j.cypher.internal.v4_0.util.AssertionUtils._
import org.neo4j.cypher.internal.v4_0.util.InternalException
import org.neo4j.cypher.internal.v4_0.util.symbols.{CTNode, CTRelationship}
import org.neo4j.graphdb.NotFoundException
import org.neo4j.values.AnyValue
import org.neo4j.values.storable.{Value, Values}
import org.neo4j.values.virtual._

import scala.collection.mutable

object SlottedExecutionContext {
  def empty = new SlottedExecutionContext(SlotConfiguration.empty)
}

trait SlottedCompatible {
  def copyToSlottedExecutionContext(target: SlottedExecutionContext, nLongs: Int, nRefs: Int): Unit
}

/**
  * Execution context which uses a slot configuration to store values in two arrays.
  *
  * @param slots the slot configuration to use.
  */
case class SlottedExecutionContext(slots: SlotConfiguration) extends ExecutionContext {

  val longs = new Array[Long](slots.numberOfLongs)
  //java.util.Arrays.fill(longs, -2L) // When debugging long slot issues you can uncomment this to check for uninitialized long slots (also in getLongAt below)
  val refs = new Array[AnyValue](slots.numberOfReferences)

  override def toString: String = {
    val iter = this.iterator
    val s: StringBuilder = StringBuilder.newBuilder
    s ++= s"\nSlottedExecutionContext {\n    $slots"
    while(iter.hasNext) {
      val slotValue = iter.next
      s ++= f"\n    ${slotValue._1}%-40s = ${slotValue._2}"
    }
    s ++= "\n}\n"
    s.result
  }

  override def copyTo(target: ExecutionContext, fromLongOffset: Int = 0, fromRefOffset: Int = 0, toLongOffset: Int = 0, toRefOffset: Int = 0): Unit =
    target match {
      case other@SlottedExecutionContext(otherPipeline) =>
        if (slots.numberOfLongs > otherPipeline.numberOfLongs ||
          slots.numberOfReferences > otherPipeline.numberOfReferences)
          throw new InternalException(
            s"""A bug has occurred in the slotted runtime: The target slotted execution context cannot hold the data to copy
               |From : $slots
               |To :   $otherPipeline""".stripMargin)
        else {
          System.arraycopy(longs, fromLongOffset, other.longs, toLongOffset, slots.numberOfLongs - fromLongOffset)
          System.arraycopy(refs, fromRefOffset, other.refs, toRefOffset, slots.numberOfReferences - fromRefOffset)
          other.setLinenumber(getLinenumber)
        }
      case _ => fail()
    }

<<<<<<< HEAD
  override def copyFrom(input: ExecutionContext, nLongs: Int, nRefs: Int): Unit =
    if (nLongs > slots.numberOfLongs || nRefs > slots.numberOfReferences)
      throw new InternalException("Tried to copy more data into less.")
    else input match {
      case other@SlottedExecutionContext(otherPipeline) =>
=======
  override def copyFrom(input: ExecutionContext, nLongs: Int, nRefs: Int): Unit = input match {
    case other@SlottedExecutionContext(otherPipeline) =>
      if (nLongs > slots.numberOfLongs || nRefs > slots.numberOfReferences)
        throw new InternalException("A bug has occurred in the slotted runtime: The target slotted execution context cannot hold the data to copy.")
      else {
>>>>>>> 6429932b
        System.arraycopy(other.longs, 0, longs, 0, nLongs)
        System.arraycopy(other.refs, 0, refs, 0, nRefs)
        setLinenumber(other.getLinenumber)

      case other: SlottedCompatible =>
        other.copyToSlottedExecutionContext(this, nLongs, nRefs)

      case _ => fail()
    }

  def copyCachedFrom(input: ExecutionContext): Unit = input match {
    case other@SlottedExecutionContext(otherPipeline) =>
      slots.foreachCachedSlot({
        case (key, slot) => setCachedPropertyAt(slot.offset, other.getCachedPropertyAt(otherPipeline.getCachedNodePropertyOffsetFor(key)))
      })
    case _ => fail()
  }

  override def setLongAt(offset: Int, value: Long): Unit =
    longs(offset) = value

  override def getLongAt(offset: Int): Long =
    longs(offset)
    // When debugging long slot issues you can uncomment and replace with this to check for uninitialized long slots
    //  {
    //    val value = longs(offset)
    //    if (value == -2L)
    //      throw new InternalException(s"Long value not initialised at offset $offset in $this")
    //    value
    //  }

  override def setRefAt(offset: Int, value: AnyValue): Unit = refs(offset) = value

  override def getRefAt(offset: Int): AnyValue = {
    val value = refs(offset)
    if (value == null)
      throw new InternalException(s"Reference value not initialised at offset $offset in $this")
    value
  }

  override def getByName(name: String): AnyValue = {
    slots.maybeGetter(name).map(g => g(this)).getOrElse(throw new NotFoundException(s"Unknown variable `$name`."))
  }

  override def numberOfColumns: Int = refs.length + longs.length

  override def containsName(name: String): Boolean = slots.maybeGetter(name).map(g => g(this)).isDefined

  override def setCachedPropertyAt(offset: Int, value: Value): Unit = refs(offset) = value

  override def invalidateCachedProperties(node: Long): Unit = {
    slots.foreachCachedSlot {
      case (cnp, refSlot) =>
        if (getLongAt(slots.getLongOffsetFor(cnp.nodeVariableName)) == node) {
          setCachedPropertyAt(refSlot.offset, null)
        }
    }
  }

  override def setCachedProperty(key: CachedNodeProperty, value: Value): Unit =
    setCachedPropertyAt(slots.getCachedNodePropertyOffsetFor(key), value)

  override def getCachedPropertyAt(offset: Int): Value = refs(offset).asInstanceOf[Value]

  override def getCachedProperty(key: CachedNodeProperty): Value = fail()

  private def fail(): Nothing = throw new InternalException("Tried using a slotted context as a map")

  //-----------------------------------------------------------------------------------------------------------
  // Compatibility implementations of the old ExecutionContext API used by Community interpreted runtime pipes
  //-----------------------------------------------------------------------------------------------------------


  // The newWith methods are called from Community pipes. We should already have allocated slots for the given keys,
  // so we just set the values in the existing slots instead of creating a new context like in the MapExecutionContext.
  override def set(newEntries: Seq[(String, AnyValue)]): Unit =
    newEntries.foreach {
      case (k, v) =>
        setValue(k, v)
    }

  override def set(key1: String, value1: AnyValue): Unit =
    setValue(key1, value1)

  override def set(key1: String, value1: AnyValue, key2: String, value2: AnyValue): Unit = {
    setValue(key1, value1)
    setValue(key2, value2)
  }

  override def set(key1: String, value1: AnyValue, key2: String, value2: AnyValue, key3: String, value3: AnyValue): Unit = {
    setValue(key1, value1)
    setValue(key2, value2)
    setValue(key3, value3)
  }

  override def copyWith(key1: String, value1: AnyValue): ExecutionContext = {
    // This method should throw like its siblings below as soon as reduce is changed to not use it.
    val newCopy = SlottedExecutionContext(slots)
    copyTo(newCopy)
    newCopy.setValue(key1, value1)
    newCopy
  }

  override def copyWith(key1: String, value1: AnyValue, key2: String, value2: AnyValue): ExecutionContext = {
    throw new UnsupportedOperationException(
      "Use ExecutionContextFactory.copyWith instead to get the correct slot configuration"
    )
  }

  override def copyWith(key1: String, value1: AnyValue,
                        key2: String, value2: AnyValue,
                        key3: String, value3: AnyValue): ExecutionContext = {
    throw new UnsupportedOperationException(
      "Use ExecutionContextFactory.copyWith instead to get the correct slot configuration"
    )
  }

  override def copyWith(newEntries: Seq[(String, AnyValue)]): ExecutionContext = {
    throw new UnsupportedOperationException(
      "Use ExecutionContextFactory.copyWith instead to get the correct slot configuration"
    )
  }

  private def setValue(key1: String, value1: AnyValue): Unit = {
    slots.maybeSetter(key1)
      .getOrElse(throw new InternalException(s"Ouch, no suitable slot for key $key1 = $value1\nSlots: $slots"))
      .apply(this, value1)
 }

  def isRefInitialized(offset: Int): Boolean = {
    refs(offset) != null
  }

  def getRefAtWithoutCheckingInitialized(offset: Int): AnyValue =
    refs(offset)

  override def mergeWith(other: ExecutionContext): Unit = other match {
    case slottedOther: SlottedExecutionContext =>
      slottedOther.slots.foreachSlot({
        case (key, otherSlot @ LongSlot(offset, _, CTNode)) =>
          val thisSlotSetter = slots.maybePrimitiveNodeSetter(key).getOrElse(
            throw new InternalException(s"Tried to merge primitive node slot $otherSlot from $other but it is missing from $this." +
              "Looks like something needs to be fixed in slot allocation.")
          )
          thisSlotSetter.apply(this, other.getLongAt(offset))

        case (key, otherSlot @ LongSlot(offset, _, CTRelationship)) =>
          val thisSlotSetter = slots.maybePrimitiveRelationshipSetter(key).getOrElse(
            throw new InternalException(s"Tried to merge primitive relationship slot $otherSlot from $other but it is missing from $this." +
              "Looks like something needs to be fixed in slot allocation.")
          )
          thisSlotSetter.apply(this, other.getLongAt(offset))

        case (key, otherSlot @ RefSlot(offset, _, _)) if slottedOther.isRefInitialized(offset)  =>
          val thisSlotSetter = slots.maybeSetter(key).getOrElse(
            throw new InternalException(s"Tried to merge slot $otherSlot from $other but it is missing from $this." +
              "Looks like something needs to be fixed in slot allocation.")
          )

          ifAssertionsEnabled {
            val thisSlot = slots.get(key).get
            // This should be guaranteed by slot allocation or else we could get incorrect results
            if (!thisSlot.nullable && otherSlot.nullable)
              throw new InternalException(s"Tried to merge slot $otherSlot into $thisSlot but its nullability is incompatible")
          }

          val otherValue = slottedOther.getRefAtWithoutCheckingInitialized(offset)
          thisSlotSetter.apply(this, otherValue)

        case _ =>
        // a slot which is not initialized(=null). This means it is allocated, but will only be used later in the pipeline.
        // Therefore, this is a no-op.
      }, {
        case (cachedNodeProperty, refSlot) =>
          setCachedProperty(cachedNodeProperty, other.getCachedPropertyAt(refSlot.offset))
      })
      setLinenumber(slottedOther.getLinenumber)

    case _ =>
      throw new InternalException("Well well, isn't this a delicate situation?")
  }

  override def createClone(): ExecutionContext = {
    val clone = SlottedExecutionContext(slots)
    copyTo(clone)
    clone
  }

  // TODO: If we save currently utilized slot size per logical plan this could be simplified to checking
  // if the slot offset is less than the current size.
  // This is also the only way that we could detect if a LongSlot was not initialized
  override def boundEntities(materializeNode: Long => AnyValue, materializeRelationship: Long => AnyValue): Map[String, AnyValue] = {
    var entities = mutable.Map.empty[String, AnyValue]
    slots.foreachSlot({
      case (key, RefSlot(offset, _, _)) =>
        if (isRefInitialized(offset)) {
          val entity = getRefAtWithoutCheckingInitialized(offset)
          entity match {
            case _: NodeValue | _: RelationshipValue =>
              entities += key -> entity
            case nodeRef: NodeReference =>
              entities += key -> materializeNode(nodeRef.id())
            case relRef: RelationshipReference =>
              entities += key -> materializeRelationship(relRef.id())
            case _ => // Do nothing
          }
        }
      case (key, LongSlot(offset, false, CTNode)) =>
        entities += key -> materializeNode(getLongAt(offset))
      case (key, LongSlot(offset, false, CTRelationship)) =>
        entities += key -> materializeRelationship(getLongAt(offset))
      case (key, LongSlot(offset, true, CTNode)) =>
        val entityId = getLongAt(offset)
        if (entityId >= 0)
          entities += key -> materializeNode(getLongAt(offset))
      case (key, LongSlot(offset, true, CTRelationship)) =>
        val entityId = getLongAt(offset)
        if (entityId >= 0)
          entities += key -> materializeRelationship(getLongAt(offset))
      case _ => // Do nothing
    }, ignoreCachedNodeProperties => null)
    entities.toMap
  }

  override def isNull(key: String): Boolean =
    slots.get(key) match {
      case Some(RefSlot(offset, true, _)) if isRefInitialized(offset) =>
        getRefAtWithoutCheckingInitialized(offset) == Values.NO_VALUE
      case Some(LongSlot(offset, true, CTNode)) =>
        entityIsNull(getLongAt(offset))
      case Some(LongSlot(offset, true, CTRelationship)) =>
        entityIsNull(getLongAt(offset))
      case _ =>
        false
    }

  private def iterator: Iterator[(String, AnyValue)] = {
    // This method implementation is for debug usage only.
    // Please do not use in production code.
    val longSlots = slots.getLongSlots
    val longSlotValues = for (x <- longSlots)
      yield (x.toString, Values.longValue(longs(x.slot.offset)))

    val refSlots = slots.getRefSlots
    val refSlotValues = for (x <- refSlots)
      yield (x.toString, refs(x.slot.offset))

    val cachedSlots = slots.getCachedPropertySlots
    val cachedPropertySlotValues = for (x <- cachedSlots)
      yield (x.toString, refs(x.slot.offset))

    (longSlotValues ++ refSlotValues ++ cachedPropertySlotValues).iterator
  }
}<|MERGE_RESOLUTION|>--- conflicted
+++ resolved
@@ -67,19 +67,11 @@
       case _ => fail()
     }
 
-<<<<<<< HEAD
   override def copyFrom(input: ExecutionContext, nLongs: Int, nRefs: Int): Unit =
     if (nLongs > slots.numberOfLongs || nRefs > slots.numberOfReferences)
-      throw new InternalException("Tried to copy more data into less.")
+      throw new InternalException("A bug has occurred in the slotted runtime: The target slotted execution context cannot hold the data to copy.")
     else input match {
       case other@SlottedExecutionContext(otherPipeline) =>
-=======
-  override def copyFrom(input: ExecutionContext, nLongs: Int, nRefs: Int): Unit = input match {
-    case other@SlottedExecutionContext(otherPipeline) =>
-      if (nLongs > slots.numberOfLongs || nRefs > slots.numberOfReferences)
-        throw new InternalException("A bug has occurred in the slotted runtime: The target slotted execution context cannot hold the data to copy.")
-      else {
->>>>>>> 6429932b
         System.arraycopy(other.longs, 0, longs, 0, nLongs)
         System.arraycopy(other.refs, 0, refs, 0, nRefs)
         setLinenumber(other.getLinenumber)
