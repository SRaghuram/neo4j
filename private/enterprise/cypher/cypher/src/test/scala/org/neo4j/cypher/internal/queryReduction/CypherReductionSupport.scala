/*
 * Copyright (c) 2002-2019 "Neo4j,"
 * Neo4j Sweden AB [http://neo4j.com]
 * This file is a commercial add-on to Neo4j Enterprise Edition.
 */
package org.neo4j.cypher.internal.queryReduction

import org.neo4j.configuration.Config
import org.neo4j.configuration.GraphDatabaseSettings.DEFAULT_DATABASE_NAME
import org.neo4j.cypher.internal._
import org.neo4j.cypher.internal.compatibility.v4_0.WrappedMonitors
import org.neo4j.cypher.internal.compiler.phases.{LogicalPlanState, PlannerContextCreator}
import org.neo4j.cypher.internal.compiler.planner.logical.idp.{IDPQueryGraphSolver, IDPQueryGraphSolverMonitor, SingleComponentPlanner, cartesianProductsOrValueJoins}
import org.neo4j.cypher.internal.compiler.planner.logical.{CachedMetricsFactory, SimpleMetricsFactory}
import org.neo4j.cypher.internal.compiler.{CypherPlanner, CypherPlannerConfiguration, StatsDivergenceCalculator, defaultUpdateStrategy}
import org.neo4j.cypher.internal.javacompat.GraphDatabaseCypherService
import org.neo4j.cypher.internal.planner.spi.PlanningAttributes.{Cardinalities, ProvidedOrders, Solveds}
import org.neo4j.cypher.internal.planner.spi.{IDPPlannerName, PlanContext, PlannerNameFor, PlanningAttributes}
import org.neo4j.cypher.internal.queryReduction.DDmin.Oracle
import org.neo4j.cypher.internal.runtime.NoInput
import org.neo4j.cypher.internal.runtime.interpreted.TransactionBoundQueryContext.IndexSearchMonitor
import org.neo4j.cypher.internal.runtime.interpreted._
import org.neo4j.cypher.internal.spi.TransactionBoundPlanContext
import org.neo4j.cypher.internal.spi.codegen.GeneratedQueryStructure
import org.neo4j.cypher.internal.v4_0.ast._
import org.neo4j.cypher.internal.v4_0.ast.prettifier.{ExpressionStringifier, Prettifier}
import org.neo4j.cypher.internal.v4_0.ast.semantics.{SemanticFeature, SemanticState}
import org.neo4j.cypher.internal.v4_0.frontend.phases.CompilationPhaseTracer.NO_TRACING
import org.neo4j.cypher.internal.v4_0.frontend.phases._
import org.neo4j.cypher.internal.v4_0.rewriting.rewriters.GeneratingNamer
import org.neo4j.cypher.internal.v4_0.rewriting.{Deprecations, RewriterStepSequencer}
import org.neo4j.cypher.internal.v4_0.util.attribution.SequentialIdGen
import org.neo4j.cypher.internal.v4_0.util.test_helpers.{CypherFunSuite, CypherTestSupport}
import org.neo4j.cypher.{CypherRuntimeOption, GraphIcing}
import org.neo4j.dbms.api.DatabaseManagementService
import org.neo4j.internal.kernel.api.Transaction
import org.neo4j.internal.kernel.api.security.LoginContext
import org.neo4j.kernel.impl.coreapi.InternalTransaction
import org.neo4j.kernel.impl.query.QuerySubscriber.NOT_A_SUBSCRIBER
import org.neo4j.kernel.impl.query.{Neo4jTransactionalContextFactory, TransactionalContextFactory}
import org.neo4j.logging.NullLog
import org.neo4j.monitoring.Monitors
import org.neo4j.test.TestDatabaseManagementServiceBuilder
import org.neo4j.values.virtual.VirtualValues.EMPTY_MAP

import scala.util.Try

object CypherReductionSupport {
  private val stepSequencer = RewriterStepSequencer.newPlain _
  private val metricsFactory = CachedMetricsFactory(SimpleMetricsFactory)
  private val config = CypherPlannerConfiguration(
    queryCacheSize = 0,
    statsDivergenceCalculator = StatsDivergenceCalculator.divergenceNoDecayCalculator(0, 0),
    useErrorsOverWarnings = false,
    idpMaxTableSize = 128,
    idpIterationDuration = 1000,
    errorIfShortestPathFallbackUsedAtRuntime = false,
    errorIfShortestPathHasCommonNodesAtRuntime = false,
    legacyCsvQuoteEscaping = false,
    csvBufferSize = CSVResources.DEFAULT_BUFFER_SIZE,
    nonIndexedLabelWarningThreshold = 0,
    planWithMinimumCardinalityEstimates = true,
    planSystemCommands = false)
  private val kernelMonitors = new Monitors
  private val compiler = CypherPlanner(WrappedMonitors(kernelMonitors), stepSequencer, metricsFactory, config, defaultUpdateStrategy,
    MasterCompiler.CLOCK, PlannerContextCreator)

  private val monitor = kernelMonitors.newMonitor(classOf[IDPQueryGraphSolverMonitor])
  private val searchMonitor = kernelMonitors.newMonitor(classOf[IndexSearchMonitor])
  private val singleComponentPlanner = SingleComponentPlanner(monitor)
  private val queryGraphSolver = IDPQueryGraphSolver(singleComponentPlanner, cartesianProductsOrValueJoins, monitor)

  val prettifier = Prettifier(ExpressionStringifier())
}

/**
  * Do not mixin GraphDatabaseTestSupport when using this object.
  */
trait CypherReductionSupport extends CypherTestSupport with GraphIcing {
  self: CypherFunSuite  =>

  private var managementService: DatabaseManagementService = _
  private var graph: GraphDatabaseCypherService = _
  private var contextFactory: TransactionalContextFactory = _

  override protected def initTest() {
    super.initTest()
    managementService = new TestDatabaseManagementServiceBuilder().impermanent().build()
    graph = new GraphDatabaseCypherService(managementService.database(DEFAULT_DATABASE_NAME))
    contextFactory = Neo4jTransactionalContextFactory.create(graph)
  }

  override protected def stopTest() {
    try {
      super.stopTest()
    }
    finally {
      if (graph != null) managementService.shutdown()
    }
  }

  private val rewriting = PreparatoryRewriting(Deprecations.V1) andThen
    SemanticAnalysis(warn = true, SemanticFeature.Cypher9Comparability).adds(BaseContains[SemanticState])

  def evaluate(query: String, executeBefore: Option[String] = None, enterprise: Boolean = false): RewindableExecutionResult = {
    val parsingBaseState = queryToParsingBaseState(query, enterprise)
    val statement = parsingBaseState.statement()
    produceResult(query, statement, parsingBaseState, executeBefore, enterprise)
  }

  def reduceQuery(query: String, executeBefore: Option[String] = None, enterprise: Boolean = false)(test: Oracle[Try[RewindableExecutionResult]]): String = {
    val oracle: Oracle[Try[(String, RewindableExecutionResult)]] = tryTuple => {
      val tryResult = tryTuple.map(_._2)
      test(tryResult)
    }
    reduceQueryWithCurrentQueryText(query, executeBefore, enterprise)(oracle)
  }

  def reduceQueryWithCurrentQueryText(query: String, executeBefore: Option[String] = None, enterprise: Boolean = false)(test: Oracle[Try[(String, RewindableExecutionResult)]]): String = {
    val parsingBaseState = queryToParsingBaseState(query, enterprise)
    val statement = parsingBaseState.statement()

    val oracle: Oracle[Statement] = currentStatement => {
      // Actual query
      val currentlyRunQuery = CypherReductionSupport.prettifier.asString(currentStatement)
      val tryResults = Try((currentlyRunQuery, produceResult(query, currentStatement, parsingBaseState, executeBefore, enterprise)))
      val testRes = test(tryResults)
      testRes
    }

    val smallerStatement = GTRStar(new StatementGTRInput(statement))(oracle)
    CypherReductionSupport.prettifier.asString(smallerStatement)
  }

  private def queryToParsingBaseState(query: String, enterprise: Boolean): BaseState = {
    val startState = LogicalPlanState(query, None, PlannerNameFor(IDPPlannerName.name), PlanningAttributes(new Solveds, new Cardinalities, new ProvidedOrders))
    val parsingContext = createContext(query, CypherReductionSupport.metricsFactory, CypherReductionSupport.config, null, null, enterprise)
    CompilationPhases.parsing(CypherReductionSupport.stepSequencer).transform(startState, parsingContext)
  }

  private def produceResult(query: String,
                            statement: Statement,
                            parsingBaseState: BaseState,
                            executeBefore: Option[String],
                            enterprise: Boolean): RewindableExecutionResult = {
    val explicitTx = graph.beginTransaction(Transaction.Type.explicit, LoginContext.AUTH_DISABLED)
    val implicitTx = graph.beginTransaction(Transaction.Type.`implicit`, LoginContext.AUTH_DISABLED)
    try {
      executeBefore match {
        case None =>
        case Some(setupQuery) =>
          val setupBS = queryToParsingBaseState(setupQuery, enterprise)
          val setupStm = setupBS.statement()
          executeInTx(setupQuery, setupStm, setupBS, implicitTx, enterprise)
      }
      executeInTx(query, statement, parsingBaseState, implicitTx, enterprise)
    } finally {
      explicitTx.failure()
      explicitTx.close()
    }
  }

  private def executeInTx(query: String,
                          statement: Statement,
                          parsingBaseState: BaseState,
                          implicitTx: InternalTransaction,
                          enterprise: Boolean
                         ): RewindableExecutionResult = {
    val neo4jtxContext = contextFactory.newContext(implicitTx, query, EMPTY_MAP)
    val txContextWrapper = TransactionalContextWrapper(neo4jtxContext)
    val planContext = TransactionBoundPlanContext(txContextWrapper, devNullLogger)

    var baseState = parsingBaseState.withStatement(statement)
    val planningContext = createContext(query, CypherReductionSupport.metricsFactory, CypherReductionSupport.config, planContext, CypherReductionSupport.queryGraphSolver, enterprise)


    baseState = rewriting.transform(baseState, planningContext)

    val logicalPlanState = CypherReductionSupport.compiler.planPreparedQuery(baseState, planningContext)
    val readOnly = logicalPlanState.planningAttributes.solveds(logicalPlanState.logicalPlan.id).readOnly

    val runtime = CommunityRuntimeFactory.getRuntime(CypherRuntimeOption.default, planningContext.config.useErrorsOverWarnings)

    val runtimeConfig = CypherConfiguration.fromConfig(Config.defaults()).toCypherRuntimeConfiguration
    val runtimeContextCreator = if (enterprise)
      EnterpriseRuntimeContextCreator(
        GeneratedQueryStructure,
        NullLog.getInstance(),
        runtimeConfig,
        morselRuntimeState = null)
     else
<<<<<<< HEAD
      CommunityRuntimeContextCreator(runtimeConfig)
=======
      CommunityRuntimeContextCreator(NullLog.getInstance(), CypherReductionSupport.config)
>>>>>>> f1f7f32c

    val runtimeContext = runtimeContextCreator.create(planContext,
                                                      txContextWrapper.kernelTransaction.schemaRead(),
                                                      MasterCompiler.CLOCK,
                                                      Set(),
                                                      enterprise)

    val logicalQuery = LogicalQuery(logicalPlanState.logicalPlan,
                                    logicalPlanState.queryText,
                                    readOnly,
                                    logicalPlanState.statement().returnColumns.toArray,
                                    logicalPlanState.semanticTable(),
                                    logicalPlanState.planningAttributes.cardinalities,
                                    logicalPlanState.hasLoadCSV,
                                    logicalPlanState.maybePeriodicCommit.flatMap(_.map(x => PeriodicCommitInfo(x.batchSize))))

    val executionPlan = runtime.compileToExecutable(logicalQuery, runtimeContext)

    val queryContext = new TransactionBoundQueryContext(txContextWrapper)(CypherReductionSupport.searchMonitor)

    val runtimeResult = executionPlan.run(queryContext, doProfile = false, ValueConversion.asValues(baseState.extractedParams()),
                                          prePopulateResults = false, NoInput, NOT_A_SUBSCRIBER)
    RewindableExecutionResult(runtimeResult, queryContext)
  }

  private def createContext(query: String, metricsFactory: CachedMetricsFactory,
                            config: CypherPlannerConfiguration,
                            planContext: PlanContext,
                            queryGraphSolver: IDPQueryGraphSolver, enterprise: Boolean) = {
    val logicalPlanIdGen = new SequentialIdGen()
    PlannerContextCreator.create(NO_TRACING, devNullLogger, planContext, query, Set(),
                                 None, WrappedMonitors(new Monitors), metricsFactory,
                                 queryGraphSolver, config, defaultUpdateStrategy, MasterCompiler.CLOCK,
                                 logicalPlanIdGen, null, new GeneratingNamer)
  }
}<|MERGE_RESOLUTION|>--- conflicted
+++ resolved
@@ -189,11 +189,7 @@
         runtimeConfig,
         morselRuntimeState = null)
      else
-<<<<<<< HEAD
-      CommunityRuntimeContextCreator(runtimeConfig)
-=======
-      CommunityRuntimeContextCreator(NullLog.getInstance(), CypherReductionSupport.config)
->>>>>>> f1f7f32c
+      CommunityRuntimeContextCreator(NullLog.getInstance(), runtimeConfig)
 
     val runtimeContext = runtimeContextCreator.create(planContext,
                                                       txContextWrapper.kernelTransaction.schemaRead(),
