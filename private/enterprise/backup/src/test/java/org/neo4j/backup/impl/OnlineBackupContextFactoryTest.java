/*
 * Copyright (c) 2002-2019 "Neo4j,"
 * Neo4j Sweden AB [http://neo4j.com]
 * This file is a commercial add-on to Neo4j Enterprise Edition.
 */
package org.neo4j.backup.impl;

<<<<<<< HEAD
import com.neo4j.causalclustering.core.CausalClusteringSettings;
import org.junit.jupiter.api.BeforeEach;
import org.junit.jupiter.api.Test;
import org.junit.jupiter.api.extension.ExtendWith;

=======
>>>>>>> 3d206750
import java.io.IOException;
import java.nio.file.Files;
import java.nio.file.Path;
import java.util.ArrayList;
import java.util.Collections;
import java.util.List;
import java.util.Optional;

<<<<<<< HEAD
=======
import org.junit.Before;
import org.junit.Rule;
import org.junit.Test;
import org.junit.rules.ExpectedException;

import org.neo4j.causalclustering.core.CausalClusteringSettings;
>>>>>>> 3d206750
import org.neo4j.commandline.admin.CommandFailed;
import org.neo4j.commandline.admin.IncorrectUsage;
import org.neo4j.configuration.Config;
import org.neo4j.configuration.Settings;
import org.neo4j.test.extension.Inject;
import org.neo4j.test.extension.SuppressOutputExtension;
import org.neo4j.test.extension.TestDirectoryExtension;
import org.neo4j.test.rule.TestDirectory;

import static com.neo4j.kernel.impl.enterprise.configuration.OnlineBackupSettings.DEFAULT_BACKUP_PORT;
import static java.nio.file.StandardOpenOption.WRITE;
import static java.util.Arrays.asList;
import static java.util.Collections.singletonList;
import static org.hamcrest.MatcherAssert.assertThat;
import static org.hamcrest.Matchers.containsString;
import static org.hamcrest.Matchers.is;
<<<<<<< HEAD
import static org.junit.jupiter.api.Assertions.assertEquals;
import static org.junit.jupiter.api.Assertions.assertFalse;
import static org.junit.jupiter.api.Assertions.assertThrows;
import static org.neo4j.backup.impl.OnlineBackupContextFactory.DEFAULT_BACKUP_HOSTNAME;
import static org.neo4j.configuration.GraphDatabaseSettings.DEFAULT_DATABASE_NAME;
import static org.neo4j.configuration.GraphDatabaseSettings.pagecache_memory;
import static org.neo4j.configuration.GraphDatabaseSettings.pagecache_warmup_enabled;

@ExtendWith( {TestDirectoryExtension.class, SuppressOutputExtension.class} )
class OnlineBackupContextFactoryTest
=======
import static org.junit.Assert.assertEquals;
import static org.junit.Assert.assertFalse;
import static org.junit.Assert.assertThat;
import static org.neo4j.backup.impl.SelectedBackupProtocol.ANY;
import static org.neo4j.graphdb.factory.GraphDatabaseSettings.logical_logs_location;
import static org.neo4j.graphdb.factory.GraphDatabaseSettings.neo4j_home;
import static org.neo4j.graphdb.factory.GraphDatabaseSettings.pagecache_memory;
import static org.neo4j.graphdb.factory.GraphDatabaseSettings.pagecache_warmup_enabled;

public class OnlineBackupContextFactoryTest
>>>>>>> 3d206750
{
    @Inject
    private TestDirectory testDirectory;

    private Path homeDir;
    private Path backupDir;
    private Path configDir;
    private Path configFile;

    @BeforeEach
    void setUp() throws IOException
    {
        homeDir = testDirectory.directory( "home" ).toPath();
        backupDir = testDirectory.directory( "backup" ).toPath();
        configDir = testDirectory.directory( "config" ).toPath();
        configFile = configDir.resolve( "neo4j.conf" );
        String neo4jConfContents = "dbms.backup.listen_address = localhost:1234";
        Files.write( configFile, singletonList( neo4jConfContents ) );
    }

    @Test
    void unspecifiedHostnameFallsBackToDefault() throws Exception
    {
        OnlineBackupContextFactory handler = new OnlineBackupContextFactory( configDir );
        OnlineBackupContext context = handler.createContext( requiredAnd( "--from=:1234" ) );

        assertEquals( DEFAULT_BACKUP_HOSTNAME, context.getAddress().getHostname() );
        assertEquals( 1234, context.getAddress().getPort() );
    }

    @Test
    void unspecifiedPortFallsBackToDefault() throws Exception
    {
        OnlineBackupContextFactory handler = new OnlineBackupContextFactory( configDir );
        OnlineBackupContext context = handler.createContext( requiredAnd( "--from=abc" ) );

        assertEquals( "abc", context.getAddress().getHostname() );
        assertEquals( DEFAULT_BACKUP_PORT, context.getAddress().getPort() );
    }

    @Test
    void acceptHostWithTrailingPort() throws Exception
    {
        OnlineBackupContextFactory handler = new OnlineBackupContextFactory( configDir );
        OnlineBackupContext context = handler.createContext( requiredAnd( "--from=foo.bar.server:" ) );

        assertEquals( "foo.bar.server", context.getAddress().getHostname() );
        assertEquals( DEFAULT_BACKUP_PORT, context.getAddress().getPort() );
    }

    @Test
    void acceptPortWithPrecedingEmptyHost() throws Exception
    {
        OnlineBackupContextFactory handler = new OnlineBackupContextFactory( configDir );
        OnlineBackupContext context = handler.createContext( requiredAnd( "--from=:1234" ) );

        assertEquals( DEFAULT_BACKUP_HOSTNAME, context.getAddress().getHostname() );
        assertEquals( 1234, context.getAddress().getPort() );
    }

    @Test
    void acceptBothIfSpecified() throws Exception
    {
        OnlineBackupContextFactory handler = new OnlineBackupContextFactory( configDir );
        OnlineBackupContext context = handler.createContext( requiredAnd( "--from=foo.bar.server:1234" ) );

<<<<<<< HEAD
        assertEquals( "foo.bar.server", context.getAddress().getHostname() );
        assertEquals( 1234, context.getAddress().getPort() );
=======
    @Test
    public void backupDirectoryArgumentIsMandatory() throws Exception
    {
        expected.expect( IncorrectUsage.class );
        expected.expectMessage( "Missing argument 'backup-dir'" );
        new OnlineBackupContextFactory( configDir ).createContext();
    }

    @Test
    public void backupCommandNeo4jHomeIsTheBackupDirectory() throws Exception
    {
        OnlineBackupContextFactory handler = new OnlineBackupContextFactory( configDir );
        OnlineBackupContext context = handler.createContext( requiredAnd( "--from=:1234" ) );
        assertEquals( backupDir, context.getConfig().get( neo4j_home ).toPath() );
>>>>>>> 3d206750
    }

    @Test
    void backupDirectoryArgumentIsMandatory()
    {
<<<<<<< HEAD
        IncorrectUsage error = assertThrows( IncorrectUsage.class, () -> new OnlineBackupContextFactory( homeDir, configDir ).createContext() );
        assertThat( error.getMessage(), containsString( "Missing argument 'backup-dir'" ) );
=======
        OnlineBackupContextFactory handler = new OnlineBackupContextFactory( configDir );
        OnlineBackupContext context = handler.createContext( "--backup-dir=/", "--name=mybackup" );
        OnlineBackupRequiredArguments requiredArguments = context.getRequiredArguments();

        assertEquals( MINUTES.toMillis( 20 ), requiredArguments.getTimeout() );
>>>>>>> 3d206750
    }

    @Test
    void reportDirMustBeAPath()
    {
<<<<<<< HEAD
        OnlineBackupContextFactory handler = new OnlineBackupContextFactory( homeDir, configDir );

        IncorrectUsage error = assertThrows( IncorrectUsage.class, () -> handler.createContext( requiredAnd( "--check-consistency", "--cc-report-dir" ) ) );
=======
        OnlineBackupContextFactory handler = new OnlineBackupContextFactory( configDir );
        OnlineBackupContext context = handler.createContext( "--timeout=10", "--backup-dir=/", "--name=mybackup" );
        OnlineBackupRequiredArguments requiredArguments = context.getRequiredArguments();

        assertEquals( SECONDS.toMillis( 10 ), requiredArguments.getTimeout() );
    }

    @Test
    public void shouldParseATimeoutWithUnits() throws Exception
    {
        OnlineBackupContextFactory handler = new OnlineBackupContextFactory( configDir );
        OnlineBackupContext context = handler.createContext( requiredAnd( "--timeout=10h" ) );
        OnlineBackupRequiredArguments requiredArguments = context.getRequiredArguments();
>>>>>>> 3d206750

        assertThat( error.getMessage(), containsString( "cc-report-dir must be a path" ) );
    }

    @Test
<<<<<<< HEAD
    void errorHandledForNonExistingAdditionalConfigFile()
=======
    public void shouldTreatNameArgumentAsMandatory() throws Exception
    {
        expected.expect( IncorrectUsage.class );
        expected.expectMessage( "Missing argument 'name'" );

        OnlineBackupContextFactory handler = new OnlineBackupContextFactory( configDir );
        handler.createContext( "--backup-dir=/" );
    }

    @Test
    public void reportDirMustBeAPath() throws Exception
    {
        expected.expect( IncorrectUsage.class );
        expected.expectMessage( "cc-report-dir must be a path" );
        OnlineBackupContextFactory handler = new OnlineBackupContextFactory( configDir );
        handler.createContext( requiredAnd( "--check-consistency", "--cc-report-dir" ) );
    }

    @Test
    public void errorHandledForNonExistingAdditionalConfigFile() throws Exception
>>>>>>> 3d206750
    {
        // given
        OnlineBackupContextFactory handler = new OnlineBackupContextFactory( homeDir, configDir );
        Path additionalConf = homeDir.resolve( "neo4j.conf" );

        // when
        CommandFailed error = assertThrows( CommandFailed.class, () -> handler.createContext( requiredAnd( "--additional-config=" + additionalConf ) ) );

<<<<<<< HEAD
        // then
        assertThat( error.getMessage(), containsString( "does not exist" ) );
=======
        // expect
        OnlineBackupContextFactory handler = new OnlineBackupContextFactory( configDir );
        handler.createContext( requiredAnd( "--additional-config=" + additionalConf ) );
>>>>>>> 3d206750
    }

    @Test
    void prioritiseConfigDirOverHomeDir() throws Exception
    {
        // given
        Files.write( configFile, singletonList( "causal_clustering.minimum_core_cluster_size_at_startup=4" ), WRITE );

        // and
        Path homeDirConfigFile = homeDir.resolve( "neo4j.conf" );
        Files.write( homeDirConfigFile, asList( "causal_clustering.minimum_core_cluster_size_at_startup=5", "causal_clustering.raft_in_queue_max_batch=21" ) );

        // when
        OnlineBackupContextFactory handler = new OnlineBackupContextFactory( configDir );
        Config config = handler.createContext( requiredAnd() ).getConfig();

        // then
        assertEquals( Integer.valueOf( 3 ), config.get( CausalClusteringSettings.minimum_core_cluster_size_at_formation ) );
        assertEquals( Integer.valueOf( 128 ), config.get( CausalClusteringSettings.raft_in_queue_max_batch ) );
    }

    @Test
    void prioritiseAdditionalOverConfigDir() throws Exception
    {
        // given
        Files.write( configFile, asList( "causal_clustering.minimum_core_cluster_size_at_startup=4", "causal_clustering.raft_in_queue_max_batch=21" ) );

        // and
        Path additionalConf = homeDir.resolve( "additional-neo4j.conf" );
        Files.write( additionalConf, singletonList( "causal_clustering.minimum_core_cluster_size_at_startup=5" ) );

        // when
        OnlineBackupContextFactory handler = new OnlineBackupContextFactory( configDir );
        OnlineBackupContext context = handler.createContext( requiredAnd( "--additional-config=" + additionalConf ) );
        Config config = context.getConfig();

        // then
        assertEquals( Integer.valueOf( 3 ), config.get( CausalClusteringSettings.minimum_core_cluster_size_at_formation ) );
        assertEquals( Integer.valueOf( 21 ), config.get( CausalClusteringSettings.raft_in_queue_max_batch ) );
    }

    @Test
    void mustIgnorePageCacheConfigInConfigFile() throws Exception
    {
        // given
        Files.write( configFile, singletonList( pagecache_memory.name() + "=42m" ) );

        // when
        OnlineBackupContextFactory contextBuilder = new OnlineBackupContextFactory( configDir );
        OnlineBackupContext context = contextBuilder.createContext( requiredAnd() );

        // then
        assertThat( context.getConfig().get( pagecache_memory ), is( "8m" ) );
    }

    @Test
    void mustIgnorePageCacheConfigInAdditionalConfigFile() throws Exception
    {
        // given
        Path additionalConf = homeDir.resolve( "additional-neo4j.conf" );
        Files.write( additionalConf, singletonList( pagecache_memory.name() + "=42m" ) );

        // when
        OnlineBackupContextFactory builder = new OnlineBackupContextFactory( configDir );
        OnlineBackupContext context = builder.createContext( requiredAnd( "--additional-config=" + additionalConf ) );

        // then
        assertThat( context.getConfig().get( pagecache_memory ), is( "8m" ) );
    }

    @Test
    void mustRespectPageCacheConfigFromCommandLineArguments() throws Exception
    {
        // when
        OnlineBackupContextFactory builder = new OnlineBackupContextFactory( configDir );
        OnlineBackupContext context = builder.createContext( requiredAnd( "--pagecache=42m" ) );

        // then
        assertThat( context.getConfig().get( pagecache_memory ), is( "42m" ) );
    }

    @Test
<<<<<<< HEAD
    void metricsShouldBeDisabled() throws CommandFailed, IncorrectUsage
=======
    public void logsMustBePlacedInTargetBackupDirectory() throws Exception
    {
        // when
        String name = "mybackup";
        Path backupDir = homeDir.resolve( "poke" );
        Path backupPath = backupDir.resolve( name );
        Files.createDirectories( backupDir );
        OnlineBackupContextFactory builder = new OnlineBackupContextFactory( configDir );
        OnlineBackupContext context = builder.createContext( "--backup-dir=" + backupDir, "--name=" + name );
        assertThat( context.getConfig().get( logical_logs_location ).getAbsolutePath(), is( backupPath.toString() ) );
    }

    @Test
    public void defaultProtocolIsAny() throws CommandFailed, IncorrectUsage
    {
        // given
        OnlineBackupContextFactory builder = new OnlineBackupContextFactory( configDir );

        // when context resolved without proto override value
        OnlineBackupContext context = builder.createContext( requiredAnd() );

        // then
        assertEquals( ANY, context.getRequiredArguments().getSelectedBackupProtocol() );
    }

    @Test
    public void overrideWithLegacy() throws CommandFailed, IncorrectUsage
    {
        // with
        List<String> input = Arrays.asList( "common", "catchup" );
        List<SelectedBackupProtocol> expected = Arrays.asList( SelectedBackupProtocol.COMMON, SelectedBackupProtocol.CATCHUP );

        for ( int useCase = 0; useCase < input.size(); useCase++ )
        {
            // given
            OnlineBackupContextFactory builder = new OnlineBackupContextFactory( configDir );

            // when
            OnlineBackupContext context = builder.createContext( requiredAnd( "--protocol=" + input.get( useCase ) ) );

            // then
            assertEquals( expected.get( useCase ), context.getRequiredArguments().getSelectedBackupProtocol() );
        }
    }

    @Test
    public void metricsShouldBeDisabled() throws CommandFailed, IncorrectUsage
>>>>>>> 3d206750
    {
        OnlineBackupContext context = new OnlineBackupContextFactory( configDir ).createContext( requiredAnd() );

        Config config = context.getConfig();

        assertEquals( Optional.of( Settings.FALSE ), config.getRaw( "metrics.enabled" ) );
    }

    @Test
    void pageCacheWarmupShouldBeDisabled() throws CommandFailed, IncorrectUsage
    {
        OnlineBackupContext context = new OnlineBackupContextFactory( configDir ).createContext( requiredAnd() );

        Config config = context.getConfig();

        assertFalse( config.get( pagecache_warmup_enabled ) );
    }

    @Test
    void ipv6CanBeProcessed() throws CommandFailed, IncorrectUsage
    {
        // given
        OnlineBackupContextFactory builder = new OnlineBackupContextFactory( configDir );

        // when
        OnlineBackupContext context = builder.createContext( requiredAnd( "--from=[fd00:ce10::2]:6362" ) );

        // then
        assertEquals( "fd00:ce10::2", context.getAddress().getHostname() );
        assertEquals( 6362, context.getAddress().getPort() );
    }

    private String[] requiredAnd( String... additionalArgs )
    {
        List<String> args = new ArrayList<>();
<<<<<<< HEAD
        args.add( "--backup-dir=/" );
        args.add( "--database=" + DEFAULT_DATABASE_NAME );
=======
        args.add( "--backup-dir=" + backupDir.toString() );
        args.add( "--name=mybackup" );
>>>>>>> 3d206750
        Collections.addAll( args, additionalArgs );
        return args.toArray( new String[0] );
    }
}<|MERGE_RESOLUTION|>--- conflicted
+++ resolved
@@ -5,14 +5,11 @@
  */
 package org.neo4j.backup.impl;
 
-<<<<<<< HEAD
 import com.neo4j.causalclustering.core.CausalClusteringSettings;
 import org.junit.jupiter.api.BeforeEach;
 import org.junit.jupiter.api.Test;
 import org.junit.jupiter.api.extension.ExtendWith;
 
-=======
->>>>>>> 3d206750
 import java.io.IOException;
 import java.nio.file.Files;
 import java.nio.file.Path;
@@ -21,15 +18,6 @@
 import java.util.List;
 import java.util.Optional;
 
-<<<<<<< HEAD
-=======
-import org.junit.Before;
-import org.junit.Rule;
-import org.junit.Test;
-import org.junit.rules.ExpectedException;
-
-import org.neo4j.causalclustering.core.CausalClusteringSettings;
->>>>>>> 3d206750
 import org.neo4j.commandline.admin.CommandFailed;
 import org.neo4j.commandline.admin.IncorrectUsage;
 import org.neo4j.configuration.Config;
@@ -46,29 +34,17 @@
 import static org.hamcrest.MatcherAssert.assertThat;
 import static org.hamcrest.Matchers.containsString;
 import static org.hamcrest.Matchers.is;
-<<<<<<< HEAD
 import static org.junit.jupiter.api.Assertions.assertEquals;
 import static org.junit.jupiter.api.Assertions.assertFalse;
 import static org.junit.jupiter.api.Assertions.assertThrows;
 import static org.neo4j.backup.impl.OnlineBackupContextFactory.DEFAULT_BACKUP_HOSTNAME;
 import static org.neo4j.configuration.GraphDatabaseSettings.DEFAULT_DATABASE_NAME;
+import static org.neo4j.configuration.GraphDatabaseSettings.neo4j_home;
 import static org.neo4j.configuration.GraphDatabaseSettings.pagecache_memory;
 import static org.neo4j.configuration.GraphDatabaseSettings.pagecache_warmup_enabled;
 
 @ExtendWith( {TestDirectoryExtension.class, SuppressOutputExtension.class} )
 class OnlineBackupContextFactoryTest
-=======
-import static org.junit.Assert.assertEquals;
-import static org.junit.Assert.assertFalse;
-import static org.junit.Assert.assertThat;
-import static org.neo4j.backup.impl.SelectedBackupProtocol.ANY;
-import static org.neo4j.graphdb.factory.GraphDatabaseSettings.logical_logs_location;
-import static org.neo4j.graphdb.factory.GraphDatabaseSettings.neo4j_home;
-import static org.neo4j.graphdb.factory.GraphDatabaseSettings.pagecache_memory;
-import static org.neo4j.graphdb.factory.GraphDatabaseSettings.pagecache_warmup_enabled;
-
-public class OnlineBackupContextFactoryTest
->>>>>>> 3d206750
 {
     @Inject
     private TestDirectory testDirectory;
@@ -135,16 +111,8 @@
         OnlineBackupContextFactory handler = new OnlineBackupContextFactory( configDir );
         OnlineBackupContext context = handler.createContext( requiredAnd( "--from=foo.bar.server:1234" ) );
 
-<<<<<<< HEAD
         assertEquals( "foo.bar.server", context.getAddress().getHostname() );
         assertEquals( 1234, context.getAddress().getPort() );
-=======
-    @Test
-    public void backupDirectoryArgumentIsMandatory() throws Exception
-    {
-        expected.expect( IncorrectUsage.class );
-        expected.expectMessage( "Missing argument 'backup-dir'" );
-        new OnlineBackupContextFactory( configDir ).createContext();
     }
 
     @Test
@@ -153,91 +121,37 @@
         OnlineBackupContextFactory handler = new OnlineBackupContextFactory( configDir );
         OnlineBackupContext context = handler.createContext( requiredAnd( "--from=:1234" ) );
         assertEquals( backupDir, context.getConfig().get( neo4j_home ).toPath() );
->>>>>>> 3d206750
     }
 
     @Test
     void backupDirectoryArgumentIsMandatory()
     {
-<<<<<<< HEAD
-        IncorrectUsage error = assertThrows( IncorrectUsage.class, () -> new OnlineBackupContextFactory( homeDir, configDir ).createContext() );
+        IncorrectUsage error = assertThrows( IncorrectUsage.class, () -> new OnlineBackupContextFactory( configDir ).createContext() );
         assertThat( error.getMessage(), containsString( "Missing argument 'backup-dir'" ) );
-=======
-        OnlineBackupContextFactory handler = new OnlineBackupContextFactory( configDir );
-        OnlineBackupContext context = handler.createContext( "--backup-dir=/", "--name=mybackup" );
-        OnlineBackupRequiredArguments requiredArguments = context.getRequiredArguments();
-
-        assertEquals( MINUTES.toMillis( 20 ), requiredArguments.getTimeout() );
->>>>>>> 3d206750
     }
 
     @Test
     void reportDirMustBeAPath()
     {
-<<<<<<< HEAD
-        OnlineBackupContextFactory handler = new OnlineBackupContextFactory( homeDir, configDir );
+        OnlineBackupContextFactory handler = new OnlineBackupContextFactory( configDir );
 
         IncorrectUsage error = assertThrows( IncorrectUsage.class, () -> handler.createContext( requiredAnd( "--check-consistency", "--cc-report-dir" ) ) );
-=======
-        OnlineBackupContextFactory handler = new OnlineBackupContextFactory( configDir );
-        OnlineBackupContext context = handler.createContext( "--timeout=10", "--backup-dir=/", "--name=mybackup" );
-        OnlineBackupRequiredArguments requiredArguments = context.getRequiredArguments();
-
-        assertEquals( SECONDS.toMillis( 10 ), requiredArguments.getTimeout() );
-    }
-
-    @Test
-    public void shouldParseATimeoutWithUnits() throws Exception
-    {
-        OnlineBackupContextFactory handler = new OnlineBackupContextFactory( configDir );
-        OnlineBackupContext context = handler.createContext( requiredAnd( "--timeout=10h" ) );
-        OnlineBackupRequiredArguments requiredArguments = context.getRequiredArguments();
->>>>>>> 3d206750
 
         assertThat( error.getMessage(), containsString( "cc-report-dir must be a path" ) );
     }
 
     @Test
-<<<<<<< HEAD
     void errorHandledForNonExistingAdditionalConfigFile()
-=======
-    public void shouldTreatNameArgumentAsMandatory() throws Exception
-    {
-        expected.expect( IncorrectUsage.class );
-        expected.expectMessage( "Missing argument 'name'" );
-
-        OnlineBackupContextFactory handler = new OnlineBackupContextFactory( configDir );
-        handler.createContext( "--backup-dir=/" );
-    }
-
-    @Test
-    public void reportDirMustBeAPath() throws Exception
-    {
-        expected.expect( IncorrectUsage.class );
-        expected.expectMessage( "cc-report-dir must be a path" );
-        OnlineBackupContextFactory handler = new OnlineBackupContextFactory( configDir );
-        handler.createContext( requiredAnd( "--check-consistency", "--cc-report-dir" ) );
-    }
-
-    @Test
-    public void errorHandledForNonExistingAdditionalConfigFile() throws Exception
->>>>>>> 3d206750
-    {
-        // given
-        OnlineBackupContextFactory handler = new OnlineBackupContextFactory( homeDir, configDir );
+    {
+        // given
+        OnlineBackupContextFactory handler = new OnlineBackupContextFactory( configDir );
         Path additionalConf = homeDir.resolve( "neo4j.conf" );
 
         // when
         CommandFailed error = assertThrows( CommandFailed.class, () -> handler.createContext( requiredAnd( "--additional-config=" + additionalConf ) ) );
 
-<<<<<<< HEAD
         // then
         assertThat( error.getMessage(), containsString( "does not exist" ) );
-=======
-        // expect
-        OnlineBackupContextFactory handler = new OnlineBackupContextFactory( configDir );
-        handler.createContext( requiredAnd( "--additional-config=" + additionalConf ) );
->>>>>>> 3d206750
     }
 
     @Test
@@ -320,57 +234,7 @@
     }
 
     @Test
-<<<<<<< HEAD
     void metricsShouldBeDisabled() throws CommandFailed, IncorrectUsage
-=======
-    public void logsMustBePlacedInTargetBackupDirectory() throws Exception
-    {
-        // when
-        String name = "mybackup";
-        Path backupDir = homeDir.resolve( "poke" );
-        Path backupPath = backupDir.resolve( name );
-        Files.createDirectories( backupDir );
-        OnlineBackupContextFactory builder = new OnlineBackupContextFactory( configDir );
-        OnlineBackupContext context = builder.createContext( "--backup-dir=" + backupDir, "--name=" + name );
-        assertThat( context.getConfig().get( logical_logs_location ).getAbsolutePath(), is( backupPath.toString() ) );
-    }
-
-    @Test
-    public void defaultProtocolIsAny() throws CommandFailed, IncorrectUsage
-    {
-        // given
-        OnlineBackupContextFactory builder = new OnlineBackupContextFactory( configDir );
-
-        // when context resolved without proto override value
-        OnlineBackupContext context = builder.createContext( requiredAnd() );
-
-        // then
-        assertEquals( ANY, context.getRequiredArguments().getSelectedBackupProtocol() );
-    }
-
-    @Test
-    public void overrideWithLegacy() throws CommandFailed, IncorrectUsage
-    {
-        // with
-        List<String> input = Arrays.asList( "common", "catchup" );
-        List<SelectedBackupProtocol> expected = Arrays.asList( SelectedBackupProtocol.COMMON, SelectedBackupProtocol.CATCHUP );
-
-        for ( int useCase = 0; useCase < input.size(); useCase++ )
-        {
-            // given
-            OnlineBackupContextFactory builder = new OnlineBackupContextFactory( configDir );
-
-            // when
-            OnlineBackupContext context = builder.createContext( requiredAnd( "--protocol=" + input.get( useCase ) ) );
-
-            // then
-            assertEquals( expected.get( useCase ), context.getRequiredArguments().getSelectedBackupProtocol() );
-        }
-    }
-
-    @Test
-    public void metricsShouldBeDisabled() throws CommandFailed, IncorrectUsage
->>>>>>> 3d206750
     {
         OnlineBackupContext context = new OnlineBackupContextFactory( configDir ).createContext( requiredAnd() );
 
@@ -406,13 +270,8 @@
     private String[] requiredAnd( String... additionalArgs )
     {
         List<String> args = new ArrayList<>();
-<<<<<<< HEAD
-        args.add( "--backup-dir=/" );
+        args.add( "--backup-dir=" + backupDir.toString() );
         args.add( "--database=" + DEFAULT_DATABASE_NAME );
-=======
-        args.add( "--backup-dir=" + backupDir.toString() );
-        args.add( "--name=mybackup" );
->>>>>>> 3d206750
         Collections.addAll( args, additionalArgs );
         return args.toArray( new String[0] );
     }
