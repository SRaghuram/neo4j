--- conflicted
+++ resolved
@@ -37,11 +37,8 @@
 import static org.junit.jupiter.api.Assertions.assertFalse;
 import static org.junit.jupiter.api.Assertions.assertThrows;
 import static org.neo4j.graphdb.factory.GraphDatabaseSettings.pagecache_memory;
-<<<<<<< HEAD
+import static org.neo4j.graphdb.factory.GraphDatabaseSettings.pagecache_warmup_enabled;
 import static org.neo4j.graphdb.factory.GraphDatabaseSettings.transaction_logs_root_path;
-=======
-import static org.neo4j.graphdb.factory.GraphDatabaseSettings.pagecache_warmup_enabled;
->>>>>>> 2ac071b7
 
 @ExtendWith( {TestDirectoryExtension.class, SuppressOutputExtension.class} )
 class OnlineBackupContextFactoryTest
@@ -249,11 +246,7 @@
     }
 
     @Test
-<<<<<<< HEAD
-    void prometheusShouldBeDisabledToAvoidPortConflicts() throws CommandFailed, IncorrectUsage
-=======
-    public void metricsShouldBeDisabled() throws CommandFailed, IncorrectUsage
->>>>>>> 2ac071b7
+    void metricsShouldBeDisabled() throws CommandFailed, IncorrectUsage
     {
         OnlineBackupContext context = new OnlineBackupContextFactory( homeDir, configDir ).createContext( requiredAnd() );
 
@@ -263,7 +256,7 @@
     }
 
     @Test
-    public void pageCacheWarmupShouldBeDisabled() throws CommandFailed, IncorrectUsage
+    void pageCacheWarmupShouldBeDisabled() throws CommandFailed, IncorrectUsage
     {
         OnlineBackupContext context = new OnlineBackupContextFactory( homeDir, configDir ).createContext( requiredAnd() );
 
