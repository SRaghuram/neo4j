--- conflicted
+++ resolved
@@ -41,12 +41,8 @@
         <module>cypher-planner</module>
         <module>planner-spi</module>
         <module>cypher</module>
-<<<<<<< HEAD
         <module>cypher-logical-plans</module>
-=======
-        <module>cypher-logical-plans-3.5</module>
         <module>front-end</module>
->>>>>>> b82ed8db
         <module>runtime-util</module>
         <module>interpreted-runtime</module>
         <module>acceptance-spec-suite</module>
