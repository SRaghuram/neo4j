--- conflicted
+++ resolved
@@ -6,20 +6,12 @@
   <parent>
     <groupId>org.neo4j</groupId>
     <artifactId>parent</artifactId>
-<<<<<<< HEAD
-    <version>3.1.9-SNAPSHOT</version>
-=======
     <version>3.1.10-SNAPSHOT</version>
->>>>>>> e2dd3eb6
     <relativePath>../..</relativePath>
   </parent>
 
   <artifactId>cypher-parent</artifactId>
-<<<<<<< HEAD
-  <version>3.1.9-SNAPSHOT</version>
-=======
   <version>3.1.10-SNAPSHOT</version>
->>>>>>> e2dd3eb6
   <packaging>pom</packaging>
   <name>Neo4j - Community Cypher Build</name>
   <description>Project that builds the Neo4j Cypher modules as part of the Community distribution.</description>
