--- conflicted
+++ resolved
@@ -5,22 +5,14 @@
   <parent>
     <groupId>org.neo4j</groupId>
     <artifactId>cypher-parent</artifactId>
-<<<<<<< HEAD
-    <version>3.1.9-SNAPSHOT</version>
-=======
     <version>3.1.10-SNAPSHOT</version>
->>>>>>> e2dd3eb6
     <relativePath>../</relativePath>
   </parent>
 
   <modelVersion>4.0.0</modelVersion>
   <artifactId>neo4j-cypher</artifactId>
   <packaging>jar</packaging>
-<<<<<<< HEAD
-  <version>3.1.9-SNAPSHOT</version>
-=======
   <version>3.1.10-SNAPSHOT</version>
->>>>>>> e2dd3eb6
   <name>Neo4j - Cypher</name>
   <description>Neo4j query language</description>
   <url>http://components.neo4j.org/${project.artifactId}/${project.version}</url>
