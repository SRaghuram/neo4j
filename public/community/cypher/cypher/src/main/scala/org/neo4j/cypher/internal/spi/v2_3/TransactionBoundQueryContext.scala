/*
 * Copyright (c) 2002-2019 "Neo4j,"
 * Neo4j Sweden AB [http://neo4j.com]
 *
 * This file is part of Neo4j.
 *
 * Neo4j is free software: you can redistribute it and/or modify
 * it under the terms of the GNU General Public License as published by
 * the Free Software Foundation, either version 3 of the License, or
 * (at your option) any later version.
 *
 * This program is distributed in the hope that it will be useful,
 * but WITHOUT ANY WARRANTY; without even the implied warranty of
 * MERCHANTABILITY or FITNESS FOR A PARTICULAR PURPOSE.  See the
 * GNU General Public License for more details.
 *
 * You should have received a copy of the GNU General Public License
 * along with this program.  If not, see <http://www.gnu.org/licenses/>.
 */
package org.neo4j.cypher.internal.spi.v2_3

import java.net.URL
import java.util.function.Predicate

import org.neo4j.collection.primitive.PrimitiveLongIterator
import org.neo4j.cypher.InternalException
import org.neo4j.cypher.internal.compiler.v2_3.MinMaxOrdering.{BY_NUMBER, BY_STRING, BY_VALUE}
import org.neo4j.cypher.internal.compiler.v2_3._
import org.neo4j.cypher.internal.compiler.v2_3.ast.convert.commands.DirectionConverter.toGraphDb
import org.neo4j.cypher.internal.compiler.v2_3.commands.expressions
import org.neo4j.cypher.internal.compiler.v2_3.commands.expressions.{KernelPredicate, OnlyDirectionExpander, TypeAndDirectionExpander}
import org.neo4j.cypher.internal.compiler.v2_3.pipes.matching.PatternNode
import org.neo4j.cypher.internal.compiler.v2_3.spi._
import org.neo4j.cypher.internal.frontend.v2_3.SemanticDirection.{BOTH, INCOMING, OUTGOING}
import org.neo4j.cypher.internal.frontend.v2_3.{Bound, EntityNotFoundException, FailedIndexException, SemanticDirection}
import org.neo4j.cypher.internal.javacompat.GraphDatabaseCypherService
import org.neo4j.cypher.internal.runtime.interpreted._
import org.neo4j.cypher.internal.spi.{CursorIterator, PrimitiveCursorIterator}
import org.neo4j.graphalgo.impl.path.ShortestPath
import org.neo4j.graphalgo.impl.path.ShortestPath.ShortestPathPredicate
import org.neo4j.graphdb.RelationshipType._
import org.neo4j.graphdb._
import org.neo4j.graphdb.security.URLAccessValidationError
import org.neo4j.graphdb.traversal.{Evaluators, TraversalDescription, Uniqueness}
import org.neo4j.internal.kernel.api
import org.neo4j.internal.kernel.api._
import org.neo4j.internal.kernel.api.helpers.Nodes
import org.neo4j.internal.kernel.api.helpers.RelationshipSelections.{allCursor, incomingCursor, outgoingCursor}
import org.neo4j.kernel.GraphDatabaseQueryService
import org.neo4j.kernel.api.exceptions.schema.{AlreadyConstrainedException, AlreadyIndexedException}
import org.neo4j.kernel.api.schema.SchemaDescriptorFactory
import org.neo4j.kernel.api.schema.constaints.ConstraintDescriptorFactory
import org.neo4j.kernel.api.{SilentTokenNameLookup, StatementConstants}
import org.neo4j.kernel.impl.api.store.DefaultIndexReference
import org.neo4j.kernel.impl.core.EmbeddedProxySPI
import org.neo4j.values.storable.Values

import scala.collection.JavaConverters._
import scala.collection.mutable.ArrayBuffer
import scala.collection.{Iterator, mutable}

final class TransactionBoundQueryContext(tc: TransactionalContextWrapper, val resources: ResourceManager = new ResourceManager)
  extends TransactionBoundTokenContext(tc.kernelTransaction) with QueryContext with SchemaDescriptorTranslation {

  override val nodeOps = new NodeOperations
  override val relationshipOps = new RelationshipOperations
  private val proxySpi = tc.graph.getDependencyResolver.resolveDependency(classOf[EmbeddedProxySPI])

  def isOpen = tc.isOpen

  def isTopLevelTx: Boolean = tc.isTopLevelTx

  def setLabelsOnNode(node: Long, labelIds: Iterator[Int]): Int = labelIds.foldLeft(0) {
    case (count, labelId) => if (writes().nodeAddLabel(node, labelId)) count + 1 else count
  }

  def close(success: Boolean) { tc.close(success) }
  //We cannot assign to value because of periodic commit
  protected def reads(): Read = tc.stableDataRead
  private def writes() = tc.dataWrite
  private lazy val nodeCursor = allocateAndTraceNodeCursor()
  private lazy val relationshipScanCursor = allocateAndTraceRelationshipScanCursor()
  private lazy val propertyCursor = allocateAndTracePropertyCursor()
  private def tokenWrite = tc.kernelTransaction.tokenWrite()

  override def withAnyOpenQueryContext[T](work: (QueryContext) => T): T = {
    if (tc.isOpen) {
      work(this)
    } else {
      val context = tc.getOrBeginNewIfClosed()
      var success = false
      try {
        val result = work(new TransactionBoundQueryContext(context, resources))
        success = true
        result
      } finally {
        resources.close(true)
        context.close(success)
      }
    }
  }

  override def createNode(): Node =
    proxySpi.newNodeProxy(writes().nodeCreate())

  override def createRelationship(start: Node, end: Node, relType: String): Relationship = start match {
    case null => throw new IllegalArgumentException("Expected to find a node, but found instead: null")
    case _ => start.createRelationshipTo(end, withName(relType))
  }

  def createRelationship(start: Long, end: Long, relType: Int): Relationship = {
    val relId = writes().relationshipCreate(start, relType, end)
    proxySpi.newRelationshipProxy(relId, start, relType, end)
  }

  def getOrCreateRelTypeId(relTypeName: String): Int =
    tokenWrite.relationshipTypeGetOrCreateForName(relTypeName)

  def getLabelsForNode(node: Long): Iterator[Int] = {
    val cursor = nodeCursor
    reads().singleNode(node, cursor)
    if (!cursor.next()) {
      if (nodeIsDeletedInThisTx(node))
        throw new EntityNotFoundException(s"Node with id $node has been deleted in this transaction")
      else
        Iterator.empty
    }
    val labelSet = cursor.labels()
    new Iterator[Int] {
      private var pos = 0
      override def hasNext: Boolean = pos < labelSet.numberOfLabels()

      override def next(): Int = {
        val current = labelSet.label(pos)
        pos += 1
        current
      }
    }
  }

  private def nodeIsDeletedInThisTx(node: Long) =
    tc.stateView.hasTxStateWithChanges && tc.stateView.txState().nodeIsDeletedInThisTx(node)

  private def relationshipIsDeletedInThisTx(relationship: Long) =
    tc.stateView.hasTxStateWithChanges && tc.stateView.txState().relationshipIsDeletedInThisTx(relationship)

  def getPropertiesForNode(node: Long): Iterator[Int] = {
    val nodes = nodeCursor
    reads().singleNode(node, nodes)
    if (!nodes.next()) Iterator.empty
    else {
      val property = propertyCursor
      val buffer = ArrayBuffer[Int]()
      nodes.properties(property)
      while (property.next()) {
        buffer.append(property.propertyKey())
      }
      buffer.iterator
    }
  }

  def getPropertiesForRelationship(relId: Long) = {
    val rels = relationshipScanCursor
    reads().singleRelationship(relId, rels)
    if (!rels.next()) Iterator.empty
    else {
      val property = propertyCursor
      val buffer = ArrayBuffer[Int]()
      rels.properties(property)
      while (property.next()) {
        buffer.append(property.propertyKey())
      }
      buffer.iterator
    }
  }

  override def isLabelSetOnNode(label: Int, node: Long) = {
    val cursor = nodeCursor
    reads().singleNode(node, cursor)
    if (!cursor.next()) false
    else cursor.labels().contains(label)
  }

  def getOrCreateLabelId(labelName: String) =
    tokenWrite.labelGetOrCreateForName(labelName)

  def getRelationshipsForIds(node: Node, dir: SemanticDirection, types: Option[Seq[Int]]): Iterator[Relationship] = {
    val read = reads()
    val cursor = nodeCursor
    read.singleNode(node.getId, cursor)
    if (!cursor.next()) Iterator.empty
    else {
      val selectionCursor = dir match {
        case OUTGOING => outgoingCursor(tc.kernelTransaction.cursors(), cursor, types.map(_.toArray).orNull)
        case INCOMING => incomingCursor(tc.kernelTransaction.cursors(), cursor, types.map(_.toArray).orNull)
        case BOTH => allCursor(tc.kernelTransaction.cursors(), cursor, types.map(_.toArray).orNull)
      }
<<<<<<< HEAD
      val ids = new CursorIterator[Relationship] {
=======
      new CursorIterator[Relationship] {
>>>>>>> 7350396e
        override protected def close(): Unit = selectionCursor.close()
        override protected def fetchNext(): Relationship =
          if (selectionCursor.next()) proxySpi.newRelationshipProxy(selectionCursor.relationshipReference(),
                                                                    selectionCursor.sourceNodeReference(),
                                                                    selectionCursor.`type`(),
                                                                    selectionCursor.targetNodeReference())
          else null
      }
<<<<<<< HEAD
      resources.trace(ids)
      ids
=======
>>>>>>> 7350396e
    }
  }

  def indexSeek(index: SchemaTypes.IndexDescriptor, value: Any) =
    seek(DefaultIndexReference.general(index.labelId, index.propertyId),
         IndexQuery.exact(index.propertyId, value))

  def indexSeekByRange(index: SchemaTypes.IndexDescriptor, value: Any) = value match {

    case PrefixRange(prefix: String) =>
      indexSeekByPrefixRange(index, prefix)

    case PrefixRange(null) =>
      Iterator.empty

    case range: InequalitySeekRange[Any] =>
      indexSeekByPrefixRange(index, range)

    case range =>
      throw new InternalException(s"Unsupported index seek by range: $range")
  }

  private def seek(index: IndexReference, query: IndexQuery*) = {
    val nodeCursor = allocateAndTraceNodeValueIndexCursor()
    reads().nodeIndexSeek(index, nodeCursor, IndexOrder.NONE, query:_*)
<<<<<<< HEAD
    val nodes = new CursorIterator[Node] {
=======
    new CursorIterator[Node] {
>>>>>>> 7350396e
      override protected def fetchNext(): Node = {
        if (nodeCursor.next()) proxySpi.newNodeProxy(nodeCursor.nodeReference())
        else null
      }

      override protected def close(): Unit = nodeCursor.close()
    }
<<<<<<< HEAD
    resources.trace(nodes)
    nodes
=======
>>>>>>> 7350396e
  }

  private def scan(index: IndexReference) = {
    val nodeCursor = allocateAndTraceNodeValueIndexCursor()
    reads().nodeIndexScan(index, nodeCursor, IndexOrder.NONE)
    new PrimitiveCursorIterator {
      override protected def fetchNext(): Long =
        if (nodeCursor.next()) nodeCursor.nodeReference() else -1L

      override protected def close(): Unit = nodeCursor.close()
    }
  }

  private def indexSeekByPrefixRange(index: SchemaTypes.IndexDescriptor, range: InequalitySeekRange[Any]): scala.Iterator[Node] = {
    val groupedRanges = range.groupBy { (bound: Bound[Any]) =>
      bound.endPoint match {
        case n: Number => classOf[Number]
        case s: String => classOf[String]
        case c: Character => classOf[String]
        case _ => classOf[Any]
      }
    }

    val optNumericRange = groupedRanges.get(classOf[Number]).map(_.asInstanceOf[InequalitySeekRange[Number]])
    val optStringRange = groupedRanges.get(classOf[String]).map(_.mapBounds(_.toString))
    val anyRange = groupedRanges.get(classOf[Any])

    if (anyRange.nonEmpty) {
      // If we get back an exclusion test, the range could return values otherwise it is empty
      anyRange.get.inclusionTest[Any](BY_VALUE).map { test =>
        throw new IllegalArgumentException(
          "Cannot compare a property against values that are neither strings nor numbers.")
      }.getOrElse(Iterator.empty)
    } else {
      (optNumericRange, optStringRange) match {
        case (Some(numericRange), None) => indexSeekByNumericalRange(index, numericRange)
        case (None, Some(stringRange)) => indexSeekByStringRange(index, stringRange)

        case (Some(numericRange), Some(stringRange)) =>
          // Consider MATCH (n:Person) WHERE n.prop < 1 AND n.prop > "London":
          // The order of predicate evaluation is unspecified, i.e.
          // LabelScan fby Filter(n.prop < 1) fby Filter(n.prop > "London") is a valid plan
          // If the first filter returns no results, the plan returns no results.
          // If the first filter returns any result, the following filter will fail since
          // comparing string against numbers throws an exception. Same for the reverse case.
          //
          // Below we simulate this behaviour:
          //
          if (indexSeekByNumericalRange(index, numericRange).isEmpty
            || indexSeekByStringRange(index, stringRange).isEmpty) {
            Iterator.empty
          } else {
            throw new IllegalArgumentException(s"Cannot compare a property against both numbers and strings. They are incomparable.")
          }

        case (None, None) =>
          // If we get here, the non-empty list of range bounds was partitioned into two empty ones
          throw new IllegalStateException("Failed to partition range bounds")
      }
    }
  }

  private def indexSeekByPrefixRange(index: SchemaTypes.IndexDescriptor, prefix: String): scala.Iterator[Node] =
    seek(DefaultIndexReference.general(index.labelId, index.propertyId), IndexQuery.stringPrefix(index.propertyId, prefix))

  private def indexSeekByNumericalRange(index: SchemaTypes.IndexDescriptor, range: InequalitySeekRange[Number]): scala.Iterator[Node] = (range match {
    case rangeLessThan: RangeLessThan[Number] =>
      rangeLessThan.limit(BY_NUMBER).map { limit =>
        val rangePredicate = IndexQuery.range(index.propertyId, null, false, limit.endPoint, limit.isInclusive)
        seek(DefaultIndexReference.general(index.labelId, index.propertyId), rangePredicate)
      }

    case rangeGreaterThan: RangeGreaterThan[Number] =>
      rangeGreaterThan.limit(BY_NUMBER).map { limit =>
        val rangePredicate = IndexQuery.range(index.propertyId, limit.endPoint, limit.isInclusive, null, false)
        seek(DefaultIndexReference.general(index.labelId, index.propertyId), rangePredicate)
      }

    case RangeBetween(rangeGreaterThan, rangeLessThan) =>
      rangeGreaterThan.limit(BY_NUMBER).flatMap { greaterThanLimit =>
        rangeLessThan.limit(BY_NUMBER).map { lessThanLimit =>
          val rangePredicate = IndexQuery
            .range(index.propertyId, greaterThanLimit.endPoint, greaterThanLimit.isInclusive,
                   lessThanLimit.endPoint,
                   lessThanLimit.isInclusive)
          seek(DefaultIndexReference.general(index.labelId, index.propertyId), rangePredicate)
        }
      }
  }).getOrElse(Iterator.empty)

  private def indexSeekByStringRange(index: SchemaTypes.IndexDescriptor, range: InequalitySeekRange[String]): scala.Iterator[Node] = range match {

    case rangeLessThan: RangeLessThan[String] =>
      rangeLessThan.limit(BY_STRING).map { limit =>
        val rangePredicate = IndexQuery
          .range(index.propertyId, null, false, limit.endPoint.asInstanceOf[String], limit.isInclusive)
        seek(DefaultIndexReference.general(index.labelId, index.propertyId), rangePredicate)
      }.getOrElse(Iterator.empty)

    case rangeGreaterThan: RangeGreaterThan[String] =>
      rangeGreaterThan.limit(BY_STRING).map { limit =>
        val rangePredicate = IndexQuery
          .range(index.propertyId, limit.endPoint.asInstanceOf[String], limit.isInclusive, null, false)
        seek(DefaultIndexReference.general(index.labelId, index.propertyId), rangePredicate)
      }.getOrElse(Iterator.empty)

    case RangeBetween(rangeGreaterThan, rangeLessThan) =>
      rangeGreaterThan.limit(BY_STRING).flatMap { greaterThanLimit =>
        rangeLessThan.limit(BY_STRING).map { lessThanLimit =>
          val rangePredicate = IndexQuery
            .range(index.propertyId, greaterThanLimit.endPoint.asInstanceOf[String], greaterThanLimit.isInclusive,
                   lessThanLimit.endPoint.asInstanceOf[String], lessThanLimit.isInclusive)
          seek(DefaultIndexReference.general(index.labelId, index.propertyId), rangePredicate)
        }
      }.getOrElse(Iterator.empty)
  }

  def indexScan(index: SchemaTypes.IndexDescriptor) = {
    val cursor = allocateAndTraceNodeValueIndexCursor()
    reads().nodeIndexScan(DefaultIndexReference.general(index.labelId, index.propertyId), cursor, IndexOrder.NONE)
<<<<<<< HEAD
    val nodes = new CursorIterator[Node] {
=======
    new CursorIterator[Node] {
>>>>>>> 7350396e
      override protected def fetchNext(): Node = {
        if (cursor.next()) proxySpi.newNodeProxy(cursor.nodeReference())
        else null
      }
      override protected def close(): Unit = cursor.close()
    }
<<<<<<< HEAD
    resources.trace(nodes)
    nodes
=======
>>>>>>> 7350396e
  }

  override def lockingExactUniqueIndexSearch(index: SchemaTypes.IndexDescriptor, value: Any): Option[Node] = {
    val nodeId: Long = tc.dataRead.lockingNodeUniqueIndexSeek(DefaultIndexReference.general(index.labelId, index.propertyId),
                                                       IndexQuery.exact(index.propertyId, Values.of(value)))
    if (StatementConstants.NO_SUCH_NODE == nodeId) None else Some(nodeOps.getById(nodeId))
  }

  def removeLabelsFromNode(node: Long, labelIds: Iterator[Int]): Int = labelIds.foldLeft(0) {
    case (count, labelId) =>
      if (writes().nodeRemoveLabel(node, labelId)) count + 1 else count
  }

  def getNodesByLabel(id: Int): Iterator[Node] = {
    val cursor = allocateAndTraceNodeLabelIndexCursor()
    reads().nodeLabelScan(id, cursor)
<<<<<<< HEAD
    val nodes = new CursorIterator[Node] {
=======
    new CursorIterator[Node] {
>>>>>>> 7350396e
      override protected def fetchNext(): Node = {
        if (cursor.next()) proxySpi.newNodeProxy(cursor.nodeReference())
        else null
      }
      override protected def close(): Unit = cursor.close()
    }
<<<<<<< HEAD
    resources.trace(nodes)
    nodes
=======
>>>>>>> 7350396e
  }

  def nodeGetDegree(node: Long, dir: SemanticDirection): Int = {
    val cursor = nodeCursor
    reads().singleNode(node, cursor)
    if (!cursor.next()) 0
    else {
      dir match {
        case OUTGOING => Nodes.countOutgoing(cursor, tc.cursors)
        case INCOMING => Nodes.countIncoming(cursor, tc.cursors)
        case BOTH => Nodes.countAll(cursor, tc.cursors)
      }
    }
  }

  def nodeGetDegree(node: Long, dir: SemanticDirection, relTypeId: Int): Int = {
    val cursor = nodeCursor
    reads().singleNode(node, cursor)
    if (!cursor.next()) 0
    else {
      dir match {
        case OUTGOING => Nodes.countOutgoing(cursor, tc.cursors, relTypeId)
        case INCOMING => Nodes.countIncoming(cursor, tc.cursors, relTypeId)
        case BOTH => Nodes.countAll(cursor, tc.cursors, relTypeId)
      }
    }
  }

  override def nodeIsDense(node: Long): Boolean = {
    val cursor = nodeCursor
    reads().singleNode(node, cursor)
    if (!cursor.next()) false
    else cursor.isDense
  }

  class NodeOperations extends BaseOperations[Node] {
    def delete(obj: Node) {
        writes().nodeDelete(obj.getId)
    }

    def detachDelete(obj: Node): Int = writes().nodeDetachDelete(obj.getId)

    def propertyKeyIds(id: Long): Iterator[Int] = {
      val node = nodeCursor
      reads().singleNode(id, node)
      if (!node.next()) Iterator.empty
      else {
        val property = propertyCursor
        val buffer = ArrayBuffer[Int]()
        node.properties(property)
        while (property.next()) {
          buffer.append(property.propertyKey())
        }
        buffer.iterator
      }
    }

    def getProperty(id: Long, propertyKeyId: Int): Any = {
      val node = nodeCursor
      reads().singleNode(id, node)
      if (!node.next()) {
        if (nodeIsDeletedInThisTx(id)) throw new EntityNotFoundException(
          s"Node with id $id has been deleted in this transaction")
        else null
      } else {
        val property = propertyCursor
        node.properties(property)
        while (property.next()) {
          if (property.propertyKey() == propertyKeyId) return property.propertyValue().asObject()
        }
        null
      }
    }

    def hasProperty(id: Long, propertyKey: Int): Boolean = {
      val node = nodeCursor
      reads().singleNode(id, node)
      if (!node.next()) false
      else {
        val property = propertyCursor
        node.properties(property)
        while (property.next()) {
          if (property.propertyKey() == propertyKey) return true
        }
        false
      }
    }

    def removeProperty(id: Long, propertyKeyId: Int): Unit = try {
      writes().nodeRemoveProperty(id, propertyKeyId)
    } catch {
      case _: api.exceptions.EntityNotFoundException => //ignore
    }

    def setProperty(id: Long, propertyKeyId: Int, value: Any): Unit = try {
      writes().nodeSetProperty(id, propertyKeyId, Values.of(value))
    } catch {
      case _: api.exceptions.EntityNotFoundException => //ignore
    }

    override def getById(id: Long): Node =
      if (reads().nodeExists(id))
        proxySpi.newNodeProxy(id)
      else
        throw new EntityNotFoundException(s"Node with id $id")

    def getByIdIfExists(id: Long): Option[Node] =
      if (reads().nodeExists(id))
        Some(proxySpi.newNodeProxy(id))
      else
        None

    def all: Iterator[Node] = {
      val nodeCursor = allocateAndTraceNodeCursor()
      reads().allNodesScan(nodeCursor)
<<<<<<< HEAD
      val nodes = new CursorIterator[Node] {
=======
      new CursorIterator[Node] {
>>>>>>> 7350396e
        override protected def fetchNext(): Node = {
          if (nodeCursor.next()) proxySpi.newNodeProxy(nodeCursor.nodeReference())
          else null
        }

        override protected def close(): Unit = nodeCursor.close()
      }
<<<<<<< HEAD
      resources.trace(nodes)
      nodes
    }

    def indexGet(name: String, key: String, value: Any): Iterator[Node] = {
      val cursor = allocateAndTraceNodeExplicitIndexCursor()
      tc.kernelTransaction.indexRead().nodeExplicitIndexLookup(cursor, name, key, value )
      val nodes = new CursorIterator[Node] {
        override protected def fetchNext(): Node = {
          while (cursor.next() ) {
            if (reads().nodeExists(cursor.nodeReference())) {
              return proxySpi.newNodeProxy(cursor.nodeReference())
            }
          }
          null
        }
        override protected def close(): Unit = cursor.close()
      }
      resources.trace(nodes)
      nodes
    }

    def indexQuery(name: String, query: Any): Iterator[Node] = {
      val cursor = allocateAndTraceNodeExplicitIndexCursor()
      tc.kernelTransaction.indexRead().nodeExplicitIndexQuery(cursor, name, query)
      val nodes = new CursorIterator[Node] {
        override protected def fetchNext(): Node = {
          while (cursor.next() ) {
            if (reads().nodeExists(cursor.nodeReference())) {
              return proxySpi.newNodeProxy(cursor.nodeReference())
            }
          }
          null
        }
        override protected def close(): Unit = cursor.close()
      }
      resources.trace(nodes)
      nodes
    }

=======
    }

    def indexGet(name: String, key: String, value: Any): Iterator[Node] = {
      val cursor = allocateAndTraceNodeExplicitIndexCursor()
      tc.kernelTransaction.indexRead().nodeExplicitIndexLookup(cursor, name, key, value )
      new CursorIterator[Node] {
        override protected def fetchNext(): Node = {
          while (cursor.next() ) {
            if (reads().nodeExists(cursor.nodeReference())) {
              return proxySpi.newNodeProxy(cursor.nodeReference())
            }
          }
          null
        }
        override protected def close(): Unit = cursor.close()
      }
    }

    def indexQuery(name: String, query: Any): Iterator[Node] = {
      val cursor = allocateAndTraceNodeExplicitIndexCursor()
      tc.kernelTransaction.indexRead().nodeExplicitIndexQuery(cursor, name, query)
      new CursorIterator[Node] {
        override protected def fetchNext(): Node = {
          while (cursor.next() ) {
            if (reads().nodeExists(cursor.nodeReference())) {
              return proxySpi.newNodeProxy(cursor.nodeReference())
            }
          }
          null
        }
        override protected def close(): Unit = cursor.close()
      }
    }

>>>>>>> 7350396e
    def isDeleted(n: Node): Boolean =
      tc.stateView.hasTxStateWithChanges && tc.stateView.txState().nodeIsDeletedInThisTx(n.getId)
  }

  class RelationshipOperations extends BaseOperations[Relationship] {
    override def delete(obj: Relationship) {
        writes().relationshipDelete(obj.getId)
    }

    override def propertyKeyIds(id: Long): Iterator[Int] = {
      val relationship = relationshipScanCursor
      reads().singleRelationship(id, relationship)
      if (!relationship.next()) Iterator.empty
      else {
        val buffer = ArrayBuffer[Int]()
        val property = propertyCursor
        relationship.properties(property)
        while (property.next()) {
          buffer.append(property.propertyKey())
        }
        buffer.iterator
      }
    }

    override def getProperty(id: Long, propertyKeyId: Int): Any =  {
      val relationship = relationshipScanCursor
      reads().singleRelationship(id, relationship)
      if (!relationship.next()) {
        if (relationshipIsDeletedInThisTx(id)) throw new EntityNotFoundException(
          s"Relationship with id $id has been deleted in this transaction")
        else null
      } else {
        val property = propertyCursor
        relationship.properties(property)
        while (property.next()) {
          if (property.propertyKey() == propertyKeyId) return property.propertyValue().asObject()
        }
        null
      }
    }

    override def hasProperty(id: Long, propertyKey: Int): Boolean = {
      val relationship = relationshipScanCursor
      reads().singleRelationship(id, relationship)
      if (!relationship.next()) false
      else {
        val property = propertyCursor
        relationship.properties(property)
        while (property.next()) {
          if (property.propertyKey() == propertyKey) return true
        }
        false
      }
    }

    override def removeProperty(id: Long, propertyKeyId: Int): Unit = try {
      writes().relationshipRemoveProperty(id, propertyKeyId)
    } catch {
      case _: api.exceptions.EntityNotFoundException => //ignore
    }

    override def setProperty(id: Long, propertyKeyId: Int, value: Any): Unit = try {
      writes().relationshipSetProperty(id, propertyKeyId, Values.of(value))
    } catch {
      case _: api.exceptions.EntityNotFoundException => //ignore
    }

    override def getById(id: Long): Relationship = try {
        proxySpi.newRelationshipProxy(id)
      } catch {
        case e: api.exceptions.EntityNotFoundException =>
          throw new EntityNotFoundException(s"Relationship with id $id", e)
        case e: NotFoundException =>
          throw new EntityNotFoundException(s"Relationship with id $id", e)
      }
<<<<<<< HEAD

    def getByIdIfExists(id: Long): Option[Relationship] = {
      val cursor = relationshipScanCursor
      reads().singleRelationship(id, cursor)
      if (cursor.next())
        Some(proxySpi.newRelationshipProxy(id, cursor.sourceNodeReference(), cursor.`type`(),
                                                                       cursor.targetNodeReference()))
      else
        None
    }

    override def all: Iterator[Relationship] = {
      val relCursor = allocateAndTraceRelationshipScanCursor()
      reads().allRelationshipsScan(relCursor)
      val relationships = new CursorIterator[Relationship] {
        override protected def fetchNext(): Relationship = {
          if (relCursor.next())
            proxySpi.newRelationshipProxy(relCursor.relationshipReference(),
                                          relCursor.sourceNodeReference(), relCursor.`type`(),
                                          relCursor.targetNodeReference())
          else null
        }

        override protected def close(): Unit = relCursor.close()
      }
      resources.trace(relationships)
      relationships
    }

    def indexGet(name: String, key: String, value: Any): Iterator[Relationship] = {
      val cursor = allocateAndTraceRelationshipExplicitIndexCursor()
      tc.kernelTransaction.indexRead().relationshipExplicitIndexLookup(cursor, name, key, value, -1, -1)
      val relationships = new CursorIterator[Relationship] {
        override protected def fetchNext(): Relationship = {
          while (cursor.next() ) {
            if (reads().relationshipExists(cursor.relationshipReference())) {
              return proxySpi.newRelationshipProxy(cursor.relationshipReference(), cursor.sourceNodeReference(),
                                                   cursor.`type`(), cursor.targetNodeReference() )
            }
          }
          null
        }
        override protected def close(): Unit = cursor.close()
      }
      resources.trace(relationships)
      relationships
    }

    def indexQuery(name: String, query: Any): Iterator[Relationship] = {
      val cursor = allocateAndTraceRelationshipExplicitIndexCursor()
      tc.kernelTransaction.indexRead().relationshipExplicitIndexQuery(cursor, name, query, -1, -1)
      val relationships = new CursorIterator[Relationship] {
=======

    def getByIdIfExists(id: Long): Option[Relationship] = {
      val cursor = relationshipScanCursor
      reads().singleRelationship(id, cursor)
      if (cursor.next())
        Some(proxySpi.newRelationshipProxy(id, cursor.sourceNodeReference(), cursor.`type`(),
                                                                       cursor.targetNodeReference()))
      else
        None
    }

    override def all: Iterator[Relationship] = {
      val relCursor = allocateAndTraceRelationshipScanCursor()
      reads().allRelationshipsScan(relCursor)
      new CursorIterator[Relationship] {
        override protected def fetchNext(): Relationship = {
          if (relCursor.next())
            proxySpi.newRelationshipProxy(relCursor.relationshipReference(),
                                          relCursor.sourceNodeReference(), relCursor.`type`(),
                                          relCursor.targetNodeReference())
          else null
        }

        override protected def close(): Unit = relCursor.close()
      }
    }

    def indexGet(name: String, key: String, value: Any): Iterator[Relationship] = {
      val cursor = allocateAndTraceRelationshipExplicitIndexCursor()
      tc.kernelTransaction.indexRead().relationshipExplicitIndexLookup(cursor, name, key, value, -1, -1)
      new CursorIterator[Relationship] {
        override protected def fetchNext(): Relationship = {
          while (cursor.next() ) {
            if (reads().relationshipExists(cursor.relationshipReference())) {
              return proxySpi.newRelationshipProxy(cursor.relationshipReference(), cursor.sourceNodeReference(),
                                                   cursor.`type`(), cursor.targetNodeReference() )
            }
          }
          null
        }
        override protected def close(): Unit = cursor.close()
      }
    }

    def indexQuery(name: String, query: Any): Iterator[Relationship] = {
      val cursor = allocateAndTraceRelationshipExplicitIndexCursor()
      tc.kernelTransaction.indexRead().relationshipExplicitIndexQuery(cursor, name, query, -1, -1)
      new CursorIterator[Relationship] {
>>>>>>> 7350396e
        override protected def fetchNext(): Relationship = {
          while (cursor.next() ) {
            if (reads().relationshipExists(cursor.relationshipReference())) {
              return proxySpi.newRelationshipProxy(cursor.relationshipReference(), cursor.sourceNodeReference(),
                                                   cursor.`type`(), cursor.targetNodeReference() )
            }
          }
          null
        }
        override protected def close(): Unit = cursor.close()
      }
<<<<<<< HEAD
      resources.trace(relationships)
      relationships
=======
>>>>>>> 7350396e
    }

    override def isDeleted(r: Relationship): Boolean =
      tc.stateView.hasTxStateWithChanges && tc.stateView.txState().relationshipIsDeletedInThisTx(r.getId)
  }

  override def getOrCreatePropertyKeyId(propertyKey: String) =
    tokenWrite.propertyKeyGetOrCreateForName(propertyKey)

  override def upgrade(context: QueryContext): LockingQueryContext = new RepeatableReadQueryContext(context, new Locker {
    private val locks = new mutable.ListBuffer[Lock]

    def releaseAllLocks() {
      locks.foreach(_.release())
    }

    def acquireLock(p: PropertyContainer) {
      locks += tc.acquireWriteLock(p)
    }
  })

  abstract class BaseOperations[T <: PropertyContainer] extends Operations[T] {
    def primitiveLongIteratorToScalaIterator(primitiveIterator: PrimitiveLongIterator): Iterator[Long] =
      new Iterator[Long] {
        override def hasNext: Boolean = primitiveIterator.hasNext

        override def next(): Long = primitiveIterator.next
      }
  }

  override def getOrCreateFromSchemaState[K, V](key: K, creator: => V) = {
    val javaCreator = new java.util.function.Function[K, V]() {
      override def apply(key: K) = creator
    }
    tc.schemaRead.schemaStateGetOrCreate(key, javaCreator)
  }

  def addIndexRule(labelId: Int, propertyKeyId: Int): IdempotentResult[SchemaTypes.IndexDescriptor] = try {
    IdempotentResult(
      DefaultIndexReference.toDescriptor(
      tc.kernelTransaction.schemaWrite().indexCreate(SchemaDescriptorFactory.forLabel(labelId, propertyKeyId)))
    )
  } catch {
    case _: AlreadyIndexedException =>

      val index = tc.schemaRead.index(labelId, propertyKeyId)

      if (tc.schemaRead.indexGetState(index) == InternalIndexState.FAILED)
        throw new FailedIndexException(index.userDescription(tokenNameLookup))
      IdempotentResult(DefaultIndexReference.toDescriptor(index), wasCreated = false)
  }

  def dropIndexRule(labelId: Int, propertyKeyId: Int) =
    tc.kernelTransaction.schemaWrite().indexDrop(DefaultIndexReference.general( labelId, propertyKeyId ))

  def createUniqueConstraint(labelId: Int, propertyKeyId: Int): IdempotentResult[SchemaTypes.UniquenessConstraint] = try {
    tc.kernelTransaction.schemaWrite().uniquePropertyConstraintCreate(
      SchemaDescriptorFactory.forLabel(labelId, propertyKeyId))
    IdempotentResult(
      SchemaTypes.UniquenessConstraint(labelId, propertyKeyId)
    )
  } catch {
    case _: AlreadyConstrainedException =>
      IdempotentResult(SchemaTypes.UniquenessConstraint(labelId, propertyKeyId), wasCreated = false)
  }

  def dropUniqueConstraint(labelId: Int, propertyKeyId: Int) =
    tc.kernelTransaction.schemaWrite().constraintDrop(ConstraintDescriptorFactory.uniqueForLabel(labelId, propertyKeyId))

  def createNodePropertyExistenceConstraint(labelId: Int, propertyKeyId: Int): IdempotentResult[SchemaTypes.NodePropertyExistenceConstraint] =
    try {
      tc.kernelTransaction.schemaWrite().nodePropertyExistenceConstraintCreate(
        SchemaDescriptorFactory.forLabel(labelId, propertyKeyId)
      )
      IdempotentResult(SchemaTypes.NodePropertyExistenceConstraint(labelId, propertyKeyId))
    } catch {
      case _: AlreadyConstrainedException =>
        IdempotentResult(SchemaTypes.NodePropertyExistenceConstraint(labelId, propertyKeyId), wasCreated = false)
    }

  def dropNodePropertyExistenceConstraint(labelId: Int, propertyKeyId: Int) =
    tc.kernelTransaction.schemaWrite().constraintDrop(ConstraintDescriptorFactory.existsForLabel(labelId, propertyKeyId))

  def createRelationshipPropertyExistenceConstraint(relTypeId: Int, propertyKeyId: Int): IdempotentResult[SchemaTypes.RelationshipPropertyExistenceConstraint] =
    try {
      tc.kernelTransaction.schemaWrite().relationshipPropertyExistenceConstraintCreate(
        SchemaDescriptorFactory.forRelType(relTypeId, propertyKeyId)
      )
      IdempotentResult(SchemaTypes.RelationshipPropertyExistenceConstraint(relTypeId, propertyKeyId))
    } catch {
      case _: AlreadyConstrainedException =>
        IdempotentResult(SchemaTypes.RelationshipPropertyExistenceConstraint(relTypeId, propertyKeyId), wasCreated = false)
    }

  def dropRelationshipPropertyExistenceConstraint(relTypeId: Int, propertyKeyId: Int) =
    tc.kernelTransaction.schemaWrite().constraintDrop(ConstraintDescriptorFactory.existsForRelType(relTypeId,propertyKeyId))

  override def getImportURL(url: URL): Either[String,URL] = tc.graph match {
    case db: GraphDatabaseQueryService =>
      try {
        Right(db.validateURLAccess(url))
      } catch {
        case error: URLAccessValidationError => Left(error.getMessage)
      }
  }

  def relationshipStartNode(rel: Relationship) = rel.getStartNode

  def relationshipEndNode(rel: Relationship) = rel.getEndNode

  private val tokenNameLookup = new SilentTokenNameLookup(tc.tokenRead)

  override def commitAndRestartTx() { tc.commitAndRestartTx() }

  // Legacy dependency between kernel and compiler
  override def variableLengthPathExpand(node: PatternNode,
                                        realNode: Node,
                                        minHops: Option[Int],
                                        maxHops: Option[Int],
                                        direction: SemanticDirection,
                                        relTypes: Seq[String]): Iterator[Path] = {
    val depthEval = (minHops, maxHops) match {
      case (None, None) => Evaluators.fromDepth(1)
      case (Some(min), None) => Evaluators.fromDepth(min)
      case (None, Some(max)) => Evaluators.includingDepths(1, max)
      case (Some(min), Some(max)) => Evaluators.includingDepths(min, max)
    }

    // The RULE compiler makes use of older kernel API capabilities for variable length expanding
    // TODO: Consider re-writing this using similar code to the COST var-length expand
    val baseTraversalDescription: TraversalDescription = tc.graph.asInstanceOf[GraphDatabaseCypherService]
      .getGraphDatabaseService.traversalDescription()
      .evaluator(depthEval)
      .uniqueness(Uniqueness.RELATIONSHIP_PATH)

    val traversalDescription = if (relTypes.isEmpty) {
      baseTraversalDescription.expand(PathExpanderBuilder.allTypes(toGraphDb(direction)).build())
    } else {
      val emptyExpander = PathExpanderBuilder.empty()
      val expander = relTypes.foldLeft(emptyExpander) {
        case (e, t) => e.add(RelationshipType.withName(t), toGraphDb(direction))
      }
      baseTraversalDescription.expand(expander.build())
    }
    traversalDescription.traverse(realNode).iterator().asScala
  }

  override def singleShortestPath(left: Node, right: Node, depth: Int, expander: expressions.Expander, pathPredicate: KernelPredicate[Path],
                                  filters: Seq[KernelPredicate[PropertyContainer]]): Option[Path] = {
    val pathFinder = buildPathFinder(depth, expander, pathPredicate, filters)

    Option(pathFinder.findSinglePath(left, right))
  }

  private def buildPathFinder(depth: Int, expander: expressions.Expander, pathPredicate: KernelPredicate[Path],
                              filters: Seq[KernelPredicate[PropertyContainer]]): ShortestPath = {
    val startExpander = expander match {
      case OnlyDirectionExpander(_, _, dir) =>
        PathExpanderBuilder.allTypes(toGraphDb(dir))
      case TypeAndDirectionExpander(_, _, typDirs) =>
        typDirs.foldLeft(PathExpanderBuilder.empty()) {
          case (acc, (typ, dir)) => acc.add(RelationshipType.withName(typ), toGraphDb(dir))
        }
    }

    val expanderWithNodeFilters = expander.nodeFilters.foldLeft(startExpander) {
      case (acc, filter) => acc.addNodeFilter(new Predicate[PropertyContainer] {
        override def test(t: PropertyContainer): Boolean = filter.test(t)
      })
    }
    val expanderWithAllPredicates = expander.relFilters.foldLeft(expanderWithNodeFilters) {
      case (acc, filter) => acc.addRelationshipFilter(new Predicate[PropertyContainer] {
        override def test(t: PropertyContainer): Boolean = filter.test(t)
      })
    }
    val shortestPathPredicate = new ShortestPathPredicate {
      override def test(path: Path): Boolean = pathPredicate.test(path)
    }

    new ShortestPath(depth, expanderWithAllPredicates.build(), shortestPathPredicate) {
      override protected def filterNextLevelNodes(nextNode: Node): Node =
        if (filters.isEmpty) nextNode
        else if (filters.forall(filter => filter test nextNode)) nextNode
        else null
    }
  }

  override def allShortestPath(left: Node, right: Node, depth: Int, expander: expressions.Expander, pathPredicate: KernelPredicate[Path],
                               filters: Seq[KernelPredicate[PropertyContainer]]): scala.Iterator[Path] = {
    val pathFinder = buildPathFinder(depth, expander, pathPredicate, filters)

    pathFinder.findAllPaths(left, right).iterator().asScala
  }

  def nodeCountByCountStore(labelId: Int): Long = {
    reads().countsForNode(labelId)
  }

  def relationshipCountByCountStore(startLabelId: Int, typeId: Int, endLabelId: Int): Long = {
   reads().countsForRelationship(startLabelId, typeId, endLabelId)
  }

  override def detachDeleteNode(node: Node): Int = {
    try {
      writes().nodeDetachDelete(node.getId)
    } catch {
      case _: api.exceptions.EntityNotFoundException => // the node has been deleted by another transaction, oh well...
        0
    }
  }

  private def allocateAndTraceNodeCursor() = {
    val cursor = tc.cursors.allocateNodeCursor()
    resources.trace(cursor)
    cursor
  }

  private def allocateAndTraceRelationshipScanCursor() = {
    val cursor = tc.cursors.allocateRelationshipScanCursor()
    resources.trace(cursor)
    cursor
  }

  private def allocateAndTraceNodeValueIndexCursor() = {
    val cursor = tc.cursors.allocateNodeValueIndexCursor()
    resources.trace(cursor)
    cursor
  }

  private def allocateAndTraceNodeLabelIndexCursor() = {
    val cursor = tc.cursors.allocateNodeLabelIndexCursor()
    resources.trace(cursor)
    cursor
  }

  private def allocateAndTracePropertyCursor() = {
    val cursor = tc.cursors.allocatePropertyCursor()
    resources.trace(cursor)
    cursor
  }

  private def allocateAndTraceNodeExplicitIndexCursor() = {
    val cursor = tc.cursors.allocateNodeExplicitIndexCursor()
    resources.trace(cursor)
    cursor
  }

  private def allocateAndTraceRelationshipExplicitIndexCursor() = {
    val cursor = tc.cursors.allocateRelationshipExplicitIndexCursor()
    resources.trace(cursor)
    cursor
  }
}<|MERGE_RESOLUTION|>--- conflicted
+++ resolved
@@ -195,11 +195,7 @@
         case INCOMING => incomingCursor(tc.kernelTransaction.cursors(), cursor, types.map(_.toArray).orNull)
         case BOTH => allCursor(tc.kernelTransaction.cursors(), cursor, types.map(_.toArray).orNull)
       }
-<<<<<<< HEAD
-      val ids = new CursorIterator[Relationship] {
-=======
       new CursorIterator[Relationship] {
->>>>>>> 7350396e
         override protected def close(): Unit = selectionCursor.close()
         override protected def fetchNext(): Relationship =
           if (selectionCursor.next()) proxySpi.newRelationshipProxy(selectionCursor.relationshipReference(),
@@ -208,11 +204,6 @@
                                                                     selectionCursor.targetNodeReference())
           else null
       }
-<<<<<<< HEAD
-      resources.trace(ids)
-      ids
-=======
->>>>>>> 7350396e
     }
   }
 
@@ -238,11 +229,7 @@
   private def seek(index: IndexReference, query: IndexQuery*) = {
     val nodeCursor = allocateAndTraceNodeValueIndexCursor()
     reads().nodeIndexSeek(index, nodeCursor, IndexOrder.NONE, query:_*)
-<<<<<<< HEAD
-    val nodes = new CursorIterator[Node] {
-=======
     new CursorIterator[Node] {
->>>>>>> 7350396e
       override protected def fetchNext(): Node = {
         if (nodeCursor.next()) proxySpi.newNodeProxy(nodeCursor.nodeReference())
         else null
@@ -250,11 +237,6 @@
 
       override protected def close(): Unit = nodeCursor.close()
     }
-<<<<<<< HEAD
-    resources.trace(nodes)
-    nodes
-=======
->>>>>>> 7350396e
   }
 
   private def scan(index: IndexReference) = {
@@ -375,22 +357,13 @@
   def indexScan(index: SchemaTypes.IndexDescriptor) = {
     val cursor = allocateAndTraceNodeValueIndexCursor()
     reads().nodeIndexScan(DefaultIndexReference.general(index.labelId, index.propertyId), cursor, IndexOrder.NONE)
-<<<<<<< HEAD
-    val nodes = new CursorIterator[Node] {
-=======
     new CursorIterator[Node] {
->>>>>>> 7350396e
       override protected def fetchNext(): Node = {
         if (cursor.next()) proxySpi.newNodeProxy(cursor.nodeReference())
         else null
       }
       override protected def close(): Unit = cursor.close()
     }
-<<<<<<< HEAD
-    resources.trace(nodes)
-    nodes
-=======
->>>>>>> 7350396e
   }
 
   override def lockingExactUniqueIndexSearch(index: SchemaTypes.IndexDescriptor, value: Any): Option[Node] = {
@@ -407,22 +380,13 @@
   def getNodesByLabel(id: Int): Iterator[Node] = {
     val cursor = allocateAndTraceNodeLabelIndexCursor()
     reads().nodeLabelScan(id, cursor)
-<<<<<<< HEAD
-    val nodes = new CursorIterator[Node] {
-=======
     new CursorIterator[Node] {
->>>>>>> 7350396e
       override protected def fetchNext(): Node = {
         if (cursor.next()) proxySpi.newNodeProxy(cursor.nodeReference())
         else null
       }
       override protected def close(): Unit = cursor.close()
     }
-<<<<<<< HEAD
-    resources.trace(nodes)
-    nodes
-=======
->>>>>>> 7350396e
   }
 
   def nodeGetDegree(node: Long, dir: SemanticDirection): Int = {
@@ -538,11 +502,7 @@
     def all: Iterator[Node] = {
       val nodeCursor = allocateAndTraceNodeCursor()
       reads().allNodesScan(nodeCursor)
-<<<<<<< HEAD
-      val nodes = new CursorIterator[Node] {
-=======
       new CursorIterator[Node] {
->>>>>>> 7350396e
         override protected def fetchNext(): Node = {
           if (nodeCursor.next()) proxySpi.newNodeProxy(nodeCursor.nodeReference())
           else null
@@ -550,48 +510,6 @@
 
         override protected def close(): Unit = nodeCursor.close()
       }
-<<<<<<< HEAD
-      resources.trace(nodes)
-      nodes
-    }
-
-    def indexGet(name: String, key: String, value: Any): Iterator[Node] = {
-      val cursor = allocateAndTraceNodeExplicitIndexCursor()
-      tc.kernelTransaction.indexRead().nodeExplicitIndexLookup(cursor, name, key, value )
-      val nodes = new CursorIterator[Node] {
-        override protected def fetchNext(): Node = {
-          while (cursor.next() ) {
-            if (reads().nodeExists(cursor.nodeReference())) {
-              return proxySpi.newNodeProxy(cursor.nodeReference())
-            }
-          }
-          null
-        }
-        override protected def close(): Unit = cursor.close()
-      }
-      resources.trace(nodes)
-      nodes
-    }
-
-    def indexQuery(name: String, query: Any): Iterator[Node] = {
-      val cursor = allocateAndTraceNodeExplicitIndexCursor()
-      tc.kernelTransaction.indexRead().nodeExplicitIndexQuery(cursor, name, query)
-      val nodes = new CursorIterator[Node] {
-        override protected def fetchNext(): Node = {
-          while (cursor.next() ) {
-            if (reads().nodeExists(cursor.nodeReference())) {
-              return proxySpi.newNodeProxy(cursor.nodeReference())
-            }
-          }
-          null
-        }
-        override protected def close(): Unit = cursor.close()
-      }
-      resources.trace(nodes)
-      nodes
-    }
-
-=======
     }
 
     def indexGet(name: String, key: String, value: Any): Iterator[Node] = {
@@ -626,7 +544,6 @@
       }
     }
 
->>>>>>> 7350396e
     def isDeleted(n: Node): Boolean =
       tc.stateView.hasTxStateWithChanges && tc.stateView.txState().nodeIsDeletedInThisTx(n.getId)
   }
@@ -702,60 +619,6 @@
         case e: NotFoundException =>
           throw new EntityNotFoundException(s"Relationship with id $id", e)
       }
-<<<<<<< HEAD
-
-    def getByIdIfExists(id: Long): Option[Relationship] = {
-      val cursor = relationshipScanCursor
-      reads().singleRelationship(id, cursor)
-      if (cursor.next())
-        Some(proxySpi.newRelationshipProxy(id, cursor.sourceNodeReference(), cursor.`type`(),
-                                                                       cursor.targetNodeReference()))
-      else
-        None
-    }
-
-    override def all: Iterator[Relationship] = {
-      val relCursor = allocateAndTraceRelationshipScanCursor()
-      reads().allRelationshipsScan(relCursor)
-      val relationships = new CursorIterator[Relationship] {
-        override protected def fetchNext(): Relationship = {
-          if (relCursor.next())
-            proxySpi.newRelationshipProxy(relCursor.relationshipReference(),
-                                          relCursor.sourceNodeReference(), relCursor.`type`(),
-                                          relCursor.targetNodeReference())
-          else null
-        }
-
-        override protected def close(): Unit = relCursor.close()
-      }
-      resources.trace(relationships)
-      relationships
-    }
-
-    def indexGet(name: String, key: String, value: Any): Iterator[Relationship] = {
-      val cursor = allocateAndTraceRelationshipExplicitIndexCursor()
-      tc.kernelTransaction.indexRead().relationshipExplicitIndexLookup(cursor, name, key, value, -1, -1)
-      val relationships = new CursorIterator[Relationship] {
-        override protected def fetchNext(): Relationship = {
-          while (cursor.next() ) {
-            if (reads().relationshipExists(cursor.relationshipReference())) {
-              return proxySpi.newRelationshipProxy(cursor.relationshipReference(), cursor.sourceNodeReference(),
-                                                   cursor.`type`(), cursor.targetNodeReference() )
-            }
-          }
-          null
-        }
-        override protected def close(): Unit = cursor.close()
-      }
-      resources.trace(relationships)
-      relationships
-    }
-
-    def indexQuery(name: String, query: Any): Iterator[Relationship] = {
-      val cursor = allocateAndTraceRelationshipExplicitIndexCursor()
-      tc.kernelTransaction.indexRead().relationshipExplicitIndexQuery(cursor, name, query, -1, -1)
-      val relationships = new CursorIterator[Relationship] {
-=======
 
     def getByIdIfExists(id: Long): Option[Relationship] = {
       val cursor = relationshipScanCursor
@@ -804,7 +667,6 @@
       val cursor = allocateAndTraceRelationshipExplicitIndexCursor()
       tc.kernelTransaction.indexRead().relationshipExplicitIndexQuery(cursor, name, query, -1, -1)
       new CursorIterator[Relationship] {
->>>>>>> 7350396e
         override protected def fetchNext(): Relationship = {
           while (cursor.next() ) {
             if (reads().relationshipExists(cursor.relationshipReference())) {
@@ -816,11 +678,6 @@
         }
         override protected def close(): Unit = cursor.close()
       }
-<<<<<<< HEAD
-      resources.trace(relationships)
-      relationships
-=======
->>>>>>> 7350396e
     }
 
     override def isDeleted(r: Relationship): Boolean =
