/*
 * Copyright (c) 2002-2019 "Neo4j,"
 * Neo4j Sweden AB [http://neo4j.com]
 *
 * This file is part of Neo4j.
 *
 * Neo4j is free software: you can redistribute it and/or modify
 * it under the terms of the GNU General Public License as published by
 * the Free Software Foundation, either version 3 of the License, or
 * (at your option) any later version.
 *
 * This program is distributed in the hope that it will be useful,
 * but WITHOUT ANY WARRANTY; without even the implied warranty of
 * MERCHANTABILITY or FITNESS FOR A PARTICULAR PURPOSE.  See the
 * GNU General Public License for more details.
 *
 * You should have received a copy of the GNU General Public License
 * along with this program.  If not, see <http://www.gnu.org/licenses/>.
 */
package org.neo4j.cypher.internal.spi.v3_1

import java.net.URL
import java.util.function.Predicate

import org.neo4j.collection.RawIterator
import org.neo4j.collection.primitive.PrimitiveLongIterator
import org.neo4j.cypher.InternalException
import org.neo4j.cypher.internal.compiler.v3_1.MinMaxOrdering.{BY_NUMBER, BY_STRING, BY_VALUE}
import org.neo4j.cypher.internal.compiler.v3_1._
import org.neo4j.cypher.internal.compiler.v3_1.ast.convert.commands.DirectionConverter.toGraphDb
import org.neo4j.cypher.internal.compiler.v3_1.commands.expressions
import org.neo4j.cypher.internal.compiler.v3_1.commands.expressions.{KernelPredicate, OnlyDirectionExpander, TypeAndDirectionExpander}
import org.neo4j.cypher.internal.compiler.v3_1.pipes.matching.PatternNode
import org.neo4j.cypher.internal.compiler.v3_1.spi.SchemaTypes.{IndexDescriptor, NodePropertyExistenceConstraint, RelationshipPropertyExistenceConstraint, UniquenessConstraint}
import org.neo4j.cypher.internal.compiler.v3_1.spi._
import org.neo4j.cypher.internal.frontend.v3_1.SemanticDirection.{BOTH, INCOMING, OUTGOING}
import org.neo4j.cypher.internal.frontend.v3_1.{Bound, EntityNotFoundException, FailedIndexException, SemanticDirection}
import org.neo4j.cypher.internal.javacompat.GraphDatabaseCypherService
import org.neo4j.cypher.internal.runtime.interpreted.ResourceManager
import org.neo4j.cypher.internal.spi.v3_1.TransactionBoundQueryContext.IndexSearchMonitor
import org.neo4j.cypher.internal.spi.{CursorIterator, PrimitiveCursorIterator}
import org.neo4j.graphalgo.impl.path.ShortestPath
import org.neo4j.graphalgo.impl.path.ShortestPath.ShortestPathPredicate
import org.neo4j.graphdb.RelationshipType._
import org.neo4j.graphdb._
import org.neo4j.graphdb.security.URLAccessValidationError
import org.neo4j.graphdb.traversal.{Evaluators, TraversalDescription, Uniqueness}
import org.neo4j.internal.kernel.api
import org.neo4j.internal.kernel.api._
import org.neo4j.internal.kernel.api.exceptions.ProcedureException
import org.neo4j.internal.kernel.api.helpers.Nodes
import org.neo4j.internal.kernel.api.helpers.RelationshipSelections.{allCursor, incomingCursor, outgoingCursor}
import org.neo4j.kernel.GraphDatabaseQueryService
import org.neo4j.kernel.api._
import org.neo4j.kernel.api.dbms.DbmsOperations
import org.neo4j.kernel.api.exceptions.schema.{AlreadyConstrainedException, AlreadyIndexedException}
import org.neo4j.kernel.api.schema.SchemaDescriptorFactory
import org.neo4j.kernel.api.schema.constaints.ConstraintDescriptorFactory
import org.neo4j.kernel.impl.api.store.DefaultIndexReference
import org.neo4j.kernel.impl.core.EmbeddedProxySPI
import org.neo4j.kernel.impl.util.ValueUtils
import org.neo4j.values.AnyValue
import org.neo4j.values.storable.Values

import scala.collection.Iterator
import scala.collection.JavaConverters._
import scala.collection.mutable.ArrayBuffer

final class TransactionBoundQueryContext(txContext: TransactionalContextWrapper, val resources: ResourceManager = new ResourceManager)(implicit indexSearchMonitor: IndexSearchMonitor)
  extends TransactionBoundTokenContext(txContext.kernelTransaction) with QueryContext with SchemaDescriptorTranslation {

  type EntityAccessor = EmbeddedProxySPI

  val nodeOps = new NodeOperations
  val relationshipOps = new RelationshipOperations

  override lazy val entityAccessor = txContext.graph.getDependencyResolver.resolveDependency(classOf[EmbeddedProxySPI])

  override def setLabelsOnNode(node: Long, labelIds: Iterator[Int]): Int = labelIds.foldLeft(0) {
    case (count, labelId) => if (writes.nodeAddLabel(node, labelId)) count + 1 else count
  }

  //We cannot assign to value because of periodic commit
  protected def reads(): Read = txContext.kernelTransaction.stableDataRead
  private def writes() = txContext.kernelTransaction.dataWrite
  private lazy val nodeCursor = allocateAndTraceNodeCursor()
  private lazy val relationshipScanCursor = allocateAndTraceRelationshipScanCursor()
  private lazy val propertyCursor = allocateAndTracePropertyCursor()
  private def tokenWrite = txContext.tc.kernelTransaction.tokenWrite()

  override def withAnyOpenQueryContext[T](work: (QueryContext) => T): T = {
    if (txContext.isOpen) {
      work(this)
    } else {
      val context = txContext.getOrBeginNewIfClosed()
      var success = false
      try {
        val result = work(new TransactionBoundQueryContext(context, resources))
        success = true
        result
      } finally {
        resources.close(true)
        context.close(success)
      }
    }
  }

  override def createNode(): Node =
    entityAccessor.newNodeProxy(writes.nodeCreate())

  override def createRelationship(start: Node, end: Node, relType: String): Relationship = start match {
    case null => throw new IllegalArgumentException("Expected to find a node, but found instead: null")
    case _ => start.createRelationshipTo(end, withName(relType))
  }

  override def createRelationship(start: Long, end: Long, relType: Int): Relationship = {
    val relId = writes.relationshipCreate(start, relType, end)
    entityAccessor.newRelationshipProxy(relId, start, relType, end)
  }

  override def getOrCreateRelTypeId(relTypeName: String): Int =
    tokenWrite.relationshipTypeGetOrCreateForName(relTypeName)

  override def getLabelsForNode(node: Long) = {
    val cursor = nodeCursor
    reads().singleNode(node, cursor)
    if (!cursor.next()) {
      if (nodeOps.isDeletedInThisTx(node))
        throw new EntityNotFoundException(s"Node with id $node has been deleted in this transaction")
      else
        Iterator.empty
    }
    val labelSet = cursor.labels()
    new Iterator[Int] {
      private var pos = 0
      override def hasNext: Boolean = pos < labelSet.numberOfLabels()

      override def next(): Int = {
        val current = labelSet.label(pos)
        pos += 1
        current
      }
    }
  }

  override def getPropertiesForNode(node: Long) = {
    val nodes = nodeCursor
    reads().singleNode(node, nodes)
    if (!nodes.next()) Iterator.empty
    else {
      val property = propertyCursor
      val buffer = ArrayBuffer[Int]()
      nodes.properties(property)
      while (property.next()) {
        buffer.append(property.propertyKey())
      }
      buffer.iterator
    }
  }

  override def getPropertiesForRelationship(relId: Long) = {
    val rels = relationshipScanCursor
    reads().singleRelationship(relId, rels)
    if (!rels.next()) Iterator.empty
    else {
      val property = propertyCursor
      val buffer = ArrayBuffer[Int]()
      rels.properties(property)
      while (property.next()) {
        buffer.append(property.propertyKey())
      }
      buffer.iterator
    }
  }

  override def isLabelSetOnNode(label: Int, node: Long) = {
    val cursor = nodeCursor
    reads().singleNode(node, cursor)
    if (!cursor.next()) false
    else cursor.labels().contains(label)
  }


  override def getOrCreateLabelId(labelName: String) =
    tokenWrite.labelGetOrCreateForName(labelName)

  def getRelationshipsForIds(node: Node, dir: SemanticDirection, types: Option[Seq[Int]]): Iterator[Relationship] = {
    val read = reads()
    val cursor = nodeCursor
    read.singleNode(node.getId, cursor)
    if (!cursor.next())Iterator.empty
    else {
      val selectionCursor = dir match {
        case OUTGOING => outgoingCursor(txContext.kernelTransaction.cursors(), cursor, types.map(_.toArray).orNull)
        case INCOMING => incomingCursor(txContext.kernelTransaction.cursors(), cursor, types.map(_.toArray).orNull)
        case BOTH => allCursor(txContext.kernelTransaction.cursors(), cursor, types.map(_.toArray).orNull)
      }
<<<<<<< HEAD
      val relationships = new CursorIterator[Relationship] {
=======
      new CursorIterator[Relationship] {
>>>>>>> 7350396e
        override protected def close(): Unit = selectionCursor.close()
        override protected def fetchNext(): Relationship =
          if (selectionCursor.next()) entityAccessor.newRelationshipProxy(selectionCursor.relationshipReference(),
                                                                    selectionCursor.sourceNodeReference(),
                                                                    selectionCursor.`type`(),
                                                                    selectionCursor.targetNodeReference())
          else null
      }
<<<<<<< HEAD
      resources.trace(relationships)
      relationships
=======
>>>>>>> 7350396e
    }
  }

  override def indexSeek(index: IndexDescriptor, value: Any) =
    seek(DefaultIndexReference.general(index.labelId, index.propertyId),
         IndexQuery.exact(index.propertyId, value))

  override def indexSeekByRange(index: IndexDescriptor, value: Any) = value match {

    case PrefixRange(null) => Iterator.empty
    case PrefixRange(prefix: String) =>
      indexSeekByPrefixRange(index, prefix)
    case range: InequalitySeekRange[Any] =>
      indexSeekByPrefixRange(index, range)

    case range =>
      throw new InternalException(s"Unsupported index seek by range: $range")
  }

  private def seek(index: IndexReference, query: IndexQuery*) = {
    val nodeCursor = allocateAndTraceNodeValueIndexCursor()
    reads().nodeIndexSeek(index, nodeCursor, IndexOrder.NONE, query:_*)
<<<<<<< HEAD
    val nodes = new CursorIterator[Node] {
=======
    new CursorIterator[Node] {
>>>>>>> 7350396e
      override protected def fetchNext(): Node = {
        if (nodeCursor.next()) entityAccessor.newNodeProxy(nodeCursor.nodeReference())
        else null
      }

      override protected def close(): Unit = nodeCursor.close()
    }
<<<<<<< HEAD
    resources.trace(nodes)
    nodes
=======
>>>>>>> 7350396e
  }

  private def scan(index: IndexReference) = {
    val nodeCursor = allocateAndTraceNodeValueIndexCursor()
    reads().nodeIndexScan(index, nodeCursor, IndexOrder.NONE)
    new PrimitiveCursorIterator {
      override protected def fetchNext(): Long =
        if (nodeCursor.next()) nodeCursor.nodeReference() else -1L

      override protected def close(): Unit = nodeCursor.close()
    }
  }

  private def indexSeekByPrefixRange(index: IndexDescriptor, range: InequalitySeekRange[Any]): scala.Iterator[Node] = {
    val groupedRanges = range.groupBy { (bound: Bound[Any]) =>
      bound.endPoint match {
        case n: Number => classOf[Number]
        case s: String => classOf[String]
        case c: Character => classOf[String]
        case _ => classOf[Any]
      }
    }

      val optNumericRange = groupedRanges.get(classOf[Number]).map(_.asInstanceOf[InequalitySeekRange[Number]])
      val optStringRange = groupedRanges.get(classOf[String]).map(_.mapBounds(_.toString))
      val anyRange = groupedRanges.get(classOf[Any])

      if (anyRange.nonEmpty) {
        // If we get back an exclusion test, the range could return values otherwise it is empty
        anyRange.get.inclusionTest[Any](BY_VALUE).map { test =>
          throw new IllegalArgumentException("Cannot compare a property against values that are neither strings nor numbers.")
        }.getOrElse(Iterator.empty)
      } else {
        (optNumericRange, optStringRange) match {
          case (Some(numericRange), None) => indexSeekByNumericalRange(index, numericRange)
          case (None, Some(stringRange)) => indexSeekByStringRange(index, stringRange)

          case (Some(numericRange), Some(stringRange)) =>
            // Consider MATCH (n:Person) WHERE n.prop < 1 AND n.prop > "London":
            // The order of predicate evaluation is unspecified, i.e.
            // LabelScan fby Filter(n.prop < 1) fby Filter(n.prop > "London") is a valid plan
            // If the first filter returns no results, the plan returns no results.
            // If the first filter returns any result, the following filter will fail since
            // comparing string against numbers throws an exception. Same for the reverse case.
            //
            // Below we simulate this behaviour:
            //
            if (indexSeekByNumericalRange( index, numericRange ).isEmpty
                || indexSeekByStringRange(index, stringRange).isEmpty) {
              Iterator.empty
            } else {
              throw new IllegalArgumentException(s"Cannot compare a property against both numbers and strings. They are incomparable.")
            }

          case (None, None) =>
            // If we get here, the non-empty list of range bounds was partitioned into two empty ones
            throw new IllegalStateException("Failed to partition range bounds")
        }
      }
  }

  private def indexSeekByPrefixRange(index: IndexDescriptor, prefix: String): scala.Iterator[Node] =
    seek(DefaultIndexReference.general(index.labelId, index.propertyId), IndexQuery.stringPrefix(index.propertyId, prefix))

  private def indexSeekByNumericalRange(index: IndexDescriptor, range: InequalitySeekRange[Number]): scala.Iterator[Node] =(range match {
    case rangeLessThan: RangeLessThan[Number] =>
      rangeLessThan.limit(BY_NUMBER).map { limit =>
        val rangePredicate = IndexQuery.range(index.propertyId, null, false, limit.endPoint, limit.isInclusive)
        seek(DefaultIndexReference.general(index.labelId, index.propertyId), rangePredicate)
      }

    case rangeGreaterThan: RangeGreaterThan[Number] =>
      rangeGreaterThan.limit(BY_NUMBER).map { limit =>
        val rangePredicate = IndexQuery.range(index.propertyId, limit.endPoint, limit.isInclusive, null, false)
        seek(DefaultIndexReference.general(index.labelId, index.propertyId), rangePredicate)
      }

    case RangeBetween(rangeGreaterThan, rangeLessThan) =>
      rangeGreaterThan.limit(BY_NUMBER).flatMap { greaterThanLimit =>
        rangeLessThan.limit(BY_NUMBER).map { lessThanLimit =>
          val rangePredicate = IndexQuery
            .range(index.propertyId, greaterThanLimit.endPoint, greaterThanLimit.isInclusive,
                   lessThanLimit.endPoint,
                   lessThanLimit.isInclusive)
          seek(DefaultIndexReference.general(index.labelId, index.propertyId), rangePredicate)
        }
      }
  }).getOrElse(Iterator.empty)


  private def indexSeekByStringRange(index: IndexDescriptor, range: InequalitySeekRange[String]): scala.Iterator[Node] = range match {

    case rangeLessThan: RangeLessThan[String] =>
      rangeLessThan.limit(BY_STRING).map { limit =>
        val rangePredicate = IndexQuery
          .range(index.propertyId, null, false, limit.endPoint.asInstanceOf[String], limit.isInclusive)
        seek(DefaultIndexReference.general(index.labelId, index.propertyId), rangePredicate)
      }.getOrElse(Iterator.empty)

    case rangeGreaterThan: RangeGreaterThan[String] =>
      rangeGreaterThan.limit(BY_STRING).map { limit =>
        val rangePredicate = IndexQuery
          .range(index.propertyId, limit.endPoint.asInstanceOf[String], limit.isInclusive, null, false)
        seek(DefaultIndexReference.general(index.labelId, index.propertyId), rangePredicate)
      }.getOrElse(Iterator.empty)

    case RangeBetween(rangeGreaterThan, rangeLessThan) =>
      rangeGreaterThan.limit(BY_STRING).flatMap { greaterThanLimit =>
        rangeLessThan.limit(BY_STRING).map { lessThanLimit =>
          val rangePredicate = IndexQuery
            .range(index.propertyId, greaterThanLimit.endPoint.asInstanceOf[String], greaterThanLimit.isInclusive,
                   lessThanLimit.endPoint.asInstanceOf[String], lessThanLimit.isInclusive)
          seek(DefaultIndexReference.general(index.labelId, index.propertyId), rangePredicate)
        }
      }.getOrElse(Iterator.empty)
  }

  override def indexScan(index: IndexDescriptor) = {
    val cursor = allocateAndTraceNodeValueIndexCursor()
    reads().nodeIndexScan(DefaultIndexReference.general(index.labelId, index.propertyId), cursor, IndexOrder.NONE)
<<<<<<< HEAD
    val nodes = new CursorIterator[Node] {
=======
    new CursorIterator[Node] {
>>>>>>> 7350396e
      override protected def fetchNext(): Node = {
        if (cursor.next()) entityAccessor.newNodeProxy(cursor.nodeReference())
        else null
      }
      override protected def close(): Unit = cursor.close()
    }
<<<<<<< HEAD
    resources.trace(nodes)
    nodes
=======
>>>>>>> 7350396e
  }

  override def indexScanByContains(index: IndexDescriptor, value: String) =
    seek(DefaultIndexReference.general(index.labelId, index.propertyId), IndexQuery.stringContains(index.propertyId, value))

  override def indexScanByEndsWith(index: IndexDescriptor, value: String) =
    seek(DefaultIndexReference.general(index.labelId, index.propertyId), IndexQuery.stringSuffix(index.propertyId, value))

  override def lockingUniqueIndexSeek(index: IndexDescriptor, value: Any): Option[Node] = {
    indexSearchMonitor.lockingUniqueIndexSeek(index, value)
    val nodeId = reads().lockingNodeUniqueIndexSeek(DefaultIndexReference.general(index.labelId, index.propertyId), IndexQuery.exact(index.propertyId, value))
    if (StatementConstants.NO_SUCH_NODE == nodeId) None else Some(nodeOps.getById(nodeId))
  }

  override def removeLabelsFromNode(node: Long, labelIds: Iterator[Int]): Int = labelIds.foldLeft(0) {
    case (count, labelId) =>
      if (writes().nodeRemoveLabel(node, labelId)) count + 1 else count
  }

  override def getNodesByLabel(id: Int): Iterator[Node] ={
    val cursor = allocateAndTraceNodeLabelIndexCursor()
    reads().nodeLabelScan(id, cursor)
<<<<<<< HEAD
    val nodes = new CursorIterator[Node] {
=======
    new CursorIterator[Node] {
>>>>>>> 7350396e
      override protected def fetchNext(): Node = {
        if (cursor.next()) entityAccessor.newNodeProxy(cursor.nodeReference())
        else null
      }
      override protected def close(): Unit = cursor.close()
    }
<<<<<<< HEAD
    resources.trace(nodes)
    nodes
=======
>>>>>>> 7350396e
  }

  override def nodeGetDegree(node: Long, dir: SemanticDirection): Int = {
    val cursor = nodeCursor
    reads().singleNode(node, cursor)
    if (!cursor.next()) 0
    else {
      dir match {
        case OUTGOING => Nodes.countOutgoing(cursor, txContext.kernelTransaction.cursors)
        case INCOMING => Nodes.countIncoming(cursor, txContext.kernelTransaction.cursors)
        case BOTH => Nodes.countAll(cursor, txContext.kernelTransaction.cursors)
      }
    }
  }

  override def nodeGetDegree(node: Long, dir: SemanticDirection, relTypeId: Int): Int = {
    val cursor = nodeCursor
    reads().singleNode(node, cursor)
    if (!cursor.next()) 0
    else {
      dir match {
        case OUTGOING => Nodes.countOutgoing(cursor, txContext.kernelTransaction.cursors, relTypeId)
        case INCOMING => Nodes.countIncoming(cursor, txContext.kernelTransaction.cursors, relTypeId)
        case BOTH => Nodes.countAll(cursor, txContext.kernelTransaction.cursors, relTypeId)
      }
    }
  }

  override def nodeIsDense(node: Long): Boolean = {
    val cursor = nodeCursor
    reads().singleNode(node, cursor)
    if (!cursor.next()) false
    else cursor.isDense
  }

  class NodeOperations extends BaseOperations[Node] {
    override def delete(obj: Node) {
        writes().nodeDelete(obj.getId)
    }

    override def propertyKeyIds(id: Long): Iterator[Int] = {
      val node = nodeCursor
      reads().singleNode(id, node)
      if (!node.next()) Iterator.empty
      else {
        val property = propertyCursor
        val buffer = ArrayBuffer[Int]()
        node.properties(property)
        while (property.next()) {
          buffer.append(property.propertyKey())
        }
        buffer.iterator
      }
    }

    override def getProperty(id: Long, propertyKeyId: Int): Any = {
      val node = nodeCursor
      reads().singleNode(id, node)
      if (!node.next()) {
        if (isDeletedInThisTx(id)) throw new EntityNotFoundException(
          s"Node with id $id has been deleted in this transaction")
        else null
      } else {
        val property = propertyCursor
        node.properties(property)
        while (property.next()) {
          if (property.propertyKey() == propertyKeyId) return property.propertyValue().asObject()
        }
        null
      }
    }

    override def hasProperty(id: Long, propertyKey: Int): Boolean = {
      val node = nodeCursor
      reads().singleNode(id, node)
      if (!node.next()) false
      else {
        val property = propertyCursor
        node.properties(property)
        while (property.next()) {
          if (property.propertyKey() == propertyKey) return true
        }
        false
      }
    }

    override def removeProperty(id: Long, propertyKeyId: Int): Unit = {
      try {
        writes().nodeRemoveProperty(id, propertyKeyId)
      } catch {
        case _: api.exceptions.EntityNotFoundException => //ignore
      }
    }

    override def setProperty(id: Long, propertyKeyId: Int, value: Any): Unit = {
      try {
        writes().nodeSetProperty(id, propertyKeyId, Values.of(value) )
      } catch {
        case _: api.exceptions.EntityNotFoundException => //ignore
      }
    }

    override def getById(id: Long): Node =
      if (reads().nodeExists(id))
        entityAccessor.newNodeProxy(id)
      else
        throw new EntityNotFoundException(s"Node with id $id")

    def getByIdIfExists(id: Long): Option[Node] =
      if (reads().nodeExists(id))
        Some(entityAccessor.newNodeProxy(id))
      else
        None

    override def all: Iterator[Node] = {
      val nodeCursor = allocateAndTraceNodeCursor()
      reads().allNodesScan(nodeCursor)
<<<<<<< HEAD
      val nodes = new CursorIterator[Node] {
=======
      new CursorIterator[Node] {
>>>>>>> 7350396e
        override protected def fetchNext(): Node = {
          if (nodeCursor.next()) entityAccessor.newNodeProxy(nodeCursor.nodeReference())
          else null
        }

        override protected def close(): Unit = nodeCursor.close()
      }
<<<<<<< HEAD
      resources.trace(nodes)
      nodes
=======
>>>>>>> 7350396e
    }

    override def indexGet(name: String, key: String, value: Any): Iterator[Node] ={
      val cursor = allocateAndTraceNodeExplicitIndexCursor()
      txContext.kernelTransaction.indexRead().nodeExplicitIndexLookup(cursor, name, key, value )
<<<<<<< HEAD
      val nodes = new CursorIterator[Node] {
=======
      new CursorIterator[Node] {
>>>>>>> 7350396e
        override protected def fetchNext(): Node = {
          while (cursor.next() ) {
            if (reads().nodeExists(cursor.nodeReference())) {
              return entityAccessor.newNodeProxy(cursor.nodeReference())
            }
          }
          null
        }
        override protected def close(): Unit = cursor.close()
      }
<<<<<<< HEAD
      resources.trace(nodes)
      nodes
=======
>>>>>>> 7350396e
    }

    override def indexQuery(name: String, query: Any): Iterator[Node] ={
      val cursor = allocateAndTraceNodeExplicitIndexCursor()
      txContext.kernelTransaction.indexRead().nodeExplicitIndexQuery(cursor, name, query)
<<<<<<< HEAD
      val nodes = new CursorIterator[Node] {
=======
      new CursorIterator[Node] {
>>>>>>> 7350396e
        override protected def fetchNext(): Node = {
          while (cursor.next() ) {
            if (reads().nodeExists(cursor.nodeReference())) {
              return entityAccessor.newNodeProxy(cursor.nodeReference())
            }
          }
          null
        }
        override protected def close(): Unit = cursor.close()
      }
<<<<<<< HEAD
      resources.trace(nodes)
      nodes
=======
>>>>>>> 7350396e
    }

    override def isDeletedInThisTx(n: Node): Boolean = isDeletedInThisTx(n.getId)

    def isDeletedInThisTx(id: Long): Boolean =
      txContext.stateView.hasTxStateWithChanges && txContext.stateView.txState().nodeIsDeletedInThisTx(id)

    override def acquireExclusiveLock(obj: Long) =
      txContext.kernelTransaction.locks().acquireExclusiveNodeLock(obj)

    override def releaseExclusiveLock(obj: Long) =
      txContext.kernelTransaction.locks().releaseExclusiveNodeLock(obj)
  }

  class RelationshipOperations extends BaseOperations[Relationship] {

    override def delete(obj: Relationship) {
        writes().relationshipDelete(obj.getId)
    }

    override def propertyKeyIds(id: Long): Iterator[Int] = {
      val relationship = relationshipScanCursor
      reads().singleRelationship(id, relationship)
      if (!relationship.next()) Iterator.empty
      else {
        val buffer = ArrayBuffer[Int]()
        val property = propertyCursor
        relationship.properties(property)
        while (property.next()) {
          buffer.append(property.propertyKey())
        }
        buffer.iterator
      }
    }

    override def getProperty(id: Long, propertyKeyId: Int): Any = {
      val relationship = relationshipScanCursor
      reads().singleRelationship(id, relationship)
      if (!relationship.next()) {
        if (isDeletedInThisTx(id)) throw new EntityNotFoundException(
          s"Relationship with id $id has been deleted in this transaction")
        else null
      } else {
        val property = propertyCursor
        relationship.properties(property)
        while (property.next()) {
          if (property.propertyKey() == propertyKeyId) return property.propertyValue().asObject()
        }
        null
      }
    }

    override def hasProperty(id: Long, propertyKey: Int): Boolean =  {
      val relationship = relationshipScanCursor
      reads().singleRelationship(id, relationship)
      if (!relationship.next()) false
      else {
        val property = propertyCursor
        relationship.properties(property)
        while (property.next()) {
          if (property.propertyKey() == propertyKey) return true
        }
        false
      }
    }

    override def removeProperty(id: Long, propertyKeyId: Int): Unit = {
      try {
        writes().relationshipRemoveProperty(id, propertyKeyId)
      } catch {
        case _: api.exceptions.EntityNotFoundException => //ignore
      }
    }

    override def setProperty(id: Long, propertyKeyId: Int, value: Any): Unit = {
      try {
        writes().relationshipSetProperty(id, propertyKeyId, Values.of(value) )
      } catch {
        case _: api.exceptions.EntityNotFoundException => //ignore
      }
    }

    override def getById(id: Long): Relationship = try {
      entityAccessor.newRelationshipProxy(id)
    } catch {
      case e: api.exceptions.EntityNotFoundException =>
        throw new EntityNotFoundException(s"Relationship with id $id", e)
      case e: NotFoundException =>
        throw new EntityNotFoundException(s"Relationship with id $id", e)
    }

    def getByIdIfExists(id: Long): Option[Relationship] = {
      val cursor = relationshipScanCursor
      reads().singleRelationship(id, cursor)
      if (cursor.next())
        Some(entityAccessor.newRelationshipProxy(id, cursor.sourceNodeReference(), cursor.`type`(),
                                                 cursor.targetNodeReference()))
      else
        None
    }

    override def all: Iterator[Relationship] = {
      val relCursor = allocateAndTraceRelationshipScanCursor()
      reads().allRelationshipsScan(relCursor)
<<<<<<< HEAD
      val relationships = new CursorIterator[Relationship] {
=======
      new CursorIterator[Relationship] {
>>>>>>> 7350396e
        override protected def fetchNext(): Relationship = {
          if (relCursor.next())
            entityAccessor.newRelationshipProxy(relCursor.relationshipReference(),
                                          relCursor.sourceNodeReference(), relCursor.`type`(),
                                          relCursor.targetNodeReference())
          else null
        }

        override protected def close(): Unit = relCursor.close()
      }
<<<<<<< HEAD
      resources.trace(relationships)
      relationships
=======
>>>>>>> 7350396e
    }

    def indexGet(name: String, key: String, value: Any): Iterator[Relationship] = {
      val cursor = allocateAndTraceRelationshipExplicitIndexCursor()
      txContext.kernelTransaction.indexRead().relationshipExplicitIndexLookup(cursor, name, key, value, -1, -1)
<<<<<<< HEAD
      val relationships = new CursorIterator[Relationship] {
=======
      new CursorIterator[Relationship] {
>>>>>>> 7350396e
        override protected def fetchNext(): Relationship = {
          while (cursor.next() ) {
            if (reads().relationshipExists(cursor.relationshipReference())) {
              return entityAccessor.newRelationshipProxy(cursor.relationshipReference(), cursor.sourceNodeReference(),
                                                  cursor.`type`(), cursor.targetNodeReference() )
            }
          }
          null
        }
        override protected def close(): Unit = cursor.close()
      }
<<<<<<< HEAD
      resources.trace(relationships)
      relationships
=======
>>>>>>> 7350396e
    }

    def indexQuery(name: String, query: Any): Iterator[Relationship] = {
      val cursor = allocateAndTraceRelationshipExplicitIndexCursor()
      txContext.kernelTransaction.indexRead().relationshipExplicitIndexQuery(cursor, name, query, -1, -1)
<<<<<<< HEAD
      val relationships = new CursorIterator[Relationship] {
=======
      new CursorIterator[Relationship] {
>>>>>>> 7350396e
        override protected def fetchNext(): Relationship = {
          while (cursor.next() ) {
            if (reads().relationshipExists(cursor.relationshipReference())) {
              return entityAccessor.newRelationshipProxy(cursor.relationshipReference(), cursor.sourceNodeReference(),
                                                         cursor.`type`(), cursor.targetNodeReference() )
            }
          }
          null
        }

        override protected def close(): Unit = cursor.close()
      }
<<<<<<< HEAD
      resources.trace(relationships)
      relationships
=======
>>>>>>> 7350396e
    }

    override def isDeletedInThisTx(r: Relationship): Boolean = isDeletedInThisTx(r.getId)

    def isDeletedInThisTx(id: Long): Boolean =
      txContext.stateView.hasTxStateWithChanges && txContext.stateView.txState().relationshipIsDeletedInThisTx(id)

    override def acquireExclusiveLock(obj: Long) =
      txContext.kernelTransaction.locks().acquireExclusiveRelationshipLock(obj)

    override def releaseExclusiveLock(obj: Long) =
      txContext.kernelTransaction.locks().releaseExclusiveRelationshipLock(obj)
  }

  override def getOrCreatePropertyKeyId(propertyKey: String) =
    tokenWrite.propertyKeyGetOrCreateForName(propertyKey)

  abstract class BaseOperations[T <: PropertyContainer] extends Operations[T] {
    def primitiveLongIteratorToScalaIterator(primitiveIterator: PrimitiveLongIterator): Iterator[Long] =
      new Iterator[Long] {
        override def hasNext: Boolean = primitiveIterator.hasNext

        override def next(): Long = primitiveIterator.next
      }
  }

  override def getOrCreateFromSchemaState[K, V](key: K, creator: => V) = {
    val javaCreator = new java.util.function.Function[K, V]() {
      override def apply(key: K) = creator
    }
    txContext.kernelTransaction.schemaRead().schemaStateGetOrCreate(key, javaCreator)
  }

  override def addIndexRule(labelId: Int, propertyKeyId: Int): IdempotentResult[IndexDescriptor] = try {
    IdempotentResult(
      DefaultIndexReference.toDescriptor(
        txContext.kernelTransaction.schemaWrite().indexCreate(SchemaDescriptorFactory.forLabel(labelId, propertyKeyId)))
    )
  } catch {
    case _: AlreadyIndexedException =>

      val read = txContext.kernelTransaction.schemaRead
      val index = read.index(labelId, propertyKeyId)

      if (read.indexGetState(index) == InternalIndexState.FAILED)
        throw new FailedIndexException(index.userDescription(tokenNameLookup))
      IdempotentResult(DefaultIndexReference.toDescriptor(index), wasCreated = false)
  }

  override def dropIndexRule(labelId: Int, propertyKeyId: Int) =
    txContext.kernelTransaction.schemaWrite().indexDrop(DefaultIndexReference.general( labelId, propertyKeyId ))

  override def createUniqueConstraint(labelId: Int, propertyKeyId: Int): IdempotentResult[UniquenessConstraint] = try {
    txContext.kernelTransaction.schemaWrite().uniquePropertyConstraintCreate(
      SchemaDescriptorFactory.forLabel(labelId, propertyKeyId))
    IdempotentResult(
      SchemaTypes.UniquenessConstraint(labelId, propertyKeyId)
    )
  } catch {
    case _: AlreadyConstrainedException =>
      IdempotentResult(SchemaTypes.UniquenessConstraint(labelId, propertyKeyId), wasCreated = false)
  }

  override def dropUniqueConstraint(labelId: Int, propertyKeyId: Int) =
    txContext.kernelTransaction.schemaWrite().constraintDrop(ConstraintDescriptorFactory.uniqueForLabel(labelId, propertyKeyId))

  override def createNodePropertyExistenceConstraint(labelId: Int, propertyKeyId: Int): IdempotentResult[NodePropertyExistenceConstraint] =
    try {
      txContext.kernelTransaction.schemaWrite().nodePropertyExistenceConstraintCreate(
        SchemaDescriptorFactory.forLabel(labelId, propertyKeyId)
      )
      IdempotentResult(SchemaTypes.NodePropertyExistenceConstraint(labelId, propertyKeyId))
    } catch {
      case existing: AlreadyConstrainedException =>
        IdempotentResult(SchemaTypes.NodePropertyExistenceConstraint(labelId, propertyKeyId), wasCreated = false)
    }

  override def dropNodePropertyExistenceConstraint(labelId: Int, propertyKeyId: Int) =
    txContext.kernelTransaction.schemaWrite().constraintDrop(ConstraintDescriptorFactory.existsForLabel(labelId, propertyKeyId))

  override def createRelationshipPropertyExistenceConstraint(relTypeId: Int, propertyKeyId: Int): IdempotentResult[RelationshipPropertyExistenceConstraint] =
    try {
      txContext.kernelTransaction.schemaWrite().relationshipPropertyExistenceConstraintCreate(
        SchemaDescriptorFactory.forRelType(relTypeId, propertyKeyId)
      )
      IdempotentResult(SchemaTypes.RelationshipPropertyExistenceConstraint(relTypeId, propertyKeyId))
    } catch {
      case _: AlreadyConstrainedException =>
        IdempotentResult(SchemaTypes.RelationshipPropertyExistenceConstraint(relTypeId, propertyKeyId), wasCreated = false)
    }

  override def dropRelationshipPropertyExistenceConstraint(relTypeId: Int, propertyKeyId: Int) =
    txContext.kernelTransaction.schemaWrite().constraintDrop(ConstraintDescriptorFactory.existsForRelType(relTypeId,propertyKeyId))

  override def getImportURL(url: URL): Either[String,URL] = txContext.graph match {
    case db: GraphDatabaseQueryService =>
      try {
        Right(db.validateURLAccess(url))
      } catch {
        case error: URLAccessValidationError => Left(error.getMessage)
      }
  }

  override def relationshipStartNode(rel: Relationship) = rel.getStartNode

  override def relationshipEndNode(rel: Relationship) = rel.getEndNode

  private lazy val tokenNameLookup = new SilentTokenNameLookup(txContext.kernelTransaction.tokenRead())

  // Legacy dependency between kernel and compiler
  override def variableLengthPathExpand(node: PatternNode,
                                        realNode: Node,
                                        minHops: Option[Int],
                                        maxHops: Option[Int],
                                        direction: SemanticDirection,
                                        relTypes: Seq[String]): Iterator[Path] = {
    val depthEval = (minHops, maxHops) match {
      case (None, None) => Evaluators.fromDepth(1)
      case (Some(min), None) => Evaluators.fromDepth(min)
      case (None, Some(max)) => Evaluators.includingDepths(1, max)
      case (Some(min), Some(max)) => Evaluators.includingDepths(min, max)
    }

    // The RULE compiler makes use of older kernel API capabilities for variable length expanding
    // TODO: Consider re-writing this using similar code to the COST var-length expand
    val baseTraversalDescription: TraversalDescription = txContext.graph.asInstanceOf[GraphDatabaseCypherService]
      .getGraphDatabaseService
      .traversalDescription()
      .evaluator(depthEval)
      .uniqueness(Uniqueness.RELATIONSHIP_PATH)

    val traversalDescription = if (relTypes.isEmpty) {
      baseTraversalDescription.expand(PathExpanderBuilder.allTypes(toGraphDb(direction)).build())
    } else {
      val emptyExpander = PathExpanderBuilder.empty()
      val expander = relTypes.foldLeft(emptyExpander) {
        case (e, t) => e.add(RelationshipType.withName(t), toGraphDb(direction))
      }
      baseTraversalDescription.expand(expander.build())
    }
    traversalDescription.traverse(realNode).iterator().asScala
  }

  override def nodeCountByCountStore(labelId: Int): Long = {
    reads().countsForNode(labelId)
  }

  override def relationshipCountByCountStore(startLabelId: Int, typeId: Int, endLabelId: Int): Long = {
    reads().countsForRelationship(startLabelId, typeId, endLabelId)
  }

  override def lockNodes(nodeIds: Long*) =
    nodeIds.sorted.foreach(txContext.kernelTransaction.locks().acquireExclusiveNodeLock(_))

  override def lockRelationships(relIds: Long*) =
    relIds.sorted.foreach(txContext.kernelTransaction.locks().acquireExclusiveRelationshipLock(_))

  override def singleShortestPath(left: Node, right: Node, depth: Int, expander: expressions.Expander,
                                  pathPredicate: KernelPredicate[Path],
                                  filters: Seq[KernelPredicate[PropertyContainer]]): Option[Path] = {
    val pathFinder = buildPathFinder(depth, expander, pathPredicate, filters)

    Option(pathFinder.findSinglePath(left, right))
  }

  override def allShortestPath(left: Node, right: Node, depth: Int, expander: expressions.Expander,
                               pathPredicate: KernelPredicate[Path],
                               filters: Seq[KernelPredicate[PropertyContainer]]): scala.Iterator[Path] = {
    val pathFinder = buildPathFinder(depth, expander, pathPredicate, filters)

    pathFinder.findAllPaths(left, right).iterator().asScala
  }

  type KernelProcedureCall = (procs.QualifiedName, Array[AnyRef]) => RawIterator[Array[AnyRef], ProcedureException]
  type KernelFunctionCall = (procs.QualifiedName, Array[AnyValue]) => AnyValue

  private def shouldElevate(allowed: Array[String]): Boolean = {
    // We have to be careful with elevation, since we cannot elevate permissions in a nested procedure call
    // above the original allowed procedure mode. We enforce this by checking if mode is already an overridden mode.
    val accessMode = txContext.securityContext.mode()
    allowed.nonEmpty && !accessMode.isOverridden && accessMode.allowsProcedureWith(allowed)
  }

  override def callReadOnlyProcedure(name: QualifiedName, args: Seq[Any], allowed: Array[String]) = {
    val call: KernelProcedureCall =
      if (shouldElevate(allowed))
        txContext.kernelTransaction.procedures().procedureCallReadOverride(_, _)
      else
        txContext.kernelTransaction.procedures().procedureCallRead(_, _)
    callProcedure(name, args, call)
  }

  override def callReadWriteProcedure(name: QualifiedName, args: Seq[Any], allowed: Array[String]) = {
    val call: KernelProcedureCall =
      if (shouldElevate(allowed))
        txContext.kernelTransaction.procedures().procedureCallWriteOverride(_, _)
      else
        txContext.kernelTransaction.procedures().procedureCallWrite(_, _)
    callProcedure(name, args, call)
  }

  override def callSchemaWriteProcedure(name: QualifiedName, args: Seq[Any], allowed: Array[String]) = {
    val call: KernelProcedureCall =
      if (shouldElevate(allowed))
        txContext.kernelTransaction.procedures().procedureCallSchemaOverride(_, _)
      else
        txContext.kernelTransaction.procedures().procedureCallSchema(_, _)
    callProcedure(name, args, call)
  }

  override def callDbmsProcedure(name: QualifiedName, args: Seq[Any], allowed: Array[String]) = {
    callProcedure(name, args,
                  txContext.dbmsOperations.procedureCallDbms(_,_,txContext.securityContext,
                                                                        txContext.resourceTracker))
  }

  private def callProcedure(name: QualifiedName, args: Seq[Any], call: KernelProcedureCall) = {
    val kn = new procs.QualifiedName(name.namespace.asJava, name.name)
    val toArray = args.map(_.asInstanceOf[AnyRef]).toArray
    val read = call(kn, toArray)
    new scala.Iterator[Array[AnyRef]] {
      override def hasNext: Boolean = read.hasNext
      override def next(): Array[AnyRef] = read.next
    }
  }

  override def callFunction(name: QualifiedName, args: Seq[Any], allowed: Array[String]) = {
    val call: KernelFunctionCall =
      if (shouldElevate(allowed))
        (name, args) => txContext.kernelTransaction.procedures().functionCallOverride(name, args)
      else
        (name, args) => txContext.kernelTransaction.procedures().functionCall(name, args)
    callFunction(name, args, call)
  }

  private def callFunction(name: QualifiedName, args: Seq[Any],
                           call: KernelFunctionCall) = {
    val kn = new procs.QualifiedName(name.namespace.asJava, name.name)
    val argArray = args.map(ValueUtils.of).toArray
    val result = call(kn, argArray)
    result.map(txContext.kernelTransaction.procedures().valueMapper)
  }

  override def isGraphKernelResultValue(v: Any): Boolean = v.isInstanceOf[PropertyContainer] || v.isInstanceOf[Path]

  private def buildPathFinder(depth: Int, expander: expressions.Expander, pathPredicate: KernelPredicate[Path],
                              filters: Seq[KernelPredicate[PropertyContainer]]): ShortestPath = {
    val startExpander = expander match {
      case OnlyDirectionExpander(_, _, dir) =>
        PathExpanderBuilder.allTypes(toGraphDb(dir))
      case TypeAndDirectionExpander(_,_,typDirs) =>
        typDirs.foldLeft(PathExpanderBuilder.empty()) {
          case (acc, (typ, dir)) => acc.add(RelationshipType.withName(typ), toGraphDb(dir))
        }
    }

    val expanderWithNodeFilters = expander.nodeFilters.foldLeft(startExpander) {
      case (acc, filter) => acc.addNodeFilter(new Predicate[PropertyContainer] {
        override def test(t: PropertyContainer): Boolean = filter.test(t)
      })
    }
    val expanderWithAllPredicates = expander.relFilters.foldLeft(expanderWithNodeFilters) {
      case (acc, filter) => acc.addRelationshipFilter(new Predicate[PropertyContainer] {
        override def test(t: PropertyContainer): Boolean = filter.test(t)
      })
    }
    val shortestPathPredicate = new ShortestPathPredicate {
      override def test(path: Path): Boolean = pathPredicate.test(path)
    }

    new ShortestPath(depth, expanderWithAllPredicates.build(), shortestPathPredicate) {
      override protected def filterNextLevelNodes(nextNode: Node): Node =
        if (filters.isEmpty) nextNode
        else if (filters.forall(filter => filter test nextNode)) nextNode
        else null
    }
  }

  override def detachDeleteNode(node: Node): Int = writes().nodeDetachDelete(node.getId)

  override def assertSchemaWritesAllowed(): Unit =
    txContext.kernelTransaction.schemaWrite()

  override def transactionalContext: QueryTransactionalContext = new QueryTransactionalContext {
    override type ReadOps = Nothing

    override type DbmsOps = DbmsOperations

    override def commitAndRestartTx(): Unit = txContext.commitAndRestartTx()

    override def readOperations: Nothing = ???

    override def isTopLevelTx: Boolean = txContext.isTopLevelTx

    override def dbmsOperations: DbmsOperations = txContext.tc.dbmsOperations()

    override def close(success: Boolean): Unit = txContext.tc.close(success)
  }

  private def allocateAndTraceNodeCursor() = {
    val cursor = txContext.kernelTransaction.cursors.allocateNodeCursor()
    resources.trace(cursor)
    cursor
  }

  private def allocateAndTraceRelationshipScanCursor() = {
    val cursor = txContext.kernelTransaction.cursors.allocateRelationshipScanCursor()
    resources.trace(cursor)
    cursor
  }

  private def allocateAndTraceNodeValueIndexCursor() = {
    val cursor = txContext.kernelTransaction.cursors.allocateNodeValueIndexCursor()
    resources.trace(cursor)
    cursor
  }

  private def allocateAndTraceNodeLabelIndexCursor() = {
    val cursor = txContext.kernelTransaction.cursors.allocateNodeLabelIndexCursor()
    resources.trace(cursor)
    cursor
  }

  private def allocateAndTracePropertyCursor() = {
    val cursor = txContext.kernelTransaction.cursors.allocatePropertyCursor()
    resources.trace(cursor)
    cursor
  }

  private def allocateAndTraceNodeExplicitIndexCursor() = {
    val cursor = txContext.kernelTransaction.cursors.allocateNodeExplicitIndexCursor()
    resources.trace(cursor)
    cursor
  }

  private def allocateAndTraceRelationshipExplicitIndexCursor() = {
    val cursor = txContext.kernelTransaction.cursors.allocateRelationshipExplicitIndexCursor()
    resources.trace(cursor)
    cursor
  }
}

object TransactionBoundQueryContext {
  trait IndexSearchMonitor {
    def indexSeek(index: IndexDescriptor, value: Any): Unit

    def lockingUniqueIndexSeek(index: IndexDescriptor, value: Any): Unit
  }
}<|MERGE_RESOLUTION|>--- conflicted
+++ resolved
@@ -195,11 +195,7 @@
         case INCOMING => incomingCursor(txContext.kernelTransaction.cursors(), cursor, types.map(_.toArray).orNull)
         case BOTH => allCursor(txContext.kernelTransaction.cursors(), cursor, types.map(_.toArray).orNull)
       }
-<<<<<<< HEAD
-      val relationships = new CursorIterator[Relationship] {
-=======
       new CursorIterator[Relationship] {
->>>>>>> 7350396e
         override protected def close(): Unit = selectionCursor.close()
         override protected def fetchNext(): Relationship =
           if (selectionCursor.next()) entityAccessor.newRelationshipProxy(selectionCursor.relationshipReference(),
@@ -208,11 +204,6 @@
                                                                     selectionCursor.targetNodeReference())
           else null
       }
-<<<<<<< HEAD
-      resources.trace(relationships)
-      relationships
-=======
->>>>>>> 7350396e
     }
   }
 
@@ -235,11 +226,7 @@
   private def seek(index: IndexReference, query: IndexQuery*) = {
     val nodeCursor = allocateAndTraceNodeValueIndexCursor()
     reads().nodeIndexSeek(index, nodeCursor, IndexOrder.NONE, query:_*)
-<<<<<<< HEAD
-    val nodes = new CursorIterator[Node] {
-=======
     new CursorIterator[Node] {
->>>>>>> 7350396e
       override protected def fetchNext(): Node = {
         if (nodeCursor.next()) entityAccessor.newNodeProxy(nodeCursor.nodeReference())
         else null
@@ -247,11 +234,6 @@
 
       override protected def close(): Unit = nodeCursor.close()
     }
-<<<<<<< HEAD
-    resources.trace(nodes)
-    nodes
-=======
->>>>>>> 7350396e
   }
 
   private def scan(index: IndexReference) = {
@@ -372,22 +354,13 @@
   override def indexScan(index: IndexDescriptor) = {
     val cursor = allocateAndTraceNodeValueIndexCursor()
     reads().nodeIndexScan(DefaultIndexReference.general(index.labelId, index.propertyId), cursor, IndexOrder.NONE)
-<<<<<<< HEAD
-    val nodes = new CursorIterator[Node] {
-=======
     new CursorIterator[Node] {
->>>>>>> 7350396e
       override protected def fetchNext(): Node = {
         if (cursor.next()) entityAccessor.newNodeProxy(cursor.nodeReference())
         else null
       }
       override protected def close(): Unit = cursor.close()
     }
-<<<<<<< HEAD
-    resources.trace(nodes)
-    nodes
-=======
->>>>>>> 7350396e
   }
 
   override def indexScanByContains(index: IndexDescriptor, value: String) =
@@ -410,22 +383,13 @@
   override def getNodesByLabel(id: Int): Iterator[Node] ={
     val cursor = allocateAndTraceNodeLabelIndexCursor()
     reads().nodeLabelScan(id, cursor)
-<<<<<<< HEAD
-    val nodes = new CursorIterator[Node] {
-=======
     new CursorIterator[Node] {
->>>>>>> 7350396e
       override protected def fetchNext(): Node = {
         if (cursor.next()) entityAccessor.newNodeProxy(cursor.nodeReference())
         else null
       }
       override protected def close(): Unit = cursor.close()
     }
-<<<<<<< HEAD
-    resources.trace(nodes)
-    nodes
-=======
->>>>>>> 7350396e
   }
 
   override def nodeGetDegree(node: Long, dir: SemanticDirection): Int = {
@@ -543,11 +507,7 @@
     override def all: Iterator[Node] = {
       val nodeCursor = allocateAndTraceNodeCursor()
       reads().allNodesScan(nodeCursor)
-<<<<<<< HEAD
-      val nodes = new CursorIterator[Node] {
-=======
       new CursorIterator[Node] {
->>>>>>> 7350396e
         override protected def fetchNext(): Node = {
           if (nodeCursor.next()) entityAccessor.newNodeProxy(nodeCursor.nodeReference())
           else null
@@ -555,21 +515,12 @@
 
         override protected def close(): Unit = nodeCursor.close()
       }
-<<<<<<< HEAD
-      resources.trace(nodes)
-      nodes
-=======
->>>>>>> 7350396e
     }
 
     override def indexGet(name: String, key: String, value: Any): Iterator[Node] ={
       val cursor = allocateAndTraceNodeExplicitIndexCursor()
       txContext.kernelTransaction.indexRead().nodeExplicitIndexLookup(cursor, name, key, value )
-<<<<<<< HEAD
-      val nodes = new CursorIterator[Node] {
-=======
       new CursorIterator[Node] {
->>>>>>> 7350396e
         override protected def fetchNext(): Node = {
           while (cursor.next() ) {
             if (reads().nodeExists(cursor.nodeReference())) {
@@ -580,21 +531,12 @@
         }
         override protected def close(): Unit = cursor.close()
       }
-<<<<<<< HEAD
-      resources.trace(nodes)
-      nodes
-=======
->>>>>>> 7350396e
     }
 
     override def indexQuery(name: String, query: Any): Iterator[Node] ={
       val cursor = allocateAndTraceNodeExplicitIndexCursor()
       txContext.kernelTransaction.indexRead().nodeExplicitIndexQuery(cursor, name, query)
-<<<<<<< HEAD
-      val nodes = new CursorIterator[Node] {
-=======
       new CursorIterator[Node] {
->>>>>>> 7350396e
         override protected def fetchNext(): Node = {
           while (cursor.next() ) {
             if (reads().nodeExists(cursor.nodeReference())) {
@@ -605,11 +547,6 @@
         }
         override protected def close(): Unit = cursor.close()
       }
-<<<<<<< HEAD
-      resources.trace(nodes)
-      nodes
-=======
->>>>>>> 7350396e
     }
 
     override def isDeletedInThisTx(n: Node): Boolean = isDeletedInThisTx(n.getId)
@@ -714,11 +651,7 @@
     override def all: Iterator[Relationship] = {
       val relCursor = allocateAndTraceRelationshipScanCursor()
       reads().allRelationshipsScan(relCursor)
-<<<<<<< HEAD
-      val relationships = new CursorIterator[Relationship] {
-=======
       new CursorIterator[Relationship] {
->>>>>>> 7350396e
         override protected def fetchNext(): Relationship = {
           if (relCursor.next())
             entityAccessor.newRelationshipProxy(relCursor.relationshipReference(),
@@ -729,21 +662,12 @@
 
         override protected def close(): Unit = relCursor.close()
       }
-<<<<<<< HEAD
-      resources.trace(relationships)
-      relationships
-=======
->>>>>>> 7350396e
     }
 
     def indexGet(name: String, key: String, value: Any): Iterator[Relationship] = {
       val cursor = allocateAndTraceRelationshipExplicitIndexCursor()
       txContext.kernelTransaction.indexRead().relationshipExplicitIndexLookup(cursor, name, key, value, -1, -1)
-<<<<<<< HEAD
-      val relationships = new CursorIterator[Relationship] {
-=======
       new CursorIterator[Relationship] {
->>>>>>> 7350396e
         override protected def fetchNext(): Relationship = {
           while (cursor.next() ) {
             if (reads().relationshipExists(cursor.relationshipReference())) {
@@ -755,21 +679,12 @@
         }
         override protected def close(): Unit = cursor.close()
       }
-<<<<<<< HEAD
-      resources.trace(relationships)
-      relationships
-=======
->>>>>>> 7350396e
     }
 
     def indexQuery(name: String, query: Any): Iterator[Relationship] = {
       val cursor = allocateAndTraceRelationshipExplicitIndexCursor()
       txContext.kernelTransaction.indexRead().relationshipExplicitIndexQuery(cursor, name, query, -1, -1)
-<<<<<<< HEAD
-      val relationships = new CursorIterator[Relationship] {
-=======
       new CursorIterator[Relationship] {
->>>>>>> 7350396e
         override protected def fetchNext(): Relationship = {
           while (cursor.next() ) {
             if (reads().relationshipExists(cursor.relationshipReference())) {
@@ -782,11 +697,6 @@
 
         override protected def close(): Unit = cursor.close()
       }
-<<<<<<< HEAD
-      resources.trace(relationships)
-      relationships
-=======
->>>>>>> 7350396e
     }
 
     override def isDeletedInThisTx(r: Relationship): Boolean = isDeletedInThisTx(r.getId)
