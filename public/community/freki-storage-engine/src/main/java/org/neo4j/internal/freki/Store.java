--- conflicted
+++ resolved
@@ -123,41 +123,6 @@
     }
 
     @Override
-<<<<<<< HEAD
-    public boolean exists( PageCursor cursor, long id )
-    {
-        long pageId = id / recordsPerPage;
-        int offset = (int) ((id % recordsPerPage) * recordSize);
-        try
-        {
-            if ( !cursor.next( pageId ) )
-            {
-                return false;
-            }
-            return Record.isInUse( cursor, offset );
-        }
-        catch ( IOException e )
-        {
-            throw new UncheckedIOException( e );
-        }
-    }
-
-    @Override
-    public long getHighId()
-    {
-        return idGenerator == null ? 0: idGenerator.getHighId();
-    }
-
-    @Override
-    public void flush( IOLimiter ioLimiter, PageCursorTracer cursorTracer ) throws IOException
-    {
-        super.flush( ioLimiter, cursorTracer );
-        idGenerator.checkpoint( ioLimiter, cursorTracer );
-    }
-
-    @Override
-=======
->>>>>>> 58f35e82
     public String toString()
     {
         return format( "Store[x%d,highId:%d,%s]", recordXFactor( sizeExp ), getHighId(), file.getName() );
