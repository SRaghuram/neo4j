--- conflicted
+++ resolved
@@ -59,12 +59,8 @@
     protected PagedFile mappedFile;
     protected IdGenerator idGenerator;
 
-<<<<<<< HEAD
-    public BareBoneSingleFileStore( File file, PageCache pageCache, boolean readOnly, boolean createIfNotExists )
-=======
     BareBoneSingleFileStore( File file, PageCache pageCache, IdGeneratorFactory idGeneratorFactory, IdType idType, boolean readOnly, boolean createIfNotExists,
             int recordSize, PageCacheTracer pageCacheTracer )
->>>>>>> 58f35e82
     {
         this.file = file;
         this.pageCache = pageCache;
