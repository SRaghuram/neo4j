--- conflicted
+++ resolved
@@ -1597,11 +1597,7 @@
         return TreeNode.keyCount( readCursor );
     }
 
-<<<<<<< HEAD
     void initialize()
-=======
-    protected void initialize()
->>>>>>> ec49d156
     {
         node.initializeLeaf( cursor, stableGeneration, unstableGeneration );
         updateRoot();
@@ -1740,11 +1736,7 @@
         return node.valueAt( readCursor, layout.newValue(), pos );
     }
 
-<<<<<<< HEAD
     void insert( KEY key, VALUE value ) throws IOException
-=======
-    protected void insert( KEY key, VALUE value ) throws IOException
->>>>>>> ec49d156
     {
         insert( key, value, overwrite() );
     }
