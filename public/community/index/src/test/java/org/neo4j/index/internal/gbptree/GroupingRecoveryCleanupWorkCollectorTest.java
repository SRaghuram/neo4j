/*
 * Copyright (c) 2002-2019 "Neo4j,"
 * Neo4j Sweden AB [http://neo4j.com]
 *
 * This file is part of Neo4j.
 *
 * Neo4j is free software: you can redistribute it and/or modify
 * it under the terms of the GNU General Public License as published by
 * the Free Software Foundation, either version 3 of the License, or
 * (at your option) any later version.
 *
 * This program is distributed in the hope that it will be useful,
 * but WITHOUT ANY WARRANTY; without even the implied warranty of
 * MERCHANTABILITY or FITNESS FOR A PARTICULAR PURPOSE.  See the
 * GNU General Public License for more details.
 *
 * You should have received a copy of the GNU General Public License
 * along with this program.  If not, see <http://www.gnu.org/licenses/>.
 */
package org.neo4j.index.internal.gbptree;

import org.junit.jupiter.api.Test;

import java.util.ArrayList;
import java.util.Arrays;
import java.util.Collection;
import java.util.List;
import java.util.concurrent.CancellationException;
import java.util.concurrent.ExecutionException;
import java.util.concurrent.ExecutorService;
import java.util.concurrent.Executors;
import java.util.concurrent.Future;

<<<<<<< HEAD
import org.neo4j.internal.helpers.Exceptions;
=======
>>>>>>> b82d6722
import org.neo4j.scheduler.Group;
import org.neo4j.scheduler.JobHandle;
import org.neo4j.test.scheduler.JobSchedulerAdapter;

import static org.junit.Assert.assertEquals;
import static org.junit.jupiter.api.Assertions.assertThrows;
import static org.junit.jupiter.api.Assertions.assertTrue;

class GroupingRecoveryCleanupWorkCollectorTest
{
    private final SingleBackgroundThreadJobScheduler jobScheduler = new SingleBackgroundThreadJobScheduler();
    private final GroupingRecoveryCleanupWorkCollector collector = new GroupingRecoveryCleanupWorkCollector( jobScheduler );

    @Test
    void shouldNotAcceptJobsBeforeInit()
    {
        // given
        collector.add( new DummyJob( "A", new ArrayList<>() ) );

        // when/then
        assertThrows( IllegalStateException.class, collector::init );
    }

    @Test
    public void shouldNotAcceptJobsAfterStart()
    {
        // given
        collector.init();
        collector.start();

        // when/then
        assertThrows( IllegalStateException.class, () -> collector.add( new DummyJob( "A", new ArrayList<>() ) ) );
    }

    @Test
    void shouldRunAllJobsBeforeOrDuringShutdown() throws Exception
    {
        // given
        List<DummyJob> allRuns = new ArrayList<>();
        List<DummyJob> expectedJobs = someJobs( allRuns );
        collector.init();

        // when
        addAll( expectedJobs );
        collector.start();
        collector.shutdown();

        // then
        assertEquals( allRuns, expectedJobs );
    }

    @Test
    void mustThrowIfStartedMultipleTimes()
    {
        // given
        List<DummyJob> allRuns = new ArrayList<>();
        List<DummyJob> someJobs = someJobs( allRuns );
        addAll( someJobs );
        collector.start();

        // when
        collector.shutdown();
        assertThrows( IllegalStateException.class, collector::start );

        // then
        collector.shutdown();
    }

    @Test
    void mustCloseOldJobsOnShutdown() throws ExecutionException, InterruptedException
    {
        // given
        List<DummyJob> allRuns = new ArrayList<>();
        List<DummyJob> someJobs = someJobs( allRuns );

        // when
        collector.init();
        addAll( someJobs );
        collector.shutdown();

        // then
        for ( DummyJob job : someJobs )
        {
            assertTrue( job.isClosed(), "Expected all jobs to be closed" );
        }
    }

    @Test
<<<<<<< HEAD
    void executeAllTheJobsWhenSeparateJobFails()
=======
    void mustNotScheduleOldJobsOnInitShutdownInit() throws Throwable
    {
        // given
        List<DummyJob> allRuns = new ArrayList<>();
        List<DummyJob> expectedJobs = someJobs( allRuns );

        // when
        collector.init();
        addAll( expectedJobs );
        collector.start();
        collector.shutdown();
        collector.init();
        collector.start();

        // then
        assertSame( expectedJobs, allRuns );
    }

    @Test
    public void mustNotScheduleOldJobsOnStartStopStart() throws Throwable
    {
        // given
        List<DummyJob> allRuns = new ArrayList<>();
        List<DummyJob> expectedJobs = someJobs( allRuns );

        // when
        collector.init();
        collector.start();
        collector.shutdown();

        // then
        assertSame( expectedJobs, allRuns );
    }

    @Test
    void shouldExecuteAllTheJobsWhenSeparateJobFails() throws Exception
>>>>>>> b82d6722
    {
        List<DummyJob> allRuns = new ArrayList<>();

        DummyJob firstJob = new DummyJob( "first", allRuns );
        DummyJob thirdJob = new DummyJob( "third", allRuns );
        DummyJob fourthJob = new DummyJob( "fourth", allRuns );
        List<DummyJob> expectedJobs = Arrays.asList( firstJob, thirdJob, fourthJob );
        collector.init();

        collector.add( firstJob );
        collector.add( new EvilJob() );
        collector.add( thirdJob );
        collector.add( fourthJob );

        collector.start();
        collector.shutdown();

        assertSame( expectedJobs, allRuns );
    }

    @Test
    void throwOnAddingJobsAfterStart()
    {
        collector.init();
        collector.start();

        assertThrows( IllegalStateException.class, () -> collector.add( new DummyJob( "first", new ArrayList<>() ) ) );
    }

    private void addAll( Collection<DummyJob> jobs )
    {
        jobs.forEach( collector::add );
    }

    private void assertSame( List<DummyJob> someJobs, List<DummyJob> actual )
    {
        assertTrue( actual.containsAll( someJobs ) );
        assertTrue( someJobs.containsAll( actual ) );
    }

    private List<DummyJob> someJobs( List<DummyJob> allRuns )
    {
        return new ArrayList<>( Arrays.asList(
                new DummyJob( "A", allRuns ),
                new DummyJob( "B", allRuns ),
                new DummyJob( "C", allRuns )
        ) );
    }

<<<<<<< HEAD
    private static class ImmediateJobScheduler extends JobSchedulerAdapter
=======
    private class SingleBackgroundThreadJobScheduler extends JobSchedulerAdapter
>>>>>>> b82d6722
    {
        private final ExecutorService executorService = Executors.newSingleThreadExecutor();

        @Override
        public JobHandle schedule( Group group, Runnable job )
        {
            Future<?> future = executorService.submit( job );
            return new JobHandle()
            {
                @Override
                public void cancel( boolean mayInterruptIfRunning )
                {
                    future.cancel( mayInterruptIfRunning );
                }

                @Override
                public void waitTermination() throws InterruptedException, ExecutionException, CancellationException
                {
                    future.get();
                }
            };
        }

        @Override
        public void shutdown()
        {
            executorService.shutdown();
        }
    }

    private static class EvilJob implements CleanupJob
    {
        @Override
        public boolean needed()
        {
            return false;
        }

        @Override
        public boolean hasFailed()
        {
            return false;
        }

        @Override
        public Throwable getCause()
        {
            return null;
        }

        @Override
        public void close()
        {
            // nothing to close
        }

        @Override
        public void run( ExecutorService executor )
        {
            throw new RuntimeException( "Resilient to run attempts" );
        }
    }

    private static class DummyJob implements CleanupJob
    {
        private final String name;
        private final List<DummyJob> allRuns;
        private boolean closed;

        DummyJob( String name, List<DummyJob> allRuns )
        {
            this.name = name;
            this.allRuns = allRuns;
        }

        @Override
        public String toString()
        {
            return name;
        }

        @Override
        public boolean needed()
        {
            return false;
        }

        @Override
        public boolean hasFailed()
        {
            return false;
        }

        @Override
        public Throwable getCause()
        {
            return null;
        }

        @Override
        public void close()
        {
            closed = true;
        }

        @Override
        public void run( ExecutorService executor )
        {
            allRuns.add( this );
        }

        public boolean isClosed()
        {
            return closed;
        }
    }
}<|MERGE_RESOLUTION|>--- conflicted
+++ resolved
@@ -31,15 +31,11 @@
 import java.util.concurrent.Executors;
 import java.util.concurrent.Future;
 
-<<<<<<< HEAD
-import org.neo4j.internal.helpers.Exceptions;
-=======
->>>>>>> b82d6722
 import org.neo4j.scheduler.Group;
 import org.neo4j.scheduler.JobHandle;
 import org.neo4j.test.scheduler.JobSchedulerAdapter;
 
-import static org.junit.Assert.assertEquals;
+import static org.junit.jupiter.api.Assertions.assertEquals;
 import static org.junit.jupiter.api.Assertions.assertThrows;
 import static org.junit.jupiter.api.Assertions.assertTrue;
 
@@ -59,7 +55,7 @@
     }
 
     @Test
-    public void shouldNotAcceptJobsAfterStart()
+    void shouldNotAcceptJobsAfterStart()
     {
         // given
         collector.init();
@@ -87,7 +83,7 @@
     }
 
     @Test
-    void mustThrowIfStartedMultipleTimes()
+    void mustThrowIfStartedMultipleTimes() throws ExecutionException, InterruptedException
     {
         // given
         List<DummyJob> allRuns = new ArrayList<>();
@@ -123,46 +119,7 @@
     }
 
     @Test
-<<<<<<< HEAD
-    void executeAllTheJobsWhenSeparateJobFails()
-=======
-    void mustNotScheduleOldJobsOnInitShutdownInit() throws Throwable
-    {
-        // given
-        List<DummyJob> allRuns = new ArrayList<>();
-        List<DummyJob> expectedJobs = someJobs( allRuns );
-
-        // when
-        collector.init();
-        addAll( expectedJobs );
-        collector.start();
-        collector.shutdown();
-        collector.init();
-        collector.start();
-
-        // then
-        assertSame( expectedJobs, allRuns );
-    }
-
-    @Test
-    public void mustNotScheduleOldJobsOnStartStopStart() throws Throwable
-    {
-        // given
-        List<DummyJob> allRuns = new ArrayList<>();
-        List<DummyJob> expectedJobs = someJobs( allRuns );
-
-        // when
-        collector.init();
-        collector.start();
-        collector.shutdown();
-
-        // then
-        assertSame( expectedJobs, allRuns );
-    }
-
-    @Test
     void shouldExecuteAllTheJobsWhenSeparateJobFails() throws Exception
->>>>>>> b82d6722
     {
         List<DummyJob> allRuns = new ArrayList<>();
 
@@ -212,11 +169,7 @@
         ) );
     }
 
-<<<<<<< HEAD
-    private static class ImmediateJobScheduler extends JobSchedulerAdapter
-=======
-    private class SingleBackgroundThreadJobScheduler extends JobSchedulerAdapter
->>>>>>> b82d6722
+    private static class SingleBackgroundThreadJobScheduler extends JobSchedulerAdapter
     {
         private final ExecutorService executorService = Executors.newSingleThreadExecutor();
 
