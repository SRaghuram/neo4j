/*
 * Copyright (c) 2002-2020 "Neo4j,"
 * Neo4j Sweden AB [http://neo4j.com]
 *
 * This file is part of Neo4j.
 *
 * Neo4j is free software: you can redistribute it and/or modify
 * it under the terms of the GNU General Public License as published by
 * the Free Software Foundation, either version 3 of the License, or
 * (at your option) any later version.
 *
 * This program is distributed in the hope that it will be useful,
 * but WITHOUT ANY WARRANTY; without even the implied warranty of
 * MERCHANTABILITY or FITNESS FOR A PARTICULAR PURPOSE.  See the
 * GNU General Public License for more details.
 *
 * You should have received a copy of the GNU General Public License
 * along with this program.  If not, see <http://www.gnu.org/licenses/>.
 */
package org.neo4j.storageengine.api;

import java.io.IOException;
import java.util.Collection;

import org.neo4j.counts.CountsAccessor;
import org.neo4j.exceptions.KernelException;
import org.neo4j.internal.diagnostics.DiagnosticsManager;
import org.neo4j.io.pagecache.IOLimiter;
import org.neo4j.io.pagecache.tracing.cursor.PageCursorTracer;
import org.neo4j.kernel.lifecycle.Lifecycle;
import org.neo4j.lock.ResourceLocker;
import org.neo4j.logging.Log;
import org.neo4j.memory.MemoryTracker;
import org.neo4j.storageengine.api.txstate.ReadableTransactionState;
import org.neo4j.storageengine.api.txstate.TxStateVisitor;

/**
 * A StorageEngine provides the functionality to durably store data, and read it back.
 */
public interface StorageEngine extends Lifecycle
{
    /**
     * @return a new {@link CommandCreationContext} meant to be kept for multiple calls to
     * {@link #createCommands(Collection, ReadableTransactionState, StorageReader, CommandCreationContext, ResourceLocker, long, TxStateVisitor.Decorator,
<<<<<<< HEAD
     * PageCursorTracer)}. Must be {@link CommandCreationContext#close() closed} after used, before being discarded.
=======
     * PageCursorTracer)}.
     * Must be {@link CommandCreationContext#close() closed} after used, before being discarded.
>>>>>>> 3547c9f9
     */
    CommandCreationContext newCommandCreationContext( PageCursorTracer cursorTracer, MemoryTracker memoryTracker );

    /**
     * Adds an {@link IndexUpdateListener} which will receive streams of index updates from changes that gets
     * {@link #apply(CommandsToApply, TransactionApplicationMode) applied} to this storage engine.
     * @param indexUpdateListener {@link IndexUpdateListener} to add.
     */
    void addIndexUpdateListener( IndexUpdateListener indexUpdateListener );

    /**
     * Adds an {@link EntityTokenUpdateListener} which will receive streams of node label updates from changes that gets
     * {@link #apply(CommandsToApply, TransactionApplicationMode) applied} to this storage engine.
     * @param entityTokenUpdateListener {@link EntityTokenUpdateListener} to add.
     */
    void addNodeLabelUpdateListener( EntityTokenUpdateListener entityTokenUpdateListener );

    /**
     * Adds an {@link EntityTokenUpdateListener} which will receive streams of relationship type updates from changes that gets
     * {@link #apply(CommandsToApply, TransactionApplicationMode) applied} to this storage engine.
     * @param entityTokenUpdateListener {@link EntityTokenUpdateListener} to add.
     */
    void addRelationshipTypeUpdateListener( EntityTokenUpdateListener entityTokenUpdateListener );

    /**
     * Generates a list of {@link StorageCommand commands} representing the changes in the given transaction state
     * ({@code state}.
     * The returned commands can be used to form {@link CommandsToApply} batches, which can be applied to this
     * storage using {@link #apply(CommandsToApply, TransactionApplicationMode)}.
     * The reason this is separated like this is that the generated commands can be used for other things
     * than applying to storage, f.ex replicating to another storage engine.
     * @param target {@link Collection} to put {@link StorageCommand commands} into.
     * @param state {@link ReadableTransactionState} representing logical store changes to generate commands for.
     * @param storageReader {@link StorageReader} to use for reading store state during creation of commands.
     * @param creationContext {@link CommandCreationContext} to use for do contextualized command creation e.g. id allocation.
     * @param locks {@link ResourceLocker} can grab additional locks.
     * This locks client still have the potential to acquire more locks at this point.
     * TODO we should try to get rid of this locking mechanism during creation of commands
     * The reason it's needed is that some relationship changes in the record storage engine
     * needs to lock prev/next relationships and these changes happens when creating commands
     * The EntityLocker interface is a subset of Locks.Client interface, just to fit in while it's here.
     * @param lastTransactionIdWhenStarted transaction id which was seen as last committed when this
     * transaction started, i.e. before any changes were made and before any data was read.
     * @param additionalTxStateVisitor any additional tx state visitor decoration.
     * @param cursorTracer underlying page cursor tracer
     * @throws KernelException on known errors while creating commands.
     */
    void createCommands(
            Collection<StorageCommand> target,
            ReadableTransactionState state,
            StorageReader storageReader,
            CommandCreationContext creationContext,
            ResourceLocker locks,
            long lastTransactionIdWhenStarted,
            TxStateVisitor.Decorator additionalTxStateVisitor,
            PageCursorTracer cursorTracer )
            throws KernelException;

    /**
     * Apply a batch of groups of commands to this storage.
     *
     * @param batch batch of groups of commands to apply to storage.
     * @param mode {@link TransactionApplicationMode} when applying.
     * @throws Exception if an error occurs during application.
     */
    void apply( CommandsToApply batch, TransactionApplicationMode mode ) throws Exception;

    /**
     * Flushes and forces all changes down to underlying storage. This is a blocking call and when it returns
     * all changes applied to this storage engine will be durable.
     *
     * @param limiter The {@link IOLimiter} used to moderate the rate of IO caused by the flush process.
     * @param cursorTracer underlying page cursor tracer
     * @throws IOException on I/O error.
     */
    void flushAndForce( IOLimiter limiter, PageCursorTracer cursorTracer ) throws IOException;

    /**
     * Dump diagnostics about the storage onto {@link DiagnosticsManager}.
     *
     * @param diagnosticsManager {@link DiagnosticsManager} to register diagnostics at.
     * @param log {@link Log} to which print diagnostics.
     */
    void dumpDiagnostics( DiagnosticsManager diagnosticsManager, Log log );

    /**
     * Force close all opened resources. This may be called during startup if there's a failure
     * during recovery or similar.
     */
    void forceClose();

    /**
     * @return a {@link Collection} of {@link StoreFileMetadata} containing metadata about all store files managed by
     * this {@link StorageEngine}.
     */
    Collection<StoreFileMetadata> listStorageFiles();

    /**
     * @return the {@link StoreId} of the underlying store.
     */
    StoreId getStoreId();

    /**
     * The life cycle that is used for initialising the token holders, and filling the schema cache.
     */
    Lifecycle schemaAndTokensLifecycle();

    /**
     * @return a {@link TransactionIdStore}, which is exposed because kernel treats transaction ids as central to a lot of functionality,
     * not the least clustering. It is owned by the storage engine because it's tightly coupled with.
     */
    TransactionIdStore transactionIdStore();

    LogVersionRepository logVersionRepository();

    CountsAccessor countsAccessor();

    /**
     * Creates a new {@link StorageReader} for reading committed data from the underlying storage.
     * The returned instance is intended to be used by one transaction at a time, although can and should be reused
     * for multiple transactions.
     *
     * @return an interface for accessing data in the storage.
     */
    StorageReader newReader();
}<|MERGE_RESOLUTION|>--- conflicted
+++ resolved
@@ -42,12 +42,8 @@
     /**
      * @return a new {@link CommandCreationContext} meant to be kept for multiple calls to
      * {@link #createCommands(Collection, ReadableTransactionState, StorageReader, CommandCreationContext, ResourceLocker, long, TxStateVisitor.Decorator,
-<<<<<<< HEAD
-     * PageCursorTracer)}. Must be {@link CommandCreationContext#close() closed} after used, before being discarded.
-=======
      * PageCursorTracer)}.
      * Must be {@link CommandCreationContext#close() closed} after used, before being discarded.
->>>>>>> 3547c9f9
      */
     CommandCreationContext newCommandCreationContext( PageCursorTracer cursorTracer, MemoryTracker memoryTracker );
 
