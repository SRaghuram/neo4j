/*
 * Copyright (c) 2002-2020 "Neo4j,"
 * Neo4j Sweden AB [http://neo4j.com]
 *
 * This file is part of Neo4j.
 *
 * Neo4j is free software: you can redistribute it and/or modify
 * it under the terms of the GNU General Public License as published by
 * the Free Software Foundation, either version 3 of the License, or
 * (at your option) any later version.
 *
 * This program is distributed in the hope that it will be useful,
 * but WITHOUT ANY WARRANTY; without even the implied warranty of
 * MERCHANTABILITY or FITNESS FOR A PARTICULAR PURPOSE.  See the
 * GNU General Public License for more details.
 *
 * You should have received a copy of the GNU General Public License
 * along with this program.  If not, see <http://www.gnu.org/licenses/>.
 */
package org.neo4j.storageengine.api;

import java.io.File;
import java.io.IOException;
import java.util.Collection;
import java.util.List;
import java.util.Optional;
import java.util.stream.Stream;

import org.neo4j.annotations.service.Service;
import org.neo4j.configuration.Config;
import org.neo4j.index.internal.gbptree.RecoveryCleanupWorkCollector;
import org.neo4j.internal.id.IdController;
import org.neo4j.internal.id.IdGeneratorFactory;
import org.neo4j.internal.schema.IndexConfigCompleter;
import org.neo4j.internal.schema.SchemaState;
import org.neo4j.io.fs.FileSystemAbstraction;
import org.neo4j.io.layout.DatabaseLayout;
import org.neo4j.io.pagecache.PageCache;
import org.neo4j.io.pagecache.tracing.PageCacheTracer;
import org.neo4j.io.pagecache.tracing.cursor.PageCursorTracer;
import org.neo4j.lock.LockService;
import org.neo4j.logging.LogProvider;
import org.neo4j.logging.internal.LogService;
import org.neo4j.memory.MemoryTracker;
import org.neo4j.monitoring.DatabaseHealth;
import org.neo4j.scheduler.JobScheduler;
import org.neo4j.service.Services;
import org.neo4j.storageengine.migration.SchemaRuleMigrationAccess;
import org.neo4j.storageengine.migration.StoreMigrationParticipant;
import org.neo4j.token.TokenHolders;

/**
 * A factory suitable for something like service-loading to load {@link StorageEngine} instances.
 * Also migration logic is provided by this factory.
 */
@Service
public interface StorageEngineFactory
{
    /**
     * Returns a {@link StoreVersionCheck} which can provide both configured and existing store versions
     * and means of checking upgradability between them.
     * @return StoreVersionCheck to check store version as well as upgradability to other versions.
     */
    StoreVersionCheck versionCheck( FileSystemAbstraction fs, DatabaseLayout databaseLayout, Config config, PageCache pageCache, LogService logService,
            PageCacheTracer pageCacheTracer );

    StoreVersion versionInformation( String storeVersion );

    /**
     * Returns a {@link StoreMigrationParticipant} which will be able to participate in a store migration.
     * @return StoreMigrationParticipant for migration.
     */
    List<StoreMigrationParticipant> migrationParticipants( FileSystemAbstraction fs, Config config, PageCache pageCache,
            JobScheduler jobScheduler, LogService logService, PageCacheTracer cacheTracer, MemoryTracker memoryTracker );

    /**
     * Instantiates a {@link StorageEngine} where all dependencies can be retrieved from the supplied {@code dependencyResolver}.
     *
     * @return the instantiated {@link StorageEngine}.
     */
    StorageEngine instantiate( FileSystemAbstraction fs, DatabaseLayout databaseLayout, Config config, PageCache pageCache, TokenHolders tokenHolders,
            SchemaState schemaState, ConstraintRuleAccessor constraintSemantics, IndexConfigCompleter indexConfigCompleter, LockService lockService,
            IdGeneratorFactory idGeneratorFactory, IdController idController, DatabaseHealth databaseHealth,
<<<<<<< HEAD
            LogProvider logProvider, RecoveryCleanupWorkCollector recoveryCleanupWorkCollector, PageCacheTracer cacheTracer, boolean createStoreIfNotExists )
=======
            LogProvider logProvider, RecoveryCleanupWorkCollector recoveryCleanupWorkCollector, PageCacheTracer cacheTracer, boolean createStoreIfNotExists,
            MemoryTracker memoryTracker )
>>>>>>> 3547c9f9
            throws IOException;

    /**
     * Lists files of a specific storage location.
     * @param fileSystem {@link FileSystemAbstraction} this storage is on.
     * @param databaseLayout {@link DatabaseLayout} pointing out its location.
     * @return a {@link Stream} of {@link File} instances for the storage files.
     * @throws IOException if there was no storage in this location.
     */
    List<File> listStorageFiles( FileSystemAbstraction fileSystem, DatabaseLayout databaseLayout ) throws IOException;

    /**
     * Check if a store described by provided database layout exists in provided file system
     * @param fileSystem store file system
     * @param databaseLayout store database layout
     * @param pageCache page cache to open store with
     * @return true of store exist, false otherwise
     */
    boolean storageExists( FileSystemAbstraction fileSystem, DatabaseLayout databaseLayout, PageCache pageCache );

    /**
     * Instantiates a read-only {@link TransactionIdStore} to be used outside of a {@link StorageEngine}.
     * @return the read-only {@link TransactionIdStore}.
     * @throws IOException on I/O error or if the store doesn't exist.
     */
    TransactionIdStore readOnlyTransactionIdStore( FileSystemAbstraction filySystem, DatabaseLayout databaseLayout,
            PageCache pageCache, PageCursorTracer pageCursorTracer ) throws IOException;

    /**
     * Instantiates a read-only {@link LogVersionRepository} to be used outside of a {@link StorageEngine}.
     * @return the read-only {@link LogVersionRepository}.
     * @throws IOException on I/O error or if the store doesn't exist.
     */
    LogVersionRepository readOnlyLogVersionRepository( DatabaseLayout databaseLayout, PageCache pageCache, PageCursorTracer cursorTracer ) throws IOException;

    /**
     * Instantiates a fully functional {@link TransactionMetaDataStore}, which is a union of {@link TransactionIdStore}
     * and {@link LogVersionRepository}.
     * @return a fully functional {@link TransactionMetaDataStore}.
     * @throws IOException on I/O error or if the store doesn't exist.
     */
    TransactionMetaDataStore transactionMetaDataStore( FileSystemAbstraction fs, DatabaseLayout databaseLayout, Config config, PageCache pageCache,
            PageCacheTracer cacheTracer ) throws IOException;

    StoreId storeId( DatabaseLayout databaseLayout, PageCache pageCache, PageCursorTracer cursorTracer ) throws IOException;

    SchemaRuleMigrationAccess schemaRuleMigrationAccess( FileSystemAbstraction fs, PageCache pageCache, Config config, DatabaseLayout databaseLayout,
            LogService logService, String recordFormats, PageCacheTracer cacheTracer, PageCursorTracer cursorTracer, MemoryTracker memoryTracker );

    /**
     * Asks this storage engine about the state of a specific store before opening it. If this specific store is missing optional or
     * even perhaps mandatory files in order to properly open it, this is the place to report that.
     *
     * @param fs {@link FileSystemAbstraction} to use for file operations.
     * @param databaseLayout {@link DatabaseLayout} for the location of the database in the file system.
     * @param pageCache {@link PageCache} for any data reading needs.
     * @return the state of the storage files.
     */
    StorageFilesState checkRecoveryRequired( FileSystemAbstraction fs, DatabaseLayout databaseLayout, PageCache pageCache );

    /**
     * @return a {@link CommandReaderFactory} capable of handing out {@link CommandReader} for specific versions. Generally kernel will take care
     * of most of the log entry parsing, i.e. the START, COMMIT, CHECKPOINT commands and their contents (they may be versioned). For COMMAND log entries
     * this returned factory will be used to parse the actual command contents, which are storage-specific. For maximum flexibility the structure should
     * be something like this:
     * <ol>
     *     <li>1B log entry version - managed by kernel</li>
     *     <li>1B log entry type - managed by kernel</li>
     *     <li>For COMMAND log entries: 1B command version - managed by storage</li>
     *     <li>For COMMAND log entries: 1B command type - managed by storage</li>
     *     <li>For COMMAND log entries: command data... - managed by storage</li>
     * </ol>
     *
     * Although currently it's more like this:
     *
     * <ol>
     *     <li>1B log entry version - dictating both log entry version AND command version</li>
     *     <li>1B log entry type - managed by kernel</li>
     *     <li>For COMMAND log entries: command data... - managed by storage, although versioned the same as log entry version</li>
     * </ol>
     */
    CommandReaderFactory commandReaderFactory();

    /**
     * Selects a {@link StorageEngineFactory} among the candidates. How it's done or which it selects isn't important a.t.m.
     * @return the selected {@link StorageEngineFactory}.
     * @throws IllegalStateException if there were no candidates.
     */
    static StorageEngineFactory selectStorageEngine()
    {
        return selectDefaultStorageEngine( allAvailableStorageEngines() );
    }

    static Collection<StorageEngineFactory> allAvailableStorageEngines()
    {
        return Services.loadAll( StorageEngineFactory.class );
    }

    /**
     * @return the first {@link StorageEngineFactory} that says yes when asked about
     * {@link StorageEngineFactory#storageExists(FileSystemAbstraction, DatabaseLayout, PageCache)} for the given {@code databaseLayout}.
     * If there's no store there or none of the factories can see or load it then the {@code defaultFactory} will be returned.
     */
    static StorageEngineFactory selectStorageEngine( FileSystemAbstraction fs, DatabaseLayout databaseLayout, PageCache pageCache,
            StorageEngineFactory defaultFactory )
    {
        Collection<StorageEngineFactory> storageEngineFactories = allAvailableStorageEngines();
        return storageEngineFactories.stream().filter( engine -> engine.storageExists( fs, databaseLayout, pageCache ) ).findFirst().orElse( defaultFactory );
    }

    static StorageEngineFactory selectDefaultStorageEngine( Collection<StorageEngineFactory> storageEngineFactories )
    {
        return storageEngineFactories.stream().filter( engine -> engine.getClass().getSimpleName().equals( "RecordStorageEngineFactory" ) ).findFirst().get();
    }

    static StorageEngineFactory selectStorageEngine( String nameish )
    {
        Collection<StorageEngineFactory> storageEngineFactories = allAvailableStorageEngines();
        Optional<StorageEngineFactory> first = storageEngineFactories.stream().filter(
                engine -> engine.getClass().getSimpleName().toLowerCase().contains( nameish.toLowerCase() ) ).findFirst();
        return first.orElseThrow( () -> new IllegalArgumentException( "No storage engine w/ name similar to '" + nameish + "' found" ) );
    }
}<|MERGE_RESOLUTION|>--- conflicted
+++ resolved
@@ -81,12 +81,8 @@
     StorageEngine instantiate( FileSystemAbstraction fs, DatabaseLayout databaseLayout, Config config, PageCache pageCache, TokenHolders tokenHolders,
             SchemaState schemaState, ConstraintRuleAccessor constraintSemantics, IndexConfigCompleter indexConfigCompleter, LockService lockService,
             IdGeneratorFactory idGeneratorFactory, IdController idController, DatabaseHealth databaseHealth,
-<<<<<<< HEAD
-            LogProvider logProvider, RecoveryCleanupWorkCollector recoveryCleanupWorkCollector, PageCacheTracer cacheTracer, boolean createStoreIfNotExists )
-=======
             LogProvider logProvider, RecoveryCleanupWorkCollector recoveryCleanupWorkCollector, PageCacheTracer cacheTracer, boolean createStoreIfNotExists,
             MemoryTracker memoryTracker )
->>>>>>> 3547c9f9
             throws IOException;
 
     /**
