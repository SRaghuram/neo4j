/*
 * Copyright (c) 2002-2018 "Neo4j,"
 * Neo4j Sweden AB [http://neo4j.com]
 *
 * This file is part of Neo4j.
 *
 * Neo4j is free software: you can redistribute it and/or modify
 * it under the terms of the GNU General Public License as published by
 * the Free Software Foundation, either version 3 of the License, or
 * (at your option) any later version.
 *
 * This program is distributed in the hope that it will be useful,
 * but WITHOUT ANY WARRANTY; without even the implied warranty of
 * MERCHANTABILITY or FITNESS FOR A PARTICULAR PURPOSE.  See the
 * GNU General Public License for more details.
 *
 * You should have received a copy of the GNU General Public License
 * along with this program.  If not, see <http://www.gnu.org/licenses/>.
 */
package org.neo4j.kernel.impl.index.labelscan;

import org.hamcrest.Matcher;
import org.hamcrest.Matchers;
import org.junit.Rule;
import org.junit.Test;

import java.io.File;
import java.io.IOException;

import org.neo4j.index.internal.gbptree.RecoveryCleanupWorkCollector;
import org.neo4j.io.fs.FileSystemAbstraction;
import org.neo4j.io.layout.DatabaseLayout;
import org.neo4j.io.pagecache.PageCache;
import org.neo4j.kernel.api.impl.labelscan.LabelScanStoreTest;
import org.neo4j.kernel.api.labelscan.LabelScanStore;
import org.neo4j.kernel.impl.api.scan.FullStoreChangeStream;
import org.neo4j.kernel.lifecycle.LifeSupport;
import org.neo4j.kernel.monitoring.Monitors;
import org.neo4j.test.rule.PageCacheRule;

import static org.junit.Assert.assertEquals;
import static org.junit.Assert.assertTrue;
import static org.junit.Assert.fail;
import static org.mockito.Matchers.any;
import static org.mockito.Mockito.doThrow;
import static org.mockito.Mockito.mock;
import static org.mockito.Mockito.when;
import static org.neo4j.kernel.impl.api.scan.FullStoreChangeStream.EMPTY;

public class NativeLabelScanStoreTest extends LabelScanStoreTest
{
    @Rule
    public PageCacheRule pageCacheRule = new PageCacheRule();

    @Override
    protected LabelScanStore createLabelScanStore( FileSystemAbstraction fileSystemAbstraction, DatabaseLayout databaseLayout,
            FullStoreChangeStream fullStoreChangeStream, boolean usePersistentStore, boolean readOnly,
            LabelScanStore.Monitor monitor )
    {
        Monitors monitors = new Monitors();
        monitors.addMonitorListener( monitor );
        return getLabelScanStore( fileSystemAbstraction, databaseLayout, fullStoreChangeStream, readOnly, monitors );
    }

    private LabelScanStore getLabelScanStore( FileSystemAbstraction fileSystemAbstraction, DatabaseLayout databaseLayout,
            FullStoreChangeStream fullStoreChangeStream, boolean readOnly, Monitors monitors )
    {
        PageCache pageCache = pageCacheRule.getPageCache( fileSystemAbstraction );
<<<<<<< HEAD
        return new NativeLabelScanStore( pageCache, databaseLayout, fileSystemAbstraction,
                fullStoreChangeStream, readOnly, monitors, RecoveryCleanupWorkCollector.IMMEDIATE );
=======
        return new NativeLabelScanStore( pageCache, rootFolder,
                fullStoreChangeStream, readOnly, monitors, RecoveryCleanupWorkCollector.immediate() );
>>>>>>> 27cb5ae8
    }

    @Override
    protected Matcher<Iterable<? super File>> hasLabelScanStore()
    {
        return Matchers.hasItem( Matchers.equalTo( testDirectory.databaseLayout().labelScanStore() ) );
    }

    @Override
    protected void corruptIndex( FileSystemAbstraction fileSystem, DatabaseLayout databaseLayout ) throws IOException
    {
        File lssFile = databaseLayout.labelScanStore();
        scrambleFile( lssFile );
    }

    @Test
    public void shutdownNonInitialisedNativeScanStoreWithoutException() throws IOException
    {
        String expectedMessage = "Expected exception message";
        Monitors monitors = mock( Monitors.class );
        when( monitors.newMonitor( LabelScanStore.Monitor.class ) ).thenReturn( LabelScanStore.Monitor.EMPTY );
        doThrow( new RuntimeException( expectedMessage ) ).when( monitors ).addMonitorListener( any() );

        LabelScanStore scanStore = getLabelScanStore( fileSystemRule.get(), testDirectory.databaseLayout(), EMPTY, true, monitors );
        try
        {
            scanStore.init();
            fail( "Initialisation of store should fail." );
        }
        catch ( RuntimeException e )
        {
            assertEquals( expectedMessage, e.getMessage() );
        }

        scanStore.shutdown();
    }

    @Test
    public void shouldStartPopulationAgainIfNotCompletedFirstTime()
    {
        // given
        // label scan store init but no start
        LifeSupport life = new LifeSupport();
        TrackingMonitor monitor = new TrackingMonitor();
        life.add( createLabelScanStore( fileSystemRule.get(), testDirectory.databaseLayout(), EMPTY, true, false, monitor ) );
        life.init();
        assertTrue( monitor.noIndexCalled );
        monitor.reset();
        life.shutdown();

        // when
        // starting label scan store again
        life = new LifeSupport();
        life.add( createLabelScanStore( fileSystemRule.get(), testDirectory.databaseLayout(), EMPTY, true, false, monitor ) );
        life.init();

        // then
        // label scan store should recognize it still needs to be rebuilt
        assertTrue( monitor.corruptedIndex );
        life.start();
        assertTrue( monitor.rebuildingCalled );
        assertTrue( monitor.rebuiltCalled );
        life.shutdown();
    }

    @Test
    public void shouldRestartPopulationIfIndexFileWasNeverFullyInitialized() throws IOException
    {
        // given
        File labelScanStoreFile = NativeLabelScanStore.getLabelScanStoreFile( testDirectory.databaseLayout() );
        fileSystemRule.create( labelScanStoreFile ).close();
        TrackingMonitor monitor = new TrackingMonitor();
        LifeSupport life = new LifeSupport();

        // when
        life.add( createLabelScanStore( fileSystemRule.get(), testDirectory.databaseLayout(), EMPTY, true, false, monitor ) );
        life.start();

        // then
        assertTrue( monitor.corruptedIndex );
        assertTrue( monitor.rebuildingCalled );
        life.shutdown();
    }
}<|MERGE_RESOLUTION|>--- conflicted
+++ resolved
@@ -66,13 +66,8 @@
             FullStoreChangeStream fullStoreChangeStream, boolean readOnly, Monitors monitors )
     {
         PageCache pageCache = pageCacheRule.getPageCache( fileSystemAbstraction );
-<<<<<<< HEAD
         return new NativeLabelScanStore( pageCache, databaseLayout, fileSystemAbstraction,
-                fullStoreChangeStream, readOnly, monitors, RecoveryCleanupWorkCollector.IMMEDIATE );
-=======
-        return new NativeLabelScanStore( pageCache, rootFolder,
                 fullStoreChangeStream, readOnly, monitors, RecoveryCleanupWorkCollector.immediate() );
->>>>>>> 27cb5ae8
     }
 
     @Override
