/*
 * Copyright (c) 2002-2018 "Neo4j,"
 * Neo4j Sweden AB [http://neo4j.com]
 *
 * This file is part of Neo4j.
 *
 * Neo4j is free software: you can redistribute it and/or modify
 * it under the terms of the GNU General Public License as published by
 * the Free Software Foundation, either version 3 of the License, or
 * (at your option) any later version.
 *
 * This program is distributed in the hope that it will be useful,
 * but WITHOUT ANY WARRANTY; without even the implied warranty of
 * MERCHANTABILITY or FITNESS FOR A PARTICULAR PURPOSE.  See the
 * GNU General Public License for more details.
 *
 * You should have received a copy of the GNU General Public License
 * along with this program.  If not, see <http://www.gnu.org/licenses/>.
 */
package org.neo4j.kernel.extension;

import org.junit.jupiter.api.Test;

import org.neo4j.kernel.impl.spi.KernelContext;
import org.neo4j.kernel.impl.util.Dependencies;
import org.neo4j.kernel.impl.util.UnsatisfiedDependencyException;
import org.neo4j.kernel.lifecycle.LifeSupport;
import org.neo4j.kernel.lifecycle.Lifecycle;
import org.neo4j.kernel.lifecycle.LifecycleAdapter;
import org.neo4j.scheduler.JobScheduler;

import static org.mockito.ArgumentMatchers.any;
import static org.mockito.ArgumentMatchers.eq;
import static org.mockito.Mockito.mock;
import static org.mockito.Mockito.verify;
import static org.neo4j.helpers.collection.Iterables.iterable;

class GlobalKernelExtensionsTest
{
    @Test
<<<<<<< HEAD
    void shouldConsultUnsatisfiedDependencyHandler()
=======
    public void shouldConsultUnsatisfiedDependencyHandlerOnMissingDependencies()
>>>>>>> cf47db80
    {
        // GIVEN
        KernelContext context = mock( KernelContext.class );
        KernelExtensionFailureStrategy handler = mock( KernelExtensionFailureStrategy.class );
        Dependencies dependencies = new Dependencies(); // that hasn't got anything.
        TestingExtensionFactory extensionFactory = new TestingExtensionFactory();
        GlobalKernelExtensions extensions = new GlobalKernelExtensions( context, iterable( extensionFactory ), dependencies, handler );

        // WHEN
        LifeSupport life = new LifeSupport();
        life.add( extensions );
        try
        {
            life.start();

            // THEN
            verify( handler ).handle( eq( extensionFactory ), any( UnsatisfiedDependencyException.class ) );
        }
        finally
        {
            life.shutdown();
        }
    }

    @Test
    public void shouldConsultUnsatisfiedDependencyHandlerOnFailingDependencyClasses()
    {
        // GIVEN
        KernelContext context = mock( KernelContext.class );
        KernelExtensionFailureStrategy handler = mock( KernelExtensionFailureStrategy.class );
        Dependencies dependencies = new Dependencies(); // that hasn't got anything.
        UninitializableKernelExtensionFactory extensionFactory = new UninitializableKernelExtensionFactory();
        GlobalKernelExtensions extensions = new GlobalKernelExtensions( context, iterable( extensionFactory ), dependencies, handler );

        // WHEN
        LifeSupport life = new LifeSupport();
        life.add( extensions );
        try
        {
            life.start();

            // THEN
            verify( handler ).handle( eq( extensionFactory ), any( IllegalArgumentException.class ) );
        }
        finally
        {
            life.shutdown();
        }
    }

    private interface TestingDependencies
    {
        // Just some dependency
        JobScheduler jobScheduler();
    }

    private static class TestingExtensionFactory extends KernelExtensionFactory<TestingDependencies>
    {
        TestingExtensionFactory()
        {
            super( "testing" );
        }

        @Override
        public Lifecycle newInstance( KernelContext context, TestingDependencies dependencies )
        {
            return new TestingExtension( dependencies.jobScheduler() );
        }
    }

    private static class TestingExtension extends LifecycleAdapter
    {
        TestingExtension( JobScheduler jobScheduler )
        {
            // We don't need it right now
        }
    }
}<|MERGE_RESOLUTION|>--- conflicted
+++ resolved
@@ -38,11 +38,7 @@
 class GlobalKernelExtensionsTest
 {
     @Test
-<<<<<<< HEAD
-    void shouldConsultUnsatisfiedDependencyHandler()
-=======
-    public void shouldConsultUnsatisfiedDependencyHandlerOnMissingDependencies()
->>>>>>> cf47db80
+    void shouldConsultUnsatisfiedDependencyHandlerOnMissingDependencies()
     {
         // GIVEN
         KernelContext context = mock( KernelContext.class );
@@ -68,7 +64,7 @@
     }
 
     @Test
-    public void shouldConsultUnsatisfiedDependencyHandlerOnFailingDependencyClasses()
+    void shouldConsultUnsatisfiedDependencyHandlerOnFailingDependencyClasses()
     {
         // GIVEN
         KernelContext context = mock( KernelContext.class );
