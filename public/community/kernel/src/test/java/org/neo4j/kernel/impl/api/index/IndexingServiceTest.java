/*
 * Copyright (c) 2002-2019 "Neo4j,"
 * Neo4j Sweden AB [http://neo4j.com]
 *
 * This file is part of Neo4j.
 *
 * Neo4j is free software: you can redistribute it and/or modify
 * it under the terms of the GNU General Public License as published by
 * the Free Software Foundation, either version 3 of the License, or
 * (at your option) any later version.
 *
 * This program is distributed in the hope that it will be useful,
 * but WITHOUT ANY WARRANTY; without even the implied warranty of
 * MERCHANTABILITY or FITNESS FOR A PARTICULAR PURPOSE.  See the
 * GNU General Public License for more details.
 *
 * You should have received a copy of the GNU General Public License
 * along with this program.  If not, see <http://www.gnu.org/licenses/>.
 */
package org.neo4j.kernel.impl.api.index;

import org.hamcrest.Description;
import org.hamcrest.Matcher;
import org.hamcrest.Matchers;
import org.hamcrest.TypeSafeMatcher;
import org.junit.Before;
import org.junit.Rule;
import org.junit.Test;
import org.junit.rules.ExpectedException;
import org.mockito.ArgumentCaptor;
import org.mockito.InOrder;
import org.mockito.invocation.InvocationOnMock;
import org.mockito.stubbing.Answer;

import java.io.File;
import java.io.IOException;
import java.io.UncheckedIOException;
import java.util.ArrayList;
import java.util.Arrays;
import java.util.Collection;
import java.util.Collections;
import java.util.List;
import java.util.Optional;
import java.util.concurrent.CountDownLatch;
import java.util.concurrent.ExecutorService;
import java.util.concurrent.Executors;
import java.util.concurrent.atomic.AtomicLong;
import java.util.concurrent.atomic.AtomicReference;
import java.util.function.Consumer;
import java.util.function.IntPredicate;

import org.neo4j.common.DependencyResolver;
import org.neo4j.common.TokenNameLookup;
import org.neo4j.exceptions.KernelException;
import org.neo4j.graphdb.ResourceIterator;
import org.neo4j.graphdb.factory.GraphDatabaseSettings;
import org.neo4j.helpers.Exceptions;
import org.neo4j.helpers.collection.BoundedIterable;
import org.neo4j.helpers.collection.Visitor;
import org.neo4j.internal.kernel.api.IndexCapability;
import org.neo4j.internal.kernel.api.InternalIndexState;
import org.neo4j.internal.kernel.api.PopulationProgress;
import org.neo4j.internal.kernel.api.exceptions.schema.IndexNotFoundKernelException;
import org.neo4j.io.fs.FileSystemAbstraction;
import org.neo4j.io.pagecache.IOLimiter;
import org.neo4j.io.pagecache.PageCache;
import org.neo4j.kernel.api.exceptions.index.IndexPopulationFailedKernelException;
import org.neo4j.kernel.api.index.IndexAccessor;
import org.neo4j.kernel.api.index.IndexPopulator;
import org.neo4j.kernel.api.index.IndexProvider;
import org.neo4j.kernel.api.index.IndexProviderDescriptor;
import org.neo4j.kernel.api.index.IndexReader;
import org.neo4j.kernel.api.index.IndexSample;
import org.neo4j.kernel.api.index.IndexUpdater;
import org.neo4j.kernel.api.schema.SchemaDescriptorFactory;
import org.neo4j.kernel.configuration.Config;
import org.neo4j.kernel.impl.api.SchemaState;
import org.neo4j.kernel.impl.api.index.sampling.IndexSamplingConfig;
import org.neo4j.kernel.impl.api.index.sampling.IndexSamplingController;
import org.neo4j.kernel.impl.api.index.sampling.IndexSamplingMode;
import org.neo4j.kernel.impl.api.index.stats.IndexStatisticsStore;
import org.neo4j.kernel.impl.index.schema.CapableIndexDescriptor;
import org.neo4j.kernel.impl.index.schema.IndexDescriptor;
import org.neo4j.kernel.impl.index.schema.NodeIdsIndexReaderQueryAnswer;
import org.neo4j.kernel.impl.index.schema.StoreIndexDescriptor;
import org.neo4j.kernel.impl.scheduler.JobSchedulerFactory;
import org.neo4j.kernel.impl.store.UnderlyingStorageException;
import org.neo4j.kernel.impl.transaction.state.DefaultIndexProviderMap;
import org.neo4j.kernel.impl.util.Dependencies;
import org.neo4j.kernel.lifecycle.LifecycleException;
import org.neo4j.logging.AssertableLogProvider;
import org.neo4j.logging.AssertableLogProvider.LogMatcherBuilder;
import org.neo4j.register.Register.DoubleLongRegister;
import org.neo4j.scheduler.JobScheduler;
import org.neo4j.storageengine.api.IndexEntryUpdate;
import org.neo4j.storageengine.api.NodePropertyAccessor;
import org.neo4j.storageengine.api.StorageIndexReference;
import org.neo4j.storageengine.api.schema.LabelSchemaDescriptor;
import org.neo4j.storageengine.api.schema.SchemaDescriptor;
import org.neo4j.storageengine.migration.StoreMigrationParticipant;
import org.neo4j.test.Barrier;
import org.neo4j.test.DoubleLatch;
import org.neo4j.test.rule.LifeRule;
import org.neo4j.test.rule.SuppressOutput;
import org.neo4j.test.rule.VerboseTimeout;
import org.neo4j.values.storable.Values;

import static java.lang.String.format;
import static java.lang.System.currentTimeMillis;
import static java.util.Arrays.asList;
import static java.util.concurrent.TimeUnit.SECONDS;
import static org.hamcrest.CoreMatchers.containsString;
import static org.hamcrest.CoreMatchers.startsWith;
import static org.hamcrest.Matchers.equalTo;
import static org.hamcrest.Matchers.instanceOf;
import static org.junit.Assert.assertEquals;
import static org.junit.Assert.assertNotNull;
import static org.junit.Assert.assertThat;
import static org.junit.Assert.fail;
import static org.mockito.ArgumentMatchers.any;
import static org.mockito.ArgumentMatchers.anyBoolean;
import static org.mockito.ArgumentMatchers.anyInt;
import static org.mockito.ArgumentMatchers.anyLong;
import static org.mockito.ArgumentMatchers.eq;
import static org.mockito.ArgumentMatchers.isNull;
import static org.mockito.Mockito.RETURNS_MOCKS;
import static org.mockito.Mockito.doAnswer;
import static org.mockito.Mockito.doThrow;
import static org.mockito.Mockito.inOrder;
import static org.mockito.Mockito.mock;
import static org.mockito.Mockito.never;
import static org.mockito.Mockito.reset;
import static org.mockito.Mockito.spy;
import static org.mockito.Mockito.timeout;
import static org.mockito.Mockito.times;
import static org.mockito.Mockito.verify;
import static org.mockito.Mockito.verifyNoMoreInteractions;
import static org.mockito.Mockito.verifyZeroInteractions;
import static org.mockito.Mockito.when;
import static org.neo4j.graphdb.factory.GraphDatabaseSettings.SchemaIndex.LUCENE10;
import static org.neo4j.graphdb.factory.GraphDatabaseSettings.SchemaIndex.NATIVE10;
import static org.neo4j.graphdb.factory.GraphDatabaseSettings.SchemaIndex.NATIVE20;
import static org.neo4j.graphdb.factory.GraphDatabaseSettings.SchemaIndex.NATIVE_BTREE10;
import static org.neo4j.graphdb.factory.GraphDatabaseSettings.default_schema_provider;
import static org.neo4j.helpers.collection.Iterators.asCollection;
import static org.neo4j.helpers.collection.Iterators.asResourceIterator;
import static org.neo4j.helpers.collection.Iterators.asSet;
import static org.neo4j.helpers.collection.Iterators.iterator;
import static org.neo4j.helpers.collection.Iterators.loop;
import static org.neo4j.internal.kernel.api.InternalIndexState.FAILED;
import static org.neo4j.internal.kernel.api.InternalIndexState.ONLINE;
import static org.neo4j.internal.kernel.api.InternalIndexState.POPULATING;
import static org.neo4j.kernel.api.schema.SchemaDescriptorFactory.forLabel;
import static org.neo4j.kernel.impl.api.index.IndexUpdateMode.RECOVERY;
import static org.neo4j.kernel.impl.api.index.TestIndexProviderDescriptor.PROVIDER_DESCRIPTOR;
import static org.neo4j.kernel.impl.api.index.sampling.IndexSamplingMode.TRIGGER_REBUILD_ALL;
import static org.neo4j.kernel.impl.index.schema.IndexDescriptorFactory.forSchema;
import static org.neo4j.kernel.impl.index.schema.IndexDescriptorFactory.uniqueForSchema;
import static org.neo4j.logging.AssertableLogProvider.inLog;
import static org.neo4j.register.Registers.newDoubleLongRegister;

public class IndexingServiceTest
{
    @Rule
    public final LifeRule life = new LifeRule();
    @Rule
    public ExpectedException expectedException = ExpectedException.none();
    @Rule
    public SuppressOutput suppressOutput = SuppressOutput.suppressAll();
    @Rule
    public VerboseTimeout timeoutThreadDumpRule = VerboseTimeout.builder().build();

    private static final LogMatcherBuilder logMatch = inLog( IndexingService.class );
    private static final IndexProviderDescriptor lucene10Descriptor = new IndexProviderDescriptor( LUCENE10.providerKey(), LUCENE10.providerVersion() );
    private static final IndexProviderDescriptor native10Descriptor = new IndexProviderDescriptor( NATIVE10.providerKey(), NATIVE10.providerVersion() );
    private static final IndexProviderDescriptor native20Descriptor = new IndexProviderDescriptor( NATIVE20.providerKey(), NATIVE20.providerVersion() );
    private static final IndexProviderDescriptor nativeBtree10Descriptor =
            new IndexProviderDescriptor( NATIVE_BTREE10.providerKey(), NATIVE_BTREE10.providerVersion() );
    private static final IndexProviderDescriptor fulltextDescriptor = new IndexProviderDescriptor( "fulltext", "1.0" );
    private final SchemaState schemaState = mock( SchemaState.class );
    private final int labelId = 7;
    private final int propertyKeyId = 15;
    private final int uniquePropertyKeyId = 15;
    private final IndexDescriptor index = forSchema( forLabel( labelId, propertyKeyId ), PROVIDER_DESCRIPTOR );
    private final IndexDescriptor uniqueIndex = uniqueForSchema( forLabel( labelId, uniquePropertyKeyId ), PROVIDER_DESCRIPTOR );
    private final IndexPopulator populator = mock( IndexPopulator.class );
    private final IndexUpdater updater = mock( IndexUpdater.class );
    private final IndexProvider indexProvider = mock( IndexProvider.class );
    private final IndexAccessor accessor = mock( IndexAccessor.class, RETURNS_MOCKS );
    private final IndexStoreView storeView  = mock( IndexStoreView.class );
    private final NodePropertyAccessor propertyAccessor = mock( NodePropertyAccessor.class );
    private final TokenNameLookup nameLookup = mock( TokenNameLookup.class );
    private final AssertableLogProvider internalLogProvider = new AssertableLogProvider();
    private final AssertableLogProvider userLogProvider = new AssertableLogProvider();
    private final IndexStatisticsStore indexStatisticsStore = mock( IndexStatisticsStore.class );

    @Before
    public void setUp()
    {
        when( populator.sampleResult() ).thenReturn( new IndexSample() );
        when( indexStatisticsStore.indexSample( anyLong(), any( DoubleLongRegister.class ) ) )
                .thenAnswer( invocation -> invocation.getArgument( 1 ) );
        when( storeView.newPropertyAccessor() ).thenReturn( propertyAccessor );
        when( indexProvider.getCapability( any() ) ).thenReturn( IndexCapability.NO_CAPABILITY );
    }

    @Test
    public void noMessagesWhenThereIsNoIndexes()
    {
        IndexMapReference indexMapReference = new IndexMapReference();
        IndexingService indexingService = createIndexServiceWithCustomIndexMap( indexMapReference );
        indexingService.start();

        internalLogProvider.assertNoLoggingOccurred();
    }

    @Test
    public void shouldBringIndexOnlineAndFlipOverToIndexAccessor() throws Exception
    {
        // given
        when( accessor.newUpdater( any( IndexUpdateMode.class ) ) ).thenReturn(updater);

        IndexingService indexingService = newIndexingServiceWithMockedDependencies( populator, accessor, withData() );

        life.start();

        // when
        indexingService.createIndexes( index.withId( 0 ) );
        IndexProxy proxy = indexingService.getIndexProxy( 0 );

        waitForIndexesToComeOnline( indexingService, 0 );
        verify( populator, timeout( 10000 ) ).close( true );

        try ( IndexUpdater updater = proxy.newUpdater( IndexUpdateMode.ONLINE ) )
        {
            updater.process( add( 10, "foo" ) );
        }

        // then
        assertEquals( InternalIndexState.ONLINE, proxy.getState() );
        InOrder order = inOrder( populator, accessor, updater);
        order.verify( populator ).create();
        order.verify( populator ).close( true );
        order.verify( accessor ).newUpdater( IndexUpdateMode.ONLINE_IDEMPOTENT );
        order.verify( updater ).process( add( 10, "foo" ) );
        order.verify( updater ).close();
    }

    @Test
    public void indexCreationShouldBeIdempotent() throws Exception
    {
        // given
        when( accessor.newUpdater( any( IndexUpdateMode.class ) ) ).thenReturn( updater );

        IndexingService indexingService = newIndexingServiceWithMockedDependencies( populator, accessor, withData() );

        life.start();

        // when
        indexingService.createIndexes( index.withId( 0 ) );
        indexingService.createIndexes( index.withId( 0 ) );

        // We are asserting that the second call to createIndex does not throw an exception.
        waitForIndexesToComeOnline( indexingService, 0 );
    }

    @SuppressWarnings( "unchecked" )
    @Test
    public void shouldDeliverUpdatesThatOccurDuringPopulationToPopulator() throws Exception
    {
        // given
        when( populator.newPopulatingUpdater( propertyAccessor ) ).thenReturn( updater );

        CountDownLatch populationLatch = new CountDownLatch( 1 );

        Barrier.Control populationStartBarrier = new Barrier.Control();
        IndexingService.Monitor monitor = new IndexingService.MonitorAdapter()
        {
            @Override
            public void indexPopulationScanStarting()
            {
                populationStartBarrier.reached();
            }

            @Override
            public void indexPopulationScanComplete()
            {
                try
                {
                    populationLatch.await();
                }
                catch ( InterruptedException e )
                {
                    Thread.currentThread().interrupt();
                    throw new RuntimeException( "Index population monitor was interrupted", e );
                }
            }
        };
        IndexingService indexingService =
                newIndexingServiceWithMockedDependencies( populator, accessor, withData( addNodeUpdate( 1, "value1" ) ), monitor );

        life.start();

        // when

        indexingService.createIndexes( index.withId( 0 ) );
        IndexProxy proxy = indexingService.getIndexProxy( 0 );
        assertEquals( InternalIndexState.POPULATING, proxy.getState() );
        populationStartBarrier.await();
        populationStartBarrier.release();

        IndexEntryUpdate<?> value2 = add( 2, "value2" );
        try ( IndexUpdater updater = proxy.newUpdater( IndexUpdateMode.ONLINE ) )
        {
            updater.process( value2 );
        }

        populationLatch.countDown();

        waitForIndexesToComeOnline( indexingService, 0 );
        verify( populator ).close( true );

        // then
        assertEquals( InternalIndexState.ONLINE, proxy.getState() );
        InOrder order = inOrder( populator, accessor, updater);
        order.verify( populator ).create();
        order.verify( populator ).includeSample( add( 1, "value1" ) );
<<<<<<< HEAD
        order.verify( populator, times( 3 ) ).add( any( Collection.class ) );
        order.verify( populator ).newPopulatingUpdater( propertyAccessor );
=======
        order.verify( populator, times( 1 ) ).add( any( Collection.class ) );
        order.verify( populator ).scanCompleted( any( PhaseTracker.class ) );
        order.verify( populator, times( 2 ) ).add( any( Collection.class ) );
        order.verify( populator ).newPopulatingUpdater( storeView );
>>>>>>> dc61a526
        order.verify( updater ).close();
        order.verify( populator ).sampleResult();
        order.verify( populator ).close( true );
        verifyNoMoreInteractions( updater );
        verifyNoMoreInteractions( populator );

        verifyZeroInteractions( accessor );
    }

    @Test
    public void shouldStillReportInternalIndexStateAsPopulatingWhenConstraintIndexIsDonePopulating() throws Exception
    {
        // given
        when( accessor.newUpdater( any( IndexUpdateMode.class ) ) ).thenReturn( updater );
        IndexReader indexReader = mock( IndexReader.class );
        when( accessor.newReader() ).thenReturn( indexReader );
        doAnswer( new NodeIdsIndexReaderQueryAnswer( index ) ).when( indexReader ).query( any(), any(), any(), anyBoolean(), any() );

        IndexingService indexingService = newIndexingServiceWithMockedDependencies( populator, accessor, withData() );

        life.start();

        // when
        indexingService.createIndexes( constraintIndexRule( 0, labelId, propertyKeyId, PROVIDER_DESCRIPTOR ) );
        IndexProxy proxy = indexingService.getIndexProxy( 0 );

        // don't wait for index to come ONLINE here since we're testing that it doesn't
        verify( populator, timeout( 20000 ) ).close( true );

        try ( IndexUpdater updater = proxy.newUpdater( IndexUpdateMode.ONLINE ) )
        {
            updater.process( add( 10, "foo" ) );
        }

        // then
        assertEquals( InternalIndexState.POPULATING, proxy.getState() );
        InOrder order = inOrder( populator, accessor, updater );
        order.verify( populator ).create();
        order.verify( populator ).close( true );
        order.verify( accessor ).newUpdater( IndexUpdateMode.ONLINE );
        order.verify( updater ).process( add( 10, "foo" ) );
        order.verify( updater ).close();
    }

    @Test
    public void shouldBringConstraintIndexOnlineWhenExplicitlyToldTo() throws Exception
    {
        // given
        IndexingService indexingService = newIndexingServiceWithMockedDependencies( populator, accessor, withData() );

        life.start();

        // when
        StoreIndexDescriptor rule = constraintIndexRule( 0, labelId, propertyKeyId, PROVIDER_DESCRIPTOR );
        indexingService.createIndexes( rule );
        IndexProxy proxy = indexingService.getIndexProxy( 0 );

        indexingService.activateIndex( rule );

        // then
        assertEquals( ONLINE, proxy.getState() );
        InOrder order = inOrder( populator, accessor );
        order.verify( populator ).create();
        order.verify( populator ).close( true );
    }

    @Test
    public void shouldLogIndexStateOnInit() throws Exception
    {
        // given
        IndexProvider provider = mockIndexProviderWithAccessor( PROVIDER_DESCRIPTOR );
        Config config = Config.defaults( default_schema_provider, PROVIDER_DESCRIPTOR.name() );
        IndexProviderMap providerMap = life.add( new DefaultIndexProviderMap( buildIndexDependencies( provider ), config ) );
        TokenNameLookup mockLookup = mock( TokenNameLookup.class );

        StoreIndexDescriptor onlineIndex     = storeIndex( 1, 1, 1, PROVIDER_DESCRIPTOR );
        StoreIndexDescriptor populatingIndex = storeIndex( 2, 1, 2, PROVIDER_DESCRIPTOR );
        StoreIndexDescriptor failedIndex     = storeIndex( 3, 2, 2, PROVIDER_DESCRIPTOR );

        life.add( IndexingServiceFactory.createIndexingService( config, mock( JobScheduler.class ), providerMap,
                mock( IndexStoreView.class ), mockLookup, asList( onlineIndex, populatingIndex, failedIndex ),
                internalLogProvider, userLogProvider, IndexingService.NO_MONITOR, schemaState, indexStatisticsStore ) );

        when( provider.getInitialState( onlineIndex ) )
                .thenReturn( ONLINE );
        when( provider.getInitialState( populatingIndex ) )
                .thenReturn( InternalIndexState.POPULATING );
        when( provider.getInitialState( failedIndex ) )
                .thenReturn( InternalIndexState.FAILED );

        when(mockLookup.labelGetName( 1 )).thenReturn( "LabelOne" );
        when( mockLookup.labelGetName( 2 ) ).thenReturn( "LabelTwo" );
        when( mockLookup.propertyKeyGetName( 1 ) ).thenReturn( "propertyOne" );
        when( mockLookup.propertyKeyGetName( 2 ) ).thenReturn( "propertyTwo" );

        // when
        life.init();

        // then
        internalLogProvider.assertAtLeastOnce(
                logMatch.debug( "IndexingService.init: index 1 on :LabelOne(propertyOne) is ONLINE" ),
                logMatch.debug( "IndexingService.init: index 2 on :LabelOne(propertyTwo) is POPULATING" ),
                logMatch.debug( "IndexingService.init: index 3 on :LabelTwo(propertyTwo) is FAILED" )
        );
    }

    @Test
    public void shouldLogIndexStateOnStart() throws Exception
    {
        // given
        IndexProvider provider = mockIndexProviderWithAccessor( PROVIDER_DESCRIPTOR );
        Config config = Config.defaults( default_schema_provider, PROVIDER_DESCRIPTOR.name() );
        DefaultIndexProviderMap providerMap = new DefaultIndexProviderMap( buildIndexDependencies( provider ), config );
        providerMap.init();
        TokenNameLookup mockLookup = mock( TokenNameLookup.class );

        StoreIndexDescriptor onlineIndex     = storeIndex( 1, 1, 1, PROVIDER_DESCRIPTOR );
        StoreIndexDescriptor populatingIndex = storeIndex( 2, 1, 2, PROVIDER_DESCRIPTOR );
        StoreIndexDescriptor failedIndex     = storeIndex( 3, 2, 2, PROVIDER_DESCRIPTOR );

        IndexingService indexingService = IndexingServiceFactory.createIndexingService( config,
                mock( JobScheduler.class ), providerMap, storeView, mockLookup,
                asList( onlineIndex, populatingIndex, failedIndex ), internalLogProvider, userLogProvider, IndexingService.NO_MONITOR,
                schemaState, indexStatisticsStore );

        when( provider.getInitialState( onlineIndex ) ).thenReturn( ONLINE );
        when( provider.getInitialState( populatingIndex ) ).thenReturn( InternalIndexState.POPULATING );
        when( provider.getInitialState( failedIndex ) ).thenReturn( InternalIndexState.FAILED );
        when( provider.getCapability( any() ) ).thenReturn( IndexCapability.NO_CAPABILITY );

        indexingService.init();

        when(mockLookup.labelGetName( 1 )).thenReturn( "LabelOne" );
        when(mockLookup.labelGetName( 2 )).thenReturn( "LabelTwo" );
        when(mockLookup.propertyKeyGetName( 1 )).thenReturn( "propertyOne" );
        when(mockLookup.propertyKeyGetName( 2 )).thenReturn( "propertyTwo" );
        when( indexStatisticsStore.indexSample( anyLong(), any( DoubleLongRegister.class ) ) ).thenReturn( newDoubleLongRegister( 32L, 32L ) );

        internalLogProvider.clear();

        // when
        indexingService.start();

        // then
        verify( provider ).getPopulationFailure( failedIndex );
        internalLogProvider.assertAtLeastOnce(
                logMatch.debug( "IndexingService.start: index 1 on :LabelOne(propertyOne) is ONLINE" ),
                logMatch.debug( "IndexingService.start: index 2 on :LabelOne(propertyTwo) is POPULATING" ),
                logMatch.debug( "IndexingService.start: index 3 on :LabelTwo(propertyTwo) is FAILED" )
        );
    }

    @Test
    public void shouldNotLogWhenNoDeprecatedIndexesOnInit() throws IOException
    {
        // given
        StoreIndexDescriptor nativeBtree10Index  = storeIndex( 5, 1, 5, nativeBtree10Descriptor );
        StoreIndexDescriptor fulltextIndex  = storeIndex( 6, 1, 6, fulltextDescriptor );

        IndexProvider lucene10Provider = mockIndexProviderWithAccessor( lucene10Descriptor );
        IndexProvider native10Provider = mockIndexProviderWithAccessor( native10Descriptor );
        IndexProvider native20Provider = mockIndexProviderWithAccessor( native20Descriptor );
        IndexProvider nativeBtree10Provider = mockIndexProviderWithAccessor( nativeBtree10Descriptor );
        IndexProvider fulltextProvider = mockIndexProviderWithAccessor( fulltextDescriptor );

        when( nativeBtree10Provider.getInitialState( nativeBtree10Index ) ).thenReturn( ONLINE );
        when( fulltextProvider.getInitialState( fulltextIndex ) ).thenReturn( ONLINE );

        Config config = Config.defaults( default_schema_provider, nativeBtree10Descriptor.name() );
        DependencyResolver dependencies = buildIndexDependencies( lucene10Provider, native10Provider, native20Provider, nativeBtree10Provider );
        DefaultIndexProviderMap providerMap = new DefaultIndexProviderMap( dependencies, config );
        providerMap.init();
        TokenNameLookup mockLookup = mock( TokenNameLookup.class );

        IndexingService indexingService = IndexingServiceFactory.createIndexingService( config,
                mock( JobScheduler.class ), providerMap, storeView, mockLookup,
                Collections.singletonList( nativeBtree10Index ),internalLogProvider, userLogProvider, IndexingService.NO_MONITOR,
                schemaState, indexStatisticsStore );

        // when
        indexingService.init();

        // then
        onBothLogProviders( logProvider -> logProvider.assertNoMessagesContaining( "IndexingService.init: Deprecated index providers in use:" ) );
        onBothLogProviders( logProvider -> internalLogProvider.assertNoMessagesContaining( nativeBtree10Descriptor.name() ) );
        onBothLogProviders( logProvider -> internalLogProvider.assertNoMessagesContaining( fulltextDescriptor.name() ) );
    }

    @Test
    public void shouldNotLogWhenNoDeprecatedIndexesOnStart() throws IOException
    {
        // given
        StoreIndexDescriptor nativeBtree10Index  = storeIndex( 5, 1, 5, nativeBtree10Descriptor );
        StoreIndexDescriptor fulltextIndex  = storeIndex( 6, 1, 6, fulltextDescriptor );

        IndexProvider lucene10Provider = mockIndexProviderWithAccessor( lucene10Descriptor );
        IndexProvider native10Provider = mockIndexProviderWithAccessor( native10Descriptor );
        IndexProvider native20Provider = mockIndexProviderWithAccessor( native20Descriptor );
        IndexProvider nativeBtree10Provider = mockIndexProviderWithAccessor( nativeBtree10Descriptor );
        IndexProvider fulltextProvider = mockIndexProviderWithAccessor( fulltextDescriptor );

        when( nativeBtree10Provider.getInitialState( nativeBtree10Index ) ).thenReturn( ONLINE );
        when( fulltextProvider.getInitialState( fulltextIndex ) ).thenReturn( ONLINE );

        Config config = Config.defaults( default_schema_provider, nativeBtree10Descriptor.name() );
        DependencyResolver dependencies =
                buildIndexDependencies( lucene10Provider, native10Provider, native20Provider, nativeBtree10Provider, fulltextProvider );
        DefaultIndexProviderMap providerMap = new DefaultIndexProviderMap( dependencies, config );
        providerMap.init();
        TokenNameLookup mockLookup = mock( TokenNameLookup.class );

        IndexingService indexingService = IndexingServiceFactory.createIndexingService( config,
                mock( JobScheduler.class ), providerMap, storeView, mockLookup,
                Collections.singletonList( nativeBtree10Index ), internalLogProvider, userLogProvider, IndexingService.NO_MONITOR,
                schemaState, indexStatisticsStore );

        // when
        indexingService.init();
        internalLogProvider.clear();
        indexingService.start();

        // then
        onBothLogProviders( logProvider -> internalLogProvider.assertNoMessagesContaining( "IndexingService.start: Deprecated index providers in use:" ) );
        onBothLogProviders( logProvider -> internalLogProvider.assertNoMessagesContaining( nativeBtree10Descriptor.name() ) );
        onBothLogProviders( logProvider -> internalLogProvider.assertNoMessagesContaining( fulltextDescriptor.name() ) );
    }

    @Test
    public void shouldLogDeprecatedIndexesOnStart() throws IOException
    {
        // given
        StoreIndexDescriptor lucene10Index       = storeIndex( 1, 1, 1, lucene10Descriptor );
        StoreIndexDescriptor native10Index       = storeIndex( 2, 1, 2, native10Descriptor );
        StoreIndexDescriptor native20Index1      = storeIndex( 3, 1, 3, native20Descriptor );
        StoreIndexDescriptor native20Index2      = storeIndex( 4, 1, 4, native20Descriptor );
        StoreIndexDescriptor nativeBtree10Index  = storeIndex( 5, 1, 5, nativeBtree10Descriptor );
        StoreIndexDescriptor fulltextIndex  = storeIndex( 6, 1, 6, fulltextDescriptor );

        IndexProvider lucene10Provider = mockIndexProviderWithAccessor( lucene10Descriptor );
        IndexProvider native10Provider = mockIndexProviderWithAccessor( native10Descriptor );
        IndexProvider native20Provider = mockIndexProviderWithAccessor( native20Descriptor );
        IndexProvider nativeBtree10Provider = mockIndexProviderWithAccessor( nativeBtree10Descriptor );
        IndexProvider fulltextProvider = mockIndexProviderWithAccessor( fulltextDescriptor );

        when( lucene10Provider.getInitialState( lucene10Index ) ).thenReturn( ONLINE );
        when( native10Provider.getInitialState( native10Index ) ).thenReturn( ONLINE );
        when( native20Provider.getInitialState( native20Index1 ) ).thenReturn( ONLINE );
        when( native20Provider.getInitialState( native20Index2 ) ).thenReturn( ONLINE );
        when( nativeBtree10Provider.getInitialState( nativeBtree10Index ) ).thenReturn( ONLINE );
        when( fulltextProvider.getInitialState( fulltextIndex ) ).thenReturn( ONLINE );

        Config config = Config.defaults( default_schema_provider, nativeBtree10Descriptor.name() );
        DependencyResolver dependencies = buildIndexDependencies( lucene10Provider, native10Provider, native20Provider, nativeBtree10Provider );
        DefaultIndexProviderMap providerMap = new DefaultIndexProviderMap( dependencies, config );
        providerMap.init();
        TokenNameLookup mockLookup = mock( TokenNameLookup.class );

        IndexingService indexingService = IndexingServiceFactory.createIndexingService( config,
                mock( JobScheduler.class ), providerMap, storeView, mockLookup,
                asList( lucene10Index, native10Index, native20Index1, native20Index2, nativeBtree10Index ), internalLogProvider, userLogProvider,
                IndexingService.NO_MONITOR, schemaState, indexStatisticsStore );

        // when
        indexingService.init();
        userLogProvider.clear();
        indexingService.start();

        // then
        userLogProvider.assertContainsExactlyOneMessageMatching(
                Matchers.allOf(
                        Matchers.containsString( "Deprecated index providers in use:" ),
                        Matchers.containsString( lucene10Descriptor.name() + " (1 index)" ),
                        Matchers.containsString( native10Descriptor.name() + " (1 index)" ),
                        Matchers.containsString( native20Descriptor.name() + " (2 indexes)" ),
                        Matchers.containsString( "Use procedure 'db.indexes()' to see what indexes use which index provider." )
                )
        );
        onBothLogProviders( logProvider -> internalLogProvider.assertNoMessagesContaining( nativeBtree10Descriptor.name() ) );
        onBothLogProviders( logProvider -> internalLogProvider.assertNoMessagesContaining( fulltextDescriptor.name() ) );
        userLogProvider.print( System.out );
    }

    @Test
    public void shouldFailToStartIfMissingIndexProvider() throws Exception
    {
        // GIVEN an indexing service that has a schema index provider X
        String otherProviderKey = "something-completely-different";
        IndexProviderDescriptor otherDescriptor = new IndexProviderDescriptor(
                otherProviderKey, "no-version" );
        StoreIndexDescriptor rule = storeIndex( 1, 2, 3, otherDescriptor );
        newIndexingServiceWithMockedDependencies(
                mock( IndexPopulator.class ), mock( IndexAccessor.class ),
                new DataUpdates(), rule );

        // WHEN trying to start up and initialize it with an index from provider Y
        try
        {
            life.init();
            fail( "initIndexes with mismatching index provider should fail" );
        }
        catch ( LifecycleException e )
        {   // THEN starting up should fail
            assertThat( e.getCause().getMessage(), containsString( PROVIDER_DESCRIPTOR.name() ) );
            assertThat( e.getCause().getMessage(), containsString( otherProviderKey ) );
        }
    }

    @Test
    public void shouldSnapshotOnlineIndexes() throws Exception
    {
        // GIVEN
        int indexId = 1;
        int indexId2 = 2;
        StoreIndexDescriptor rule1 = storeIndex( indexId, 2, 3, PROVIDER_DESCRIPTOR );
        StoreIndexDescriptor rule2 = storeIndex( indexId2, 4, 5, PROVIDER_DESCRIPTOR );

        IndexAccessor indexAccessor = mock( IndexAccessor.class );
        IndexingService indexing = newIndexingServiceWithMockedDependencies(
                mock( IndexPopulator.class ), indexAccessor,
                new DataUpdates( ), rule1, rule2 );
        File theFile = new File( "Blah" );

        when( indexAccessor.snapshotFiles()).thenAnswer( newResourceIterator( theFile ) );
        when( indexProvider.getInitialState( rule1 ) ).thenReturn( ONLINE );
        when( indexProvider.getInitialState( rule2 ) ).thenReturn( ONLINE );
        when( indexStatisticsStore.indexSample( anyLong(), any( DoubleLongRegister.class ) ) )
                .thenReturn( newDoubleLongRegister( 32L, 32L ) );

        life.start();

        // WHEN
        ResourceIterator<File> files = indexing.snapshotIndexFiles();

        // THEN
        // We get a snapshot per online index
        assertThat( asCollection( files ), equalTo( asCollection( iterator( theFile, theFile ) ) ) );
    }

    @Test
    public void shouldNotSnapshotPopulatingIndexes() throws Exception
    {
        // GIVEN
        CountDownLatch populatorLatch = new CountDownLatch( 1 );
        IndexAccessor indexAccessor = mock(IndexAccessor.class);
        int indexId = 1;
        int indexId2 = 2;
        StoreIndexDescriptor rule1 = storeIndex( indexId, 2, 3, PROVIDER_DESCRIPTOR );
        StoreIndexDescriptor rule2 = storeIndex( indexId2, 4, 5, PROVIDER_DESCRIPTOR );
        IndexingService indexing = newIndexingServiceWithMockedDependencies(
                populator, indexAccessor,
                new DataUpdates(), rule1, rule2 );
        File theFile = new File( "Blah" );

        doAnswer( waitForLatch( populatorLatch ) ).when( populator ).create();
        when( indexAccessor.snapshotFiles() ).thenAnswer( newResourceIterator( theFile ) );
        when( indexProvider.getInitialState( rule1 ) ).thenReturn( POPULATING );
        when( indexProvider.getInitialState( rule2 ) ).thenReturn( ONLINE );
        when( indexStatisticsStore.indexSample( anyLong(), any( DoubleLongRegister.class ) ) ).thenReturn( newDoubleLongRegister( 32L, 32L ) );
        life.start();

        // WHEN
        ResourceIterator<File> files = indexing.snapshotIndexFiles();
        populatorLatch.countDown(); // only now, after the snapshot, is the population job allowed to finish
        waitForIndexesToComeOnline( indexing, indexId, indexId2 );

        // THEN
        // We get a snapshot from the online index, but no snapshot from the populating one
        assertThat( asCollection( files ), equalTo( asCollection( iterator( theFile ) ) ) );
    }

    @Test
    public void shouldIgnoreActivateCallDuringRecovery() throws Exception
    {
        // given
        IndexingService indexingService = newIndexingServiceWithMockedDependencies( populator, accessor, withData() );
        StoreIndexDescriptor index = new IndexDescriptor( SchemaDescriptorFactory.forLabel( 0, 0 ),
                IndexDescriptor.Type.GENERAL, Optional.empty(), PROVIDER_DESCRIPTOR, false ).withId( 0 );

        // when
        indexingService.activateIndex( index );

        // then no exception should be thrown.
    }

    @Test
    public void shouldLogTriggerSamplingOnAllIndexes() throws Exception
    {
        // given
        IndexingService indexingService = newIndexingServiceWithMockedDependencies( populator, accessor, withData() );
        IndexSamplingMode mode = TRIGGER_REBUILD_ALL;

        // when
        indexingService.triggerIndexSampling( mode );

        // then
        internalLogProvider.assertAtLeastOnce(
                logMatch.info( "Manual trigger for sampling all indexes [" + mode + "]" )
        );
    }

    @Test
    public void shouldLogTriggerSamplingOnAnIndexes() throws Exception
    {
        // given
        long indexId = 0;
        IndexSamplingMode mode = TRIGGER_REBUILD_ALL;
        IndexDescriptor descriptor = forSchema( forLabel( 0, 1 ), PROVIDER_DESCRIPTOR );
        IndexingService indexingService = newIndexingServiceWithMockedDependencies( populator, accessor, withData(),
                                                                                    descriptor.withId( indexId ) );
        life.init();
        life.start();

        // when
        indexingService.triggerIndexSampling( descriptor.schema() , mode );

        // then
        String userDescription = descriptor.schema().userDescription( nameLookup );
        internalLogProvider.assertAtLeastOnce(
                logMatch.info( "Manual trigger for sampling index " + userDescription + " [" + mode + "]" )
        );
    }

    @Test
    public void applicationOfIndexUpdatesShouldThrowIfServiceIsShutdown() throws IOException, KernelException
    {
        // Given
        IndexingService indexingService = newIndexingServiceWithMockedDependencies( populator, accessor, withData() );
        life.start();
        life.shutdown();

        try
        {
            // When
            indexingService.applyUpdates( asSet( add( 1, "foo" ) ) );
            fail( "Should have thrown " + IllegalStateException.class.getSimpleName() );
        }
        catch ( IllegalStateException e )
        {
            // Then
            assertThat( e.getMessage(), startsWith( "Can't apply index updates" ) );
        }
    }

    @Test
    public void applicationOfUpdatesShouldFlush() throws Exception
    {
        // Given
        when( accessor.newUpdater( any( IndexUpdateMode.class ) ) ).thenReturn( updater );
        IndexingService indexing = newIndexingServiceWithMockedDependencies( populator, accessor, withData() );
        life.start();

        indexing.createIndexes( index.withId( 0 ) );
        waitForIndexesToComeOnline( indexing, 0 );
        verify( populator, timeout( 10000 ) ).close( true );

        // When
        indexing.applyUpdates( asList( add( 1, "foo" ), add( 2, "bar" ) ) );

        // Then
        InOrder inOrder = inOrder( updater );
        inOrder.verify( updater ).process( add( 1, "foo" ) );
        inOrder.verify( updater ).process( add( 2, "bar" ) );
        inOrder.verify( updater ).close();
        inOrder.verifyNoMoreInteractions();
    }

    @Test
    public void closingOfValidatedUpdatesShouldCloseUpdaters() throws Exception
    {
        // Given
        long indexId1 = 1;
        long indexId2 = 2;

        int labelId1 = 24;
        int labelId2 = 42;

        StoreIndexDescriptor index1 = storeIndex( indexId1, labelId1, propertyKeyId, PROVIDER_DESCRIPTOR );
        StoreIndexDescriptor index2 = storeIndex( indexId2, labelId2, propertyKeyId, PROVIDER_DESCRIPTOR );

        IndexingService indexing = newIndexingServiceWithMockedDependencies( populator, accessor, withData() );

        IndexAccessor accessor1 = mock( IndexAccessor.class );
        IndexUpdater updater1 = mock( IndexUpdater.class );
        when( accessor1.newUpdater( any( IndexUpdateMode.class ) ) ).thenReturn( updater1 );

        IndexAccessor accessor2 = mock( IndexAccessor.class );
        IndexUpdater updater2 = mock( IndexUpdater.class );
        when( accessor2.newUpdater( any( IndexUpdateMode.class ) ) ).thenReturn( updater2 );

        when( indexProvider.getOnlineAccessor( eq( index1 ), any( IndexSamplingConfig.class ) ) ).thenReturn( accessor1 );
        when( indexProvider.getOnlineAccessor( eq( index2 ), any( IndexSamplingConfig.class ) ) ).thenReturn( accessor2 );

        life.start();

        indexing.createIndexes( index1 );
        indexing.createIndexes( index2 );

        waitForIndexesToComeOnline( indexing, indexId1, indexId2 );

        verify( populator, timeout( 10000 ).times( 2 ) ).close( true );

        // When
        indexing.applyUpdates( asList(
                add( 1, "foo", labelId1 ),
                add( 2, "bar", labelId2 ) ) );

        // Then
        verify( updater1 ).close();
        verify( updater2 ).close();
    }

    private void waitForIndexesToComeOnline( IndexingService indexing, long... indexRuleIds )
            throws IndexNotFoundKernelException
    {
        waitForIndexesToGetIntoState( indexing, ONLINE, indexRuleIds );
    }

    private void waitForIndexesToGetIntoState( IndexingService indexing, InternalIndexState state,
            long... indexRuleIds )
            throws IndexNotFoundKernelException
    {
        long end = currentTimeMillis() + SECONDS.toMillis( 30 );
        while ( !allInState( indexing, state, indexRuleIds ) )
        {
            if ( currentTimeMillis() > end )
            {
                fail( "Indexes couldn't come online" );
            }
        }
    }

    private boolean allInState( IndexingService indexing, InternalIndexState state,
            long[] indexRuleIds ) throws IndexNotFoundKernelException
    {
        for ( long indexRuleId : indexRuleIds )
        {
            if ( indexing.getIndexProxy( indexRuleId ).getState() != state )
            {
                return false;
            }
        }
        return true;
    }

    private Iterable<IndexEntryUpdate<SchemaDescriptor>> nodeIdsAsIndexUpdates( long... nodeIds )
    {
        return () ->
        {
            List<IndexEntryUpdate<SchemaDescriptor>> updates = new ArrayList<>();
            for ( long nodeId : nodeIds )
            {
                updates.add( IndexEntryUpdate.add( nodeId, index.schema(), Values.of( 1 ) ) );
            }
            return updates.iterator();
        };
    }

    /*
     * See comments in IndexingService#createIndex
     */
    @Test
    public void shouldNotLoseIndexDescriptorDueToOtherSimilarIndexDuringRecovery() throws Exception
    {
        // GIVEN
        long nodeId = 0;
        long indexId = 1;
        long otherIndexId = 2;
        EntityUpdates update = addNodeUpdate( nodeId, "value" );
        DoubleLongRegister register = mock( DoubleLongRegister.class );
        when( register.readSecond() ).thenReturn( 42L );
        when( indexStatisticsStore.indexSample( anyLong(), any( DoubleLongRegister.class ) ) )
                .thenReturn( register );
        // For some reason the usual accessor returned null from newUpdater, even when told to return the updater
        // so spying on a real object instead.
        IndexAccessor accessor = spy( new TrackingIndexAccessor() );
        StoreIndexDescriptor storeIndex = index.withId( indexId );
        IndexingService indexing = newIndexingServiceWithMockedDependencies(
                populator, accessor, withData( update ), storeIndex
        );
        when( indexProvider.getInitialState( storeIndex ) ).thenReturn( ONLINE );
        life.init();

        // WHEN dropping another index, which happens to have the same label/property... while recovering
        StoreIndexDescriptor otherIndex = storeIndex.withId( otherIndexId );
        indexing.createIndexes( otherIndex );
        indexing.dropIndex( otherIndex );
        // and WHEN finally creating our index again (at a later point in recovery)
        indexing.createIndexes( storeIndex );
        reset( accessor );
        indexing.applyUpdates( nodeIdsAsIndexUpdates( nodeId ) );
        // and WHEN starting, i.e. completing recovery
        life.start();

        verify( accessor ).newUpdater( RECOVERY );
    }

    @Test
    public void shouldWaitForRecoveredUniquenessConstraintIndexesToBeFullyPopulated() throws Exception
    {
        // I.e. when a uniqueness constraint is created, but database crashes before that schema record
        // ends up in the store, so that next start have no choice but to rebuild it.

        // GIVEN
        final DoubleLatch latch = new DoubleLatch();
        ControlledIndexPopulator populator = new ControlledIndexPopulator( latch );
        final AtomicLong indexId = new AtomicLong( -1 );
        IndexingService.Monitor monitor = new IndexingService.MonitorAdapter()
        {
            @Override
            public void awaitingPopulationOfRecoveredIndex( StoreIndexDescriptor descriptor )
            {
                // When we see that we start to await the index to populate, notify the slow-as-heck
                // populator that it can actually go and complete its job.
                indexId.set( descriptor.getId() );
                latch.startAndWaitForAllToStart();
            }
        };
        // leaving out the IndexRule here will have the index being populated from scratch
        IndexingService indexing = newIndexingServiceWithMockedDependencies( populator, accessor,
                withData( addNodeUpdate( 0, "value", 1 ) ), monitor );

        // WHEN initializing, i.e. preparing for recovery
        life.init();
        // simulating an index being created as part of applying recovered transactions
        long fakeOwningConstraintRuleId = 1;
        indexing.createIndexes( constraintIndexRule( 2, labelId, propertyKeyId, PROVIDER_DESCRIPTOR,
                fakeOwningConstraintRuleId ) );
        // and then starting, i.e. considering recovery completed
        life.start();

        // THEN afterwards the index should be ONLINE
        assertEquals( 2, indexId.get() );
        assertEquals( ONLINE, indexing.getIndexProxy( indexId.get() ).getState() );
    }

    @Test
    public void shouldCreateMultipleIndexesInOneCall() throws Exception
    {
        // GIVEN
        IndexingService.Monitor monitor = IndexingService.NO_MONITOR;
        IndexingService indexing = newIndexingServiceWithMockedDependencies( populator, accessor,
                withData( addNodeUpdate( 0, "value", 1 ) ), monitor );
        life.start();

        // WHEN
        StoreIndexDescriptor indexRule1 = storeIndex( 0, 0, 0, PROVIDER_DESCRIPTOR );
        StoreIndexDescriptor indexRule2 = storeIndex( 1, 0, 1, PROVIDER_DESCRIPTOR );
        StoreIndexDescriptor indexRule3 = storeIndex( 2, 1, 0, PROVIDER_DESCRIPTOR );
        indexing.createIndexes( indexRule1, indexRule2, indexRule3 );

        // THEN
        verify( indexProvider ).getPopulator( eq( forSchema( forLabel( 0, 0 ), PROVIDER_DESCRIPTOR ).withId( 0 ) ),
                any( IndexSamplingConfig.class ) );
        verify( indexProvider ).getPopulator( eq( forSchema( forLabel( 0, 1 ), PROVIDER_DESCRIPTOR ).withId( 1 ) ),
                any( IndexSamplingConfig.class ) );
        verify( indexProvider ).getPopulator( eq( forSchema( forLabel( 1, 0 ), PROVIDER_DESCRIPTOR ).withId( 2 ) ),
                any( IndexSamplingConfig.class ) );

        waitForIndexesToComeOnline( indexing, 0, 1, 2 );
    }

    @Test
    public void shouldStoreIndexFailureWhenFailingToCreateOnlineAccessorAfterPopulating() throws Exception
    {
        // given
        long indexId = 1;
        IndexingService indexing = newIndexingServiceWithMockedDependencies( populator, accessor, withData() );

        IOException exception = new IOException( "Expected failure" );
        when( nameLookup.labelGetName( labelId ) ).thenReturn( "TheLabel" );
        when( nameLookup.propertyKeyGetName( propertyKeyId ) ).thenReturn( "propertyKey" );

        when( indexProvider.getOnlineAccessor( any( StoreIndexDescriptor.class ), any( IndexSamplingConfig.class ) ) )
                .thenThrow( exception );

        life.start();
        ArgumentCaptor<Boolean> closeArgs = ArgumentCaptor.forClass( Boolean.class );

        // when
        indexing.createIndexes( index.withId( indexId ) );
        waitForIndexesToGetIntoState( indexing, InternalIndexState.FAILED, indexId );
        verify( populator, timeout( 10000 ).times( 2 ) ).close( closeArgs.capture() );

        // then
        assertEquals( FAILED, indexing.getIndexProxy( 1 ).getState() );
        assertEquals( asList( true, false ), closeArgs.getAllValues() );
        assertThat( storedFailure(), containsString( format( "java.io.IOException: Expected failure%n\tat " ) ) );
        internalLogProvider.assertAtLeastOnce( inLog( IndexPopulationJob.class ).error( equalTo(
                "Failed to populate index: [:TheLabel(propertyKey) [provider: {key=quantum-dex, version=25.0}]]" ),
                causedBy( exception ) ) );
        internalLogProvider.assertNone( inLog( IndexPopulationJob.class ).info(
                "Index population completed. Index is now online: [%s]",
                ":TheLabel(propertyKey) [provider: {key=quantum-dex, version=25.0}]" ) );
    }

    @Test
    public void shouldStoreIndexFailureWhenFailingToCreateOnlineAccessorAfterRecoveringPopulatingIndex() throws Exception
    {
        // given
        long indexId = 1;
        StoreIndexDescriptor indexRule = index.withId( indexId );
        IndexingService indexing = newIndexingServiceWithMockedDependencies( populator, accessor, withData(), indexRule );

        IOException exception = new IOException( "Expected failure" );
        when( nameLookup.labelGetName( labelId ) ).thenReturn( "TheLabel" );
        when( nameLookup.propertyKeyGetName( propertyKeyId ) ).thenReturn( "propertyKey" );

        when( indexProvider.getInitialState( indexRule ) ).thenReturn( POPULATING );
        when( indexProvider.getOnlineAccessor( any( StoreIndexDescriptor.class ), any( IndexSamplingConfig.class ) ) )
                .thenThrow( exception );

        life.start();
        ArgumentCaptor<Boolean> closeArgs = ArgumentCaptor.forClass( Boolean.class );

        // when
        waitForIndexesToGetIntoState( indexing, InternalIndexState.FAILED, indexId );
        verify( populator, timeout( 10000 ).times( 2 ) ).close( closeArgs.capture() );

        // then
        assertEquals( FAILED, indexing.getIndexProxy( 1 ).getState() );
        assertEquals( asList( true, false ), closeArgs.getAllValues() );
        assertThat( storedFailure(), containsString( format( "java.io.IOException: Expected failure%n\tat " ) ) );
        internalLogProvider.assertAtLeastOnce( inLog( IndexPopulationJob.class ).error( equalTo(
                "Failed to populate index: [:TheLabel(propertyKey) [provider: {key=quantum-dex, version=25.0}]]" ),
                causedBy( exception ) ) );
        internalLogProvider.assertNone( inLog( IndexPopulationJob.class ).info(
                "Index population completed. Index is now online: [%s]",
                ":TheLabel(propertyKey) [provider: {key=quantum-dex, version=25.0}]" ) );
    }

    @Test( timeout = 60_000L )
    public void shouldReportCauseOfPopulationFailureIfPopulationFailsDuringRecovery() throws IOException, IndexNotFoundKernelException, InterruptedException
    {
        // given
        long indexId = 1;
        StoreIndexDescriptor indexRule = uniqueIndex.withId( indexId );
        Barrier.Control barrier = new Barrier.Control();
        CountDownLatch exceptionBarrier = new CountDownLatch( 1 );
        IndexingService indexing = newIndexingServiceWithMockedDependencies( populator, accessor, withData(), new IndexingService.MonitorAdapter()
        {
            @Override
            public void awaitingPopulationOfRecoveredIndex( StoreIndexDescriptor descriptor )
            {
                barrier.reached();
            }
        }, indexRule );
        when( indexProvider.getInitialState( indexRule ) ).thenReturn( POPULATING );

        life.init();
        ExecutorService executor = Executors.newSingleThreadExecutor();
        try
        {
            AtomicReference<Throwable> startException = new AtomicReference<>();
            executor.submit( () -> {
                try
                {
                    life.start();
                }
                catch ( Throwable t )
                {
                    startException.set( t );
                    exceptionBarrier.countDown();
                }
            } );

            // Thread is just about to start checking index status. We flip to failed proxy to indicate population failure during recovery.
            barrier.await();

            IndexProxy indexProxy = indexing.getIndexProxy( indexRule.schema() );
            assertThat( indexProxy, instanceOf( ContractCheckingIndexProxy.class ) );
            ContractCheckingIndexProxy contractCheckingIndexProxy = (ContractCheckingIndexProxy) indexProxy;
            IndexProxy delegate = contractCheckingIndexProxy.getDelegate();
            assertThat( delegate, instanceOf( FlippableIndexProxy.class ) );
            FlippableIndexProxy flippableIndexProxy = (FlippableIndexProxy) delegate;
            Exception expectedCause = new Exception( "index was failed on purpose" );
            IndexPopulationFailure indexFailure = IndexPopulationFailure.failure( expectedCause );
            flippableIndexProxy.flipTo( new FailedIndexProxy( mock( CapableIndexDescriptor.class ), "string", mock( IndexPopulator.class ),
                    indexFailure, mock( IndexStatisticsStore.class ), internalLogProvider ) );
            barrier.release();
            exceptionBarrier.await();
            Throwable actual = startException.get();

            assertThat( actual.getCause(), instanceOf( IllegalStateException.class ) );
            assertThat( Exceptions.stringify( actual.getCause() ), Matchers.containsString( Exceptions.stringify( expectedCause ) ) );
        }
        finally
        {
            executor.shutdown();
        }
    }

    @Test
    public void shouldLogIndexStateOutliersOnInit() throws Exception
    {
        // given
        IndexProvider provider = mockIndexProviderWithAccessor( PROVIDER_DESCRIPTOR );
        Config config = Config.defaults( default_schema_provider, PROVIDER_DESCRIPTOR.name() );
        IndexProviderMap providerMap = life.add( new DefaultIndexProviderMap( buildIndexDependencies( provider ), config ) );
        TokenNameLookup mockLookup = mock( TokenNameLookup.class );

        List<StorageIndexReference> indexes = new ArrayList<>();
        int nextIndexId = 1;
        StoreIndexDescriptor populatingIndex = storeIndex( nextIndexId, nextIndexId++, 1, PROVIDER_DESCRIPTOR );
        when( provider.getInitialState( populatingIndex ) ).thenReturn( POPULATING );
        indexes.add( populatingIndex );
        StoreIndexDescriptor failedIndex = storeIndex( nextIndexId, nextIndexId++, 1, PROVIDER_DESCRIPTOR );
        when( provider.getInitialState( failedIndex ) ).thenReturn( FAILED );
        indexes.add( failedIndex );
        for ( int i = 0; i < 10; i++ )
        {
            StoreIndexDescriptor indexRule = storeIndex( nextIndexId, nextIndexId++, 1, PROVIDER_DESCRIPTOR );
            when( provider.getInitialState( indexRule ) ).thenReturn( ONLINE );
            indexes.add( indexRule );
        }
        for ( int i = 0; i < nextIndexId; i++ )
        {
            when( mockLookup.labelGetName( i ) ).thenReturn( "Label" + i );
        }

        life.add( IndexingServiceFactory.createIndexingService( config, mock( JobScheduler.class ), providerMap,
                mock( IndexStoreView.class ), mockLookup, indexes, internalLogProvider, userLogProvider, IndexingService.NO_MONITOR,
                schemaState, indexStatisticsStore ) );

        when( mockLookup.propertyKeyGetName( 1 ) ).thenReturn( "prop" );

        // when
        life.init();

        // then
        internalLogProvider.assertAtLeastOnce(
                logMatch.info( "IndexingService.init: index 1 on :Label1(prop) is POPULATING" ),
                logMatch.info( "IndexingService.init: index 2 on :Label2(prop) is FAILED" ),
                logMatch.info( "IndexingService.init: indexes not specifically mentioned above are ONLINE" )
        );
        internalLogProvider.assertNone( logMatch.info( "IndexingService.init: index 3 on :Label3(prop) is ONLINE" ) );
    }

    @Test
    public void shouldLogIndexStateOutliersOnStart() throws Exception
    {
        // given
        IndexProvider provider = mockIndexProviderWithAccessor( PROVIDER_DESCRIPTOR );
        Config config = Config.defaults( default_schema_provider, PROVIDER_DESCRIPTOR.name() );
        DefaultIndexProviderMap providerMap = new DefaultIndexProviderMap( buildIndexDependencies( provider ), config );
        providerMap.init();
        TokenNameLookup mockLookup = mock( TokenNameLookup.class );

        List<StorageIndexReference> indexes = new ArrayList<>();
        int nextIndexId = 1;
        StoreIndexDescriptor populatingIndex = storeIndex( nextIndexId, nextIndexId++, 1, PROVIDER_DESCRIPTOR );
        when( provider.getInitialState( populatingIndex ) ).thenReturn( POPULATING );
        indexes.add( populatingIndex );
        StoreIndexDescriptor failedIndex = storeIndex( nextIndexId, nextIndexId++, 1, PROVIDER_DESCRIPTOR );
        when( provider.getInitialState( failedIndex ) ).thenReturn( FAILED );
        when( provider.getCapability( any() ) ).thenReturn( IndexCapability.NO_CAPABILITY );
        indexes.add( failedIndex );
        for ( int i = 0; i < 10; i++ )
        {
            StoreIndexDescriptor indexRule = storeIndex( nextIndexId, nextIndexId++, 1, PROVIDER_DESCRIPTOR );
            when( provider.getInitialState( indexRule ) ).thenReturn( ONLINE );
            indexes.add( indexRule );
        }
        for ( int i = 0; i < nextIndexId; i++ )
        {
            when( mockLookup.labelGetName( i ) ).thenReturn( "Label" + i );
        }

        IndexingService indexingService = IndexingServiceFactory.createIndexingService( config,
                mock( JobScheduler.class ), providerMap, storeView, mockLookup, indexes,
                internalLogProvider, userLogProvider, IndexingService.NO_MONITOR, schemaState, indexStatisticsStore );
        when( indexStatisticsStore.indexSample( anyLong(), any( DoubleLongRegister.class ) ) )
                .thenReturn( newDoubleLongRegister( 32L, 32L ) );
        when( mockLookup.propertyKeyGetName( 1 ) ).thenReturn( "prop" );

        // when
        indexingService.init();
        internalLogProvider.clear();
        indexingService.start();

        // then
        internalLogProvider.assertAtLeastOnce(
                logMatch.info( "IndexingService.start: index 1 on :Label1(prop) is POPULATING" ),
                logMatch.info( "IndexingService.start: index 2 on :Label2(prop) is FAILED" ),
                logMatch.info( "IndexingService.start: indexes not specifically mentioned above are ONLINE" )
        );
        internalLogProvider.assertNone( logMatch.info( "IndexingService.start: index 3 on :Label3(prop) is ONLINE" ) );
    }

    @Test
    public void flushAllIndexesWhileSomeOfThemDropped() throws IOException
    {
        IndexMapReference indexMapReference = new IndexMapReference();
        IndexProxy validIndex1 = createIndexProxyMock(1);
        IndexProxy validIndex2 = createIndexProxyMock(2);
        IndexProxy deletedIndexProxy = createIndexProxyMock(3);
        IndexProxy validIndex3 = createIndexProxyMock(4);
        IndexProxy validIndex4 = createIndexProxyMock(5);
        indexMapReference.modify( indexMap ->
        {
            indexMap.putIndexProxy( validIndex1 );
            indexMap.putIndexProxy( validIndex2 );
            indexMap.putIndexProxy( deletedIndexProxy );
            indexMap.putIndexProxy( validIndex3 );
            indexMap.putIndexProxy( validIndex4 );
            return indexMap;
        } );

        doAnswer( invocation ->
        {
            indexMapReference.modify( indexMap ->
            {
                indexMap.removeIndexProxy( 3 );
                return indexMap;
            } );
            throw new RuntimeException( "Index deleted." );
        } ).when( deletedIndexProxy ).force( any( IOLimiter.class ) );

        IndexingService indexingService = createIndexServiceWithCustomIndexMap( indexMapReference );

        indexingService.forceAll( IOLimiter.UNLIMITED );
        verify( validIndex1 ).force( IOLimiter.UNLIMITED );
        verify( validIndex2 ).force( IOLimiter.UNLIMITED );
        verify( validIndex3 ).force( IOLimiter.UNLIMITED );
        verify( validIndex4 ).force( IOLimiter.UNLIMITED );
    }

    @Test
    public void failForceAllWhenOneOfTheIndexesFailToForce() throws IOException
    {
        IndexMapReference indexMapReference = new IndexMapReference();
        IndexProxy strangeIndexProxy = createIndexProxyMock( 1 );
        doThrow( new UncheckedIOException( new IOException( "Can't force" ) ) ).when( strangeIndexProxy ).force( any( IOLimiter.class ) );
        indexMapReference.modify( indexMap ->
        {
            IndexProxy validIndex = createIndexProxyMock( 0 );
            indexMap.putIndexProxy( validIndex );
            indexMap.putIndexProxy( validIndex );
            indexMap.putIndexProxy( strangeIndexProxy );
            indexMap.putIndexProxy( validIndex );
            indexMap.putIndexProxy( validIndex );
            return indexMap;
        } );

        IndexingService indexingService = createIndexServiceWithCustomIndexMap( indexMapReference );

        expectedException.expectMessage( "Unable to force" );
        expectedException.expect( UnderlyingStorageException.class );
        indexingService.forceAll( IOLimiter.UNLIMITED );
    }

    @Test
    public void shouldRefreshIndexesOnStart() throws Exception
    {
        // given
        StoreIndexDescriptor rule = index.withId( 0 );
        newIndexingServiceWithMockedDependencies( populator, accessor, withData(), rule );

        IndexAccessor accessor = mock( IndexAccessor.class );
        IndexUpdater updater = mock( IndexUpdater.class );
        when( accessor.newUpdater( any( IndexUpdateMode.class ) ) ).thenReturn( updater );
        when( indexProvider.getOnlineAccessor( any( StoreIndexDescriptor.class ),
                any( IndexSamplingConfig.class ) ) ).thenReturn( accessor );

        life.init();

        verify( accessor, never() ).refresh();

        life.start();

        // Then
        verify( accessor ).refresh();
    }

    @Test
    public void shouldForgetDeferredIndexDropDuringRecoveryIfCreatedIndexWithSameRuleId() throws Exception
    {
        // given
        StoreIndexDescriptor rule = index.withId( 0 );
        IndexingService indexing = newIndexingServiceWithMockedDependencies( populator, accessor, withData(), rule );
        life.init();

        // when
        indexing.dropIndex( rule );
        indexing.createIndexes( rule );
        life.start();

        // then
        IndexProxy proxy = indexing.getIndexProxy( rule.getId() );
        assertNotNull( proxy );
        verify( accessor, never() ).drop();
    }

    private static IndexProxy createIndexProxyMock( long indexId )
    {
        IndexProxy proxy = mock( IndexProxy.class );
        CapableIndexDescriptor descriptor = storeIndex( indexId, 1, 2, PROVIDER_DESCRIPTOR ).withoutCapabilities();
        when( proxy.getDescriptor() ).thenReturn( descriptor );
        return proxy;
    }

    private static Matcher<? extends Throwable> causedBy( final Throwable exception )
    {
        return new TypeSafeMatcher<Throwable>()
        {
            @Override
            protected boolean matchesSafely( Throwable item )
            {
                while ( item != null )
                {
                    if ( item == exception )
                    {
                        return true;
                    }
                    item = item.getCause();
                }
                return false;
            }

            @Override
            public void describeTo( Description description )
            {
                description.appendText( "exception caused by " ).appendValue( exception );
            }
        };
    }

    private String storedFailure()
    {
        ArgumentCaptor<String> reason = ArgumentCaptor.forClass( String.class );
        verify( populator ).markAsFailed( reason.capture() );
        return reason.getValue();
    }

    private static class ControlledIndexPopulator extends IndexPopulator.Adapter
    {
        private final DoubleLatch latch;

        ControlledIndexPopulator( DoubleLatch latch )
        {
            this.latch = latch;
        }

        @Override
        public void add( Collection<? extends IndexEntryUpdate<?>> updates )
        {
            latch.waitForAllToStart();
        }

        @Override
        public void close( boolean populationCompletedSuccessfully )
        {
            latch.finish();
        }
    }

    private static Answer<Void> waitForLatch( final CountDownLatch latch )
    {
        return invocationOnMock ->
        {
            latch.await();
            return null;
        };
    }

    private static Answer<ResourceIterator<File>> newResourceIterator( final File theFile )
    {
        return invocationOnMock -> asResourceIterator(iterator( theFile ));
    }

    private EntityUpdates addNodeUpdate( long nodeId, Object propertyValue )
    {
        return addNodeUpdate( nodeId, propertyValue, labelId );
    }

    private EntityUpdates addNodeUpdate( long nodeId, Object propertyValue, int labelId )
    {
        return EntityUpdates.forEntity( nodeId ).withTokens( labelId )
                .added( index.schema().getPropertyId(), Values.of( propertyValue ) ).build();
    }

    private IndexEntryUpdate<SchemaDescriptor> add( long nodeId, Object propertyValue )
    {
        return IndexEntryUpdate.add( nodeId, index.schema(), Values.of( propertyValue ) );
    }

    private IndexEntryUpdate<SchemaDescriptor> add( long nodeId, Object propertyValue, int labelId )
    {
        LabelSchemaDescriptor schema = forLabel( labelId, index.schema().getPropertyId() );
        return IndexEntryUpdate.add( nodeId, schema, Values.of( propertyValue ) );
    }

    private IndexingService newIndexingServiceWithMockedDependencies( IndexPopulator populator,
                                                                      IndexAccessor accessor,
                                                                      DataUpdates data,
                                                                      StoreIndexDescriptor... rules ) throws IOException
    {
        return newIndexingServiceWithMockedDependencies( populator, accessor, data, IndexingService.NO_MONITOR, rules );
    }

    private IndexingService newIndexingServiceWithMockedDependencies( IndexPopulator populator,
                                                                      IndexAccessor accessor,
                                                                      DataUpdates data,
                                                                      IndexingService.Monitor monitor,
                                                                      StoreIndexDescriptor... rules ) throws IOException
    {
        when( indexProvider.getInitialState( any( StoreIndexDescriptor.class ) ) ).thenReturn( ONLINE );
        when( indexProvider.getProviderDescriptor() ).thenReturn( PROVIDER_DESCRIPTOR );
        when( indexProvider.getPopulator( any( StoreIndexDescriptor.class ), any( IndexSamplingConfig.class ) ) )
                .thenReturn( populator );
        data.getsProcessedByStoreScanFrom( storeView );
        when( indexProvider.getOnlineAccessor( any( StoreIndexDescriptor.class ), any( IndexSamplingConfig.class ) ) )
                .thenReturn( accessor );
        when( indexProvider.storeMigrationParticipant( any( FileSystemAbstraction.class ), any( PageCache.class ), any() ) )
                .thenReturn( StoreMigrationParticipant.NOT_PARTICIPATING );

        when( nameLookup.labelGetName( anyInt() ) ).thenAnswer( new NameLookupAnswer( "label" ) );
        when( nameLookup.propertyKeyGetName( anyInt() ) ).thenAnswer( new NameLookupAnswer( "property" ) );

        Config config = Config.defaults( GraphDatabaseSettings.multi_threaded_schema_index_population_enabled, "false" );
        config.augment( GraphDatabaseSettings.default_schema_provider, PROVIDER_DESCRIPTOR.name() );

        DefaultIndexProviderMap providerMap = life.add( new DefaultIndexProviderMap( buildIndexDependencies( indexProvider ), config ) );
        return life.add( IndexingServiceFactory.createIndexingService( config,
                        life.add( JobSchedulerFactory.createScheduler() ), providerMap,
                        storeView,
                        nameLookup,
                        loop( iterator( rules ) ),
                        internalLogProvider,
                        userLogProvider,
                        monitor,
                        schemaState,
                        indexStatisticsStore )
        );
    }

    private static DataUpdates withData( EntityUpdates... updates )
    {
        return new DataUpdates( updates );
    }

    private static class DataUpdates implements Answer<StoreScan<IndexPopulationFailedKernelException>>
    {
        private final EntityUpdates[] updates;

        DataUpdates()
        {
            this.updates = new EntityUpdates[0];
        }

        DataUpdates( EntityUpdates[] updates )
        {
            this.updates = updates;
        }

        @SuppressWarnings( "unchecked" )
        void getsProcessedByStoreScanFrom( IndexStoreView mock )
        {
            when( mock.visitNodes( any(int[].class), any( IntPredicate.class ),
                    any( Visitor.class ), isNull(), anyBoolean() ) ).thenAnswer( this );
        }

        @Override
        public StoreScan<IndexPopulationFailedKernelException> answer( InvocationOnMock invocation )
        {
            final Visitor<EntityUpdates,IndexPopulationFailedKernelException> visitor =
                    visitor( invocation.getArgument( 2 ) );
            return new StoreScan<IndexPopulationFailedKernelException>()
            {
                private volatile boolean stop;

                @Override
                public void run() throws IndexPopulationFailedKernelException
                {
                    for ( EntityUpdates update : updates )
                    {
                        if ( stop )
                        {
                            return;
                        }
                        visitor.visit( update );
                    }
                }

                @Override
                public void stop()
                {
                    stop = true;
                }

                @Override
                public void acceptUpdate( MultipleIndexPopulator.MultipleIndexUpdater updater,
                        IndexEntryUpdate<?> update,
                        long currentlyIndexedNodeId )
                {
                    // no-op
                }

                @Override
                public PopulationProgress getProgress()
                {
                    return new PopulationProgress( 42, 100 );
                }
            };
        }

        @SuppressWarnings( {"unchecked", "rawtypes"} )
        private static Visitor<EntityUpdates, IndexPopulationFailedKernelException> visitor( Object v )
        {
            return (Visitor) v;
        }

        @Override
        public String toString()
        {
            return Arrays.toString( updates );
        }
    }

    private static class NameLookupAnswer implements Answer<String>
    {
        private final String kind;

        NameLookupAnswer( String kind )
        {

            this.kind = kind;
        }

        @Override
        public String answer( InvocationOnMock invocation )
        {
            int id = invocation.getArgument( 0 );
            return kind + "[" + id + "]";
        }
    }

    private static class TrackingIndexAccessor extends IndexAccessor.Adapter
    {
        private final IndexUpdater updater = mock( IndexUpdater.class );

        @Override
        public void drop()
        {
            throw new UnsupportedOperationException( "Not required" );
        }

        @Override
        public IndexUpdater newUpdater( IndexUpdateMode mode )
        {
            return updater;
        }

        @Override
        public IndexReader newReader()
        {
            throw new UnsupportedOperationException( "Not required" );
        }

        @Override
        public BoundedIterable<Long> newAllEntriesReader()
        {
            throw new UnsupportedOperationException( "Not required" );
        }

        @Override
        public ResourceIterator<File> snapshotFiles()
        {
            throw new UnsupportedOperationException( "Not required" );
        }
    }

    private static StoreIndexDescriptor storeIndex( long ruleId, int labelId, int propertyKeyId, IndexProviderDescriptor providerDescriptor )
    {
        return forSchema( forLabel( labelId, propertyKeyId ), providerDescriptor ).withId( ruleId );
    }

    private static StoreIndexDescriptor constraintIndexRule( long ruleId, int labelId, int propertyKeyId, IndexProviderDescriptor providerDescriptor )
    {
        return uniqueForSchema( forLabel( labelId, propertyKeyId ), providerDescriptor ).withId( ruleId );
    }

    private static StoreIndexDescriptor constraintIndexRule( long ruleId, int labelId, int propertyKeyId, IndexProviderDescriptor providerDescriptor,
            long constraintId )
    {
        return uniqueForSchema( forLabel( labelId, propertyKeyId ), providerDescriptor ).withIds( ruleId, constraintId );
    }

    private IndexingService createIndexServiceWithCustomIndexMap( IndexMapReference indexMapReference )
    {
        return new IndexingService( mock( IndexProxyCreator.class ), mock( IndexProviderMap.class ),
                indexMapReference, mock( IndexStoreView.class ), Collections.emptyList(),
                mock( IndexSamplingController.class ), mock( TokenNameLookup.class ),
                mock( JobScheduler.class ), mock( SchemaState.class ), mock( MultiPopulatorFactory.class ),
                internalLogProvider, userLogProvider, IndexingService.NO_MONITOR, mock( IndexStatisticsStore.class ) );
    }

    private static DependencyResolver buildIndexDependencies( IndexProvider provider )
    {
        return buildIndexDependencies( new IndexProvider[]{provider} );
    }

    private static DependencyResolver buildIndexDependencies( IndexProvider... providers )
    {
        Dependencies dependencies = new Dependencies();
        dependencies.satisfyDependencies( (Object[]) providers );
        return dependencies;
    }

    private IndexProvider mockIndexProviderWithAccessor( IndexProviderDescriptor descriptor ) throws IOException
    {
        IndexProvider provider = mock( IndexProvider.class );
        when( provider.getProviderDescriptor() ).thenReturn( descriptor );
        IndexAccessor indexAccessor = mock( IndexAccessor.class );
        when( provider.getOnlineAccessor( any( StoreIndexDescriptor.class ), any( IndexSamplingConfig.class ) ) )
                .thenReturn( indexAccessor );
        return provider;
    }

    private void onBothLogProviders( Consumer<AssertableLogProvider> logProviderAction )
    {
        logProviderAction.accept( internalLogProvider );
        logProviderAction.accept( userLogProvider );
    }
}<|MERGE_RESOLUTION|>--- conflicted
+++ resolved
@@ -325,15 +325,10 @@
         InOrder order = inOrder( populator, accessor, updater);
         order.verify( populator ).create();
         order.verify( populator ).includeSample( add( 1, "value1" ) );
-<<<<<<< HEAD
-        order.verify( populator, times( 3 ) ).add( any( Collection.class ) );
-        order.verify( populator ).newPopulatingUpdater( propertyAccessor );
-=======
         order.verify( populator, times( 1 ) ).add( any( Collection.class ) );
         order.verify( populator ).scanCompleted( any( PhaseTracker.class ) );
         order.verify( populator, times( 2 ) ).add( any( Collection.class ) );
-        order.verify( populator ).newPopulatingUpdater( storeView );
->>>>>>> dc61a526
+        order.verify( populator ).newPopulatingUpdater( propertyAccessor );
         order.verify( updater ).close();
         order.verify( populator ).sampleResult();
         order.verify( populator ).close( true );
