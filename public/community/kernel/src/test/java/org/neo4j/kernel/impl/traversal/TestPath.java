/*
 * Copyright (c) 2002-2019 "Neo4j,"
 * Neo4j Sweden AB [http://neo4j.com]
 *
 * This file is part of Neo4j.
 *
 * Neo4j is free software: you can redistribute it and/or modify
 * it under the terms of the GNU General Public License as published by
 * the Free Software Foundation, either version 3 of the License, or
 * (at your option) any later version.
 *
 * This program is distributed in the hope that it will be useful,
 * but WITHOUT ANY WARRANTY; without even the implied warranty of
 * MERCHANTABILITY or FITNESS FOR A PARTICULAR PURPOSE.  See the
 * GNU General Public License for more details.
 *
 * You should have received a copy of the GNU General Public License
 * along with this program.  If not, see <http://www.gnu.org/licenses/>.
 */
package org.neo4j.kernel.impl.traversal;

import org.junit.After;
import org.junit.Before;
import org.junit.Ignore;
import org.junit.Test;

import org.neo4j.graphdb.Direction;
import org.neo4j.graphdb.Node;
import org.neo4j.graphdb.Path;
import org.neo4j.graphdb.Relationship;
import org.neo4j.graphdb.ResourceIterable;
import org.neo4j.graphdb.ResourceIterator;
import org.neo4j.graphdb.Transaction;
import org.neo4j.graphdb.traversal.BidirectionalTraversalDescription;
import org.neo4j.graphdb.traversal.TraversalDescription;
import org.neo4j.graphdb.traversal.Traverser;
import org.neo4j.graphdb.traversal.Uniqueness;
import org.neo4j.helpers.collection.Iterators;

import static org.junit.Assert.assertEquals;
import static org.junit.Assert.assertFalse;
import static org.neo4j.graphdb.traversal.Evaluators.atDepth;

public class TestPath extends TraversalTestBase
{
    private static Node a;
    private static Node b;
    private static Node c;
    private static Node d;
    private static Node e;
    private Transaction tx;

    @Before
    public void setup()
    {
        createGraph( "A TO B", "B TO C", "C TO D", "D TO E" );

        tx = beginTx();

        a = getNodeWithName( "A" );
        b = getNodeWithName( "B" );
        c = getNodeWithName( "C" );
        d = getNodeWithName( "D" );
        e = getNodeWithName( "E" );
    }

    @After
    public void tearDown()
    {
        tx.close();
    }

    @Test
    public void testPathIterator()
    {
        Traverser traverse = getGraphDb().traversalDescription().evaluator( atDepth( 4 ) ).traverse( node( "A" ) );
        try ( ResourceIterator<Path> resourceIterator = traverse.iterator() )
        {
            Path path = resourceIterator.next();
            assertPathIsCorrect( path );
        }
    }

    @Test
    public void reverseNodes()
    {
        Traverser traverse = getGraphDb().traversalDescription().evaluator( atDepth( 0 ) ).traverse( a );
        Path path = getFirstPath( traverse );
        assertContains( path.reverseNodes(), a );

        Traverser traverse2 = getGraphDb().traversalDescription().evaluator( atDepth( 4 ) ).traverse( a );
        Path path2 = getFirstPath( traverse2 );
        assertContainsInOrder( path2.reverseNodes(), e, d, c, b, a );
    }

    @Test
    public void reverseRelationships()
    {
        Traverser traverser = getGraphDb().traversalDescription().evaluator( atDepth( 0 ) ).traverse( a );
        Path path = getFirstPath( traverser );
        assertFalse( path.reverseRelationships().iterator().hasNext() );

        Traverser traverser2 = getGraphDb().traversalDescription().evaluator( atDepth( 4 ) ).traverse( a );
        Path path2 = getFirstPath( traverser2 );
        Node[] expectedNodes = new Node[]{e, d, c, b, a};
        int index = 0;
        for ( Relationship rel : path2.reverseRelationships() )
        {
            assertEquals( "For index " + index, expectedNodes[index++], rel.getEndNode() );
        }
        assertEquals( 4, index );
    }

<<<<<<< HEAD
    //TODO: This leaks cursors, and disabling cursor checking of this entire module seems
    //      like the wrong thing. We should preferably fix the leaking and reenable the test
    //      or move it to a module where we can disable `trackCursors`
    @Ignore
=======
    @Test
>>>>>>> 7350396e
    public void testBidirectionalPath()
    {
        TraversalDescription side = getGraphDb().traversalDescription().uniqueness( Uniqueness.NODE_PATH );
        BidirectionalTraversalDescription bidirectional =
                getGraphDb().bidirectionalTraversalDescription().mirroredSides( side );
        Path bidirectionalPath = getFirstPath( bidirectional.traverse( a, e ) );
        assertPathIsCorrect( bidirectionalPath );

        Path path = getFirstPath( bidirectional.traverse( a, e ) );
        Node node = path.startNode();
        assertEquals( a, node );

        // White box testing below: relationships(), nodes(), reverseRelationships(), reverseNodes()
        // does cache the start node if not already cached, so just make sure they to it properly.
        bidirectionalPath = getFirstPath( bidirectional.traverse( a, e ) );
        bidirectionalPath.relationships();
        assertEquals( a, bidirectionalPath.startNode() );

        bidirectionalPath = getFirstPath(bidirectional.traverse(a,e ) );
        bidirectionalPath.nodes();
        assertEquals( a, bidirectionalPath.startNode() );

        bidirectionalPath = getFirstPath( bidirectional.traverse( a, e ) );
        bidirectionalPath.reverseRelationships();
        assertEquals( a, bidirectionalPath.startNode() );

        bidirectionalPath = getFirstPath( bidirectional.traverse( a, e ) );
        bidirectionalPath.reverseNodes();
        assertEquals( a, bidirectionalPath.startNode() );

        bidirectionalPath = getFirstPath( bidirectional.traverse( a, e ) );
        bidirectionalPath.iterator();
        assertEquals( a, bidirectionalPath.startNode() );
    }

    private Path getFirstPath( Traverser traverse )
    {
        try ( ResourceIterator<Path> iterator = traverse.iterator() )
        {
            return Iterators.first( iterator );
        }
    }

    private void assertPathIsCorrect( Path path )
    {
        Node a = node( "A" );
        Relationship to1 = getFistRelationship( a );
        Node b = to1.getEndNode();
        Relationship to2 = getFistRelationship( b );
        Node c = to2.getEndNode();
        Relationship to3 = getFistRelationship( c );
        Node d = to3.getEndNode();
        Relationship to4 = getFistRelationship( d );
        Node e = to4.getEndNode();
        assertEquals( (Integer) 4, (Integer) path.length() );
        assertEquals( a, path.startNode() );
        assertEquals( e, path.endNode() );
        assertEquals( to4, path.lastRelationship() );

        assertContainsInOrder( path, a, to1, b, to2, c, to3, d, to4, e );
        assertContainsInOrder( path.nodes(), a, b, c, d, e );
        assertContainsInOrder( path.relationships(), to1, to2, to3, to4 );
        assertContainsInOrder( path.reverseNodes(), e, d, c, b, a );
        assertContainsInOrder( path.reverseRelationships(), to4, to3, to2, to1 );
    }

    private Relationship getFistRelationship( Node node )
    {
        ResourceIterable<Relationship> relationships = (ResourceIterable<Relationship>) node.getRelationships( Direction.OUTGOING );
        try ( ResourceIterator<Relationship> iterator = relationships.iterator() )
        {
            return iterator.next();
        }
    }
}<|MERGE_RESOLUTION|>--- conflicted
+++ resolved
@@ -21,7 +21,6 @@
 
 import org.junit.After;
 import org.junit.Before;
-import org.junit.Ignore;
 import org.junit.Test;
 
 import org.neo4j.graphdb.Direction;
@@ -111,14 +110,7 @@
         assertEquals( 4, index );
     }
 
-<<<<<<< HEAD
-    //TODO: This leaks cursors, and disabling cursor checking of this entire module seems
-    //      like the wrong thing. We should preferably fix the leaking and reenable the test
-    //      or move it to a module where we can disable `trackCursors`
-    @Ignore
-=======
     @Test
->>>>>>> 7350396e
     public void testBidirectionalPath()
     {
         TraversalDescription side = getGraphDb().traversalDescription().uniqueness( Uniqueness.NODE_PATH );
