/*
 * Copyright (c) 2002-2018 "Neo4j,"
 * Neo4j Sweden AB [http://neo4j.com]
 *
 * This file is part of Neo4j.
 *
 * Neo4j is free software: you can redistribute it and/or modify
 * it under the terms of the GNU General Public License as published by
 * the Free Software Foundation, either version 3 of the License, or
 * (at your option) any later version.
 *
 * This program is distributed in the hope that it will be useful,
 * but WITHOUT ANY WARRANTY; without even the implied warranty of
 * MERCHANTABILITY or FITNESS FOR A PARTICULAR PURPOSE.  See the
 * GNU General Public License for more details.
 *
 * You should have received a copy of the GNU General Public License
 * along with this program.  If not, see <http://www.gnu.org/licenses/>.
 */
package org.neo4j.kernel.impl.transaction.command;

import org.junit.Before;
import org.junit.Test;

import java.util.Collection;
import java.util.Collections;
import java.util.function.Supplier;

import org.neo4j.helpers.collection.Iterables;
import org.neo4j.internal.kernel.api.schema.IndexProviderDescriptor;
import org.neo4j.kernel.api.labelscan.LabelScanWriter;
import org.neo4j.kernel.impl.api.TransactionApplier;
import org.neo4j.kernel.impl.api.TransactionToApply;
import org.neo4j.kernel.impl.api.index.IndexingService;
import org.neo4j.kernel.impl.api.index.IndexingUpdateService;
import org.neo4j.kernel.impl.api.index.PropertyPhysicalToLogicalConverter;
import org.neo4j.kernel.impl.store.NodeStore;
import org.neo4j.kernel.impl.store.PropertyStore;
import org.neo4j.kernel.impl.store.RelationshipStore;
import org.neo4j.kernel.impl.store.record.DynamicRecord;
import org.neo4j.kernel.impl.store.record.NodeRecord;
import org.neo4j.storageengine.api.EntityType;
import org.neo4j.storageengine.api.schema.IndexDescriptorFactory;
import org.neo4j.storageengine.api.schema.StoreIndexDescriptor;
import org.neo4j.util.concurrent.WorkSync;

import static java.util.Collections.singleton;
import static org.junit.Assert.assertFalse;
import static org.mockito.ArgumentMatchers.any;
import static org.mockito.ArgumentMatchers.eq;
import static org.mockito.Mockito.mock;
import static org.mockito.Mockito.verify;
import static org.mockito.Mockito.when;
import static org.neo4j.kernel.api.schema.SchemaDescriptorFactory.forLabel;
import static org.neo4j.kernel.impl.store.record.DynamicRecord.dynamicRecord;

public class NeoTransactionIndexApplierTest
{
    private static final IndexProviderDescriptor INDEX_DESCRIPTOR = new IndexProviderDescriptor( "in-memory", "1.0" );

    private final IndexingService indexingService = mock( IndexingService.class );
    @SuppressWarnings( "unchecked" )
    private final Supplier<LabelScanWriter> labelScanStore = mock( Supplier.class );
    private final Collection<DynamicRecord> emptyDynamicRecords = Collections.emptySet();
    private final WorkSync<Supplier<LabelScanWriter>,LabelUpdateWork> labelScanStoreSynchronizer =
            new WorkSync<>( labelScanStore );
    private final WorkSync<IndexingUpdateService,IndexUpdatesWork> indexUpdatesSync = new WorkSync<>( indexingService );
    private final TransactionToApply transactionToApply = mock( TransactionToApply.class );

    @Before
    public void setup()
    {
        when( transactionToApply.transactionId() ).thenReturn( 1L );
        when( indexingService.convertToIndexUpdates( any(), eq( EntityType.NODE ) ) ).thenAnswer( o -> Iterables.empty() );
    }

    @Test
    public void shouldUpdateLabelStoreScanOnNodeCommands() throws Exception
    {
        // given
        final IndexBatchTransactionApplier applier = newIndexTransactionApplier();
        final NodeRecord before = new NodeRecord( 11 );
        before.setLabelField( 17, emptyDynamicRecords );
        final NodeRecord after = new NodeRecord( 12 );
        after.setLabelField( 18, emptyDynamicRecords );
        final Command.NodeCommand command = new Command.NodeCommand( before, after );

        LabelScanWriter labelScanWriter = mock( LabelScanWriter.class );
        when( labelScanStore.get() ).thenReturn( labelScanWriter );

        // when
        boolean result;
        try ( TransactionApplier txApplier = applier.startTx( transactionToApply ) )
        {
            result = txApplier.visitNodeCommand( command );
        }
        // then
        assertFalse( result );
    }

    private IndexBatchTransactionApplier newIndexTransactionApplier()
    {
        PropertyStore propertyStore = mock( PropertyStore.class );
<<<<<<< HEAD
        return new IndexBatchTransactionApplier( indexingService, labelScanStoreSynchronizer, indexUpdatesSync, mock( NodeStore.class ),
                mock( RelationshipStore.class ), new PropertyPhysicalToLogicalConverter( propertyStore ) );
=======
        return new IndexBatchTransactionApplier( indexingService,
                labelScanStoreSynchronizer, indexUpdatesSync, mock( NodeStore.class ),
                new PropertyPhysicalToLogicalConverter( propertyStore ), new IndexActivator( indexingService ) );
>>>>>>> 3a3ef78f
    }

    @Test
    public void shouldCreateIndexGivenCreateSchemaRuleCommand() throws Exception
    {
        // Given
        final StoreIndexDescriptor indexRule = indexRule( 1, 42, 42, INDEX_DESCRIPTOR );

        final IndexBatchTransactionApplier applier = newIndexTransactionApplier();

        final Command.SchemaRuleCommand command =
                new Command.SchemaRuleCommand( emptyDynamicRecords, singleton( createdDynamicRecord( 1 ) ), indexRule );

        // When
        boolean result;
        try ( TransactionApplier txApplier = applier.startTx( transactionToApply ) )
        {
            result = txApplier.visitSchemaRuleCommand( command );
        }

        // Then
        assertFalse( result );
        verify( indexingService ).createIndexes( indexRule );
    }

    private StoreIndexDescriptor indexRule( long ruleId, int labelId, int propertyId, IndexProviderDescriptor descriptor )
    {
        return IndexDescriptorFactory.forSchema( forLabel( labelId, propertyId ), descriptor ).withId( ruleId );
    }

    @Test
    public void shouldDropIndexGivenDropSchemaRuleCommand() throws Exception
    {
        // Given
        final StoreIndexDescriptor indexRule = indexRule( 1, 42, 42, INDEX_DESCRIPTOR );

        final IndexBatchTransactionApplier applier = newIndexTransactionApplier();

        final Command.SchemaRuleCommand command = new Command.SchemaRuleCommand(
                singleton( createdDynamicRecord( 1 ) ), singleton( dynamicRecord( 1, false ) ), indexRule );

        // When
        boolean result;
        try ( TransactionApplier txApplier = applier.startTx( transactionToApply ) )
        {
            result = txApplier.visitSchemaRuleCommand( command );
        }

        // Then
        assertFalse( result );
        verify( indexingService ).dropIndex( indexRule );
    }

    private static DynamicRecord createdDynamicRecord( long id )
    {
        DynamicRecord record = dynamicRecord( id, true );
        record.setCreated();
        return record;
    }
}<|MERGE_RESOLUTION|>--- conflicted
+++ resolved
@@ -101,14 +101,8 @@
     private IndexBatchTransactionApplier newIndexTransactionApplier()
     {
         PropertyStore propertyStore = mock( PropertyStore.class );
-<<<<<<< HEAD
         return new IndexBatchTransactionApplier( indexingService, labelScanStoreSynchronizer, indexUpdatesSync, mock( NodeStore.class ),
-                mock( RelationshipStore.class ), new PropertyPhysicalToLogicalConverter( propertyStore ) );
-=======
-        return new IndexBatchTransactionApplier( indexingService,
-                labelScanStoreSynchronizer, indexUpdatesSync, mock( NodeStore.class ),
-                new PropertyPhysicalToLogicalConverter( propertyStore ), new IndexActivator( indexingService ) );
->>>>>>> 3a3ef78f
+                mock( RelationshipStore.class ), new PropertyPhysicalToLogicalConverter( propertyStore ), new IndexActivator( indexingService ) );
     }
 
     @Test
