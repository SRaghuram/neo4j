--- conflicted
+++ resolved
@@ -657,14 +657,9 @@
             String oldValueForLog = obsfucateIfSecret( setting, oldValue );
             String newValueForLog = obsfucateIfSecret( setting, newValue );
             log.info( "Setting changed: '%s' changed from '%s' to '%s' via '%s'",
-<<<<<<< HEAD
-                    setting, oldValueIsDefault ? "default (" + oldValue + ")" : oldValue,
-                    newValueIsDefault ? "default (" + newValue + ")" : newValue, origin );
-            parsedParams.remove( setting );
-=======
                     setting, oldValueIsDefault ? "default (" + oldValueForLog + ")" : oldValueForLog,
                     newValueIsDefault ? "default (" + newValueForLog + ")" : newValueForLog, origin );
->>>>>>> 2b5e572b
+            parsedParams.remove( setting );
             updateListeners.getOrDefault( setting, emptyList() ).forEach( l -> l.accept( oldValue, newValue ) );
         }
     }
@@ -752,33 +747,6 @@
                 } ) );
     }
 
-<<<<<<< HEAD
-=======
-    @Override
-    public String getDiagnosticsIdentifier()
-    {
-        return getClass().getName();
-    }
-
-    @Override
-    public void acceptDiagnosticsVisitor( Object visitor )
-    {
-        // nothing visits configuration
-    }
-
-    @Override
-    public void dump( DiagnosticsPhase phase, Logger logger )
-    {
-        if ( phase.isInitialization() || phase.isExplicitlyRequested() )
-        {
-            logger.log( "Neo4j Kernel properties:" );
-            for ( Map.Entry<String,String> param : params.entrySet() )
-            {
-                logger.log( "%s=%s", param.getKey(), obsfucateIfSecret( param ) );
-            }
-        }
-    }
-
     private String obsfucateIfSecret( Map.Entry<String,String> param )
     {
         return obsfucateIfSecret( param.getKey(), param.getValue() );
@@ -795,8 +763,6 @@
             return value;
         }
     }
-
->>>>>>> 2b5e572b
     /**
      * Migrates and validates all string values in the provided <code>settings</code> map.
      *
