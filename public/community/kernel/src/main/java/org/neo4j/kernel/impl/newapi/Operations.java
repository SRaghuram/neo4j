--- conflicted
+++ resolved
@@ -674,10 +674,7 @@
         Value existingValue = readRelationshipProperty( propertyKey );
         if ( existingValue == NO_VALUE )
         {
-<<<<<<< HEAD
-=======
             assertAllowsSetProperty( relationshipCursor.type(), propertyKey );
->>>>>>> 3547c9f9
             ktx.txState().relationshipDoReplaceProperty( relationship, relationshipCursor.type(), relationshipCursor.sourceNodeReference(),
                     relationshipCursor.targetNodeReference(), propertyKey, NO_VALUE, value );
             return NO_VALUE;
@@ -686,10 +683,7 @@
         {
             if ( propertyHasChanged( existingValue, value ) )
             {
-<<<<<<< HEAD
-=======
                 assertAllowsSetProperty( relationshipCursor.type(), propertyKey );
->>>>>>> 3547c9f9
                 ktx.txState().relationshipDoReplaceProperty( relationship, relationshipCursor.type(), relationshipCursor.sourceNodeReference(),
                         relationshipCursor.targetNodeReference(), propertyKey, existingValue, value );
             }
@@ -708,10 +702,7 @@
 
         if ( existingValue != NO_VALUE )
         {
-<<<<<<< HEAD
-=======
             assertAllowsSetProperty( relationshipCursor.type(), propertyKey );
->>>>>>> 3547c9f9
             ktx.txState().relationshipDoRemoveProperty( relationship, relationshipCursor.type(), relationshipCursor.sourceNodeReference(),
                     relationshipCursor.targetNodeReference(), propertyKey );
         }
