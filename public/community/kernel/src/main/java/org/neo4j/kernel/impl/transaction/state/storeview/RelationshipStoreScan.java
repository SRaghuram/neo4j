/*
 * Copyright (c) 2002-2020 "Neo4j,"
 * Neo4j Sweden AB [http://neo4j.com]
 *
 * This file is part of Neo4j.
 *
 * Neo4j is free software: you can redistribute it and/or modify
 * it under the terms of the GNU General Public License as published by
 * the Free Software Foundation, either version 3 of the License, or
 * (at your option) any later version.
 *
 * This program is distributed in the hope that it will be useful,
 * but WITHOUT ANY WARRANTY; without even the implied warranty of
 * MERCHANTABILITY or FITNESS FOR A PARTICULAR PURPOSE.  See the
 * GNU General Public License for more details.
 *
 * You should have received a copy of the GNU General Public License
 * along with this program.  If not, see <http://www.gnu.org/licenses/>.
 */
package org.neo4j.kernel.impl.transaction.state.storeview;

import java.util.function.IntPredicate;
import javax.annotation.Nullable;

import org.neo4j.internal.helpers.collection.Visitor;
import org.neo4j.io.pagecache.tracing.cursor.PageCursorTracer;
import org.neo4j.lock.LockService;
import org.neo4j.memory.MemoryTracker;
import org.neo4j.storageengine.api.EntityTokenUpdate;
import org.neo4j.storageengine.api.EntityUpdates;
import org.neo4j.storageengine.api.StorageReader;
import org.neo4j.storageengine.api.StorageRelationshipScanCursor;

import static org.neo4j.collection.PrimitiveLongCollections.EMPTY_LONG_ARRAY;

/**
 * Scan the relationship store and produce {@link EntityUpdates updates for indexes} and/or {@link EntityTokenUpdate updates for relationship type index}
 * depending on which {@link Visitor visitors} that are used.
 */
public class RelationshipStoreScan<FAILURE extends Exception> extends PropertyAwareEntityStoreScan<StorageRelationshipScanCursor,FAILURE>
{
    private final Visitor<EntityTokenUpdate,FAILURE> relationshipTypeUpdateVisitor;
    final int[] relationshipTypeIds;
    private final Visitor<EntityUpdates,FAILURE> propertyUpdatesVisitor;

    public RelationshipStoreScan( StorageReader storageReader, LockService locks,
            @Nullable Visitor<EntityTokenUpdate,FAILURE> relationshipTypeUpdateVisitor,
            @Nullable Visitor<EntityUpdates,FAILURE> propertyUpdatesVisitor,
            int[] relationshipTypeIds, IntPredicate propertyKeyIdFilter, PageCursorTracer cursorTracer, MemoryTracker memoryTracker )
    {
        super( storageReader, storageReader.relationshipsGetCount( cursorTracer ), propertyKeyIdFilter,
<<<<<<< HEAD
                id -> locks.acquireRelationshipLock( id, LockService.LockType.READ_LOCK ), cursorTracer );
=======
                id -> locks.acquireRelationshipLock( id, LockService.LockType.READ_LOCK ), cursorTracer, memoryTracker );
>>>>>>> 3547c9f9
        this.relationshipTypeUpdateVisitor = relationshipTypeUpdateVisitor;
        this.propertyUpdatesVisitor = propertyUpdatesVisitor;
        this.relationshipTypeIds = relationshipTypeIds;
    }

    @Override
    protected StorageRelationshipScanCursor allocateCursor( StorageReader storageReader, PageCursorTracer cursorTracer )
    {
        return storageReader.allocateRelationshipScanCursor( cursorTracer );
    }

    @Override
    protected boolean process( StorageRelationshipScanCursor cursor ) throws FAILURE
    {
        int relType = cursor.type();

        if ( relationshipTypeUpdateVisitor != null )
        {
            relationshipTypeUpdateVisitor.visit( EntityTokenUpdate.tokenChanges( cursor.entityReference(), EMPTY_LONG_ARRAY, new long[]{relType} ) );
        }

        if ( propertyUpdatesVisitor != null && containsAnyEntityToken( relationshipTypeIds, relType ) )
        {
            // Notify the property update visitor
            EntityUpdates.Builder updates = EntityUpdates.forEntity( cursor.entityReference(), true ).withTokens( relType );

            if ( hasRelevantProperty( cursor, updates ) )
            {
                return propertyUpdatesVisitor.visit( updates.build() );
            }
        }
        return false;
    }
}<|MERGE_RESOLUTION|>--- conflicted
+++ resolved
@@ -49,11 +49,7 @@
             int[] relationshipTypeIds, IntPredicate propertyKeyIdFilter, PageCursorTracer cursorTracer, MemoryTracker memoryTracker )
     {
         super( storageReader, storageReader.relationshipsGetCount( cursorTracer ), propertyKeyIdFilter,
-<<<<<<< HEAD
-                id -> locks.acquireRelationshipLock( id, LockService.LockType.READ_LOCK ), cursorTracer );
-=======
                 id -> locks.acquireRelationshipLock( id, LockService.LockType.READ_LOCK ), cursorTracer, memoryTracker );
->>>>>>> 3547c9f9
         this.relationshipTypeUpdateVisitor = relationshipTypeUpdateVisitor;
         this.propertyUpdatesVisitor = propertyUpdatesVisitor;
         this.relationshipTypeIds = relationshipTypeIds;
