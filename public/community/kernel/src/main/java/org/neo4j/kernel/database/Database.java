--- conflicted
+++ resolved
@@ -399,11 +399,7 @@
 
             storageEngine = storageEngineFactory.instantiate( fs, databaseLayout, databaseConfig, databasePageCache, tokenHolders, databaseSchemaState,
                     constraintSemantics, indexProviderMap, lockService, idGeneratorFactory, idController, databaseHealth, internalLogProvider,
-<<<<<<< HEAD
-                    recoveryCleanupWorkCollector, pageCacheTracer, !storageExists );
-=======
                     recoveryCleanupWorkCollector, pageCacheTracer, !storageExists, otherDatabaseMemoryTracker );
->>>>>>> 3547c9f9
             databaseDependencies.satisfyDependency( storageEngine );
 
             life.add( storageEngine );
