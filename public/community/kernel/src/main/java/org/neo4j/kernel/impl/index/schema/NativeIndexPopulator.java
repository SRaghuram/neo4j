--- conflicted
+++ resolved
@@ -24,12 +24,6 @@
 import java.io.IOException;
 import java.io.UncheckedIOException;
 import java.nio.charset.StandardCharsets;
-<<<<<<< HEAD
-import java.nio.file.OpenOption;
-import java.nio.file.StandardOpenOption;
-=======
-import java.nio.file.NoSuchFileException;
->>>>>>> a3e6bd3d
 import java.util.Collection;
 import java.util.function.Consumer;
 
@@ -77,17 +71,10 @@
     private boolean dropped;
     private boolean closed;
 
-<<<<<<< HEAD
     NativeIndexPopulator( PageCache pageCache, FileSystemAbstraction fs, IndexFiles indexFiles, IndexLayout<KEY,VALUE> layout, IndexProvider.Monitor monitor,
-            StorageIndexReference descriptor, Consumer<PageCursor> additionalHeaderWriter, OpenOption... openOptions )
-    {
-        super( pageCache, fs, indexFiles, layout, monitor, descriptor, withNoStriping( openOptions ) );
-=======
-    NativeIndexPopulator( PageCache pageCache, FileSystemAbstraction fs, File storeFile, IndexLayout<KEY,VALUE> layout, IndexProvider.Monitor monitor,
-            StoreIndexDescriptor descriptor, Consumer<PageCursor> additionalHeaderWriter )
-    {
-        super( pageCache, fs, storeFile, layout, monitor, descriptor );
->>>>>>> a3e6bd3d
+            StorageIndexReference descriptor, Consumer<PageCursor> additionalHeaderWriter )
+    {
+        super( pageCache, fs, indexFiles, layout, monitor, descriptor );
         this.treeKey = layout.newKey();
         this.treeValue = layout.newValue();
         this.additionalHeaderWriter = additionalHeaderWriter;
@@ -132,16 +119,7 @@
         try
         {
             closeTree();
-<<<<<<< HEAD
-            if ( !hasOpenOption( StandardOpenOption.DELETE_ON_CLOSE ) )
-            {
-                // This deletion is guarded by a seemingly unnecessary check of this specific open option, but is checked before deletion
-                // due to observed problems on some Windows versions where the deletion could otherwise throw j.n.f.AccessDeniedException
-                clear();
-            }
-=======
-            deleteFileIfPresent( fileSystem, storeFile );
->>>>>>> a3e6bd3d
+            clear();
         }
         finally
         {
