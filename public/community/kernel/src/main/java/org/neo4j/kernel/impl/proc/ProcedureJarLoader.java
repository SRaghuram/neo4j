--- conflicted
+++ resolved
@@ -202,16 +202,12 @@
             return functions;
         }
 
-<<<<<<< HEAD
         public List<CallableUserAggregationFunction> aggregationFunctions()
         {
             return aggregationFunctions;
         }
 
-        public void addAllProcedures( List<CallableProcedure> callableProcedures )
-=======
         void addAllProcedures( List<CallableProcedure> callableProcedures )
->>>>>>> 978d9469
         {
             procedures.addAll( callableProcedures );
         }
