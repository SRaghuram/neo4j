--- conflicted
+++ resolved
@@ -189,16 +189,12 @@
             return functions;
         }
 
-<<<<<<< HEAD
         public List<CallableUserAggregationFunction> aggregationFunctions()
         {
             return aggregationFunctions;
         }
 
         void addAllProcedures( List<CallableProcedure> callableProcedures )
-=======
-        public void addAllProcedures( List<CallableProcedure> callableProcedures )
->>>>>>> cb372ea7
         {
             procedures.addAll( callableProcedures );
         }
