/*
 * Copyright (c) 2002-2019 "Neo4j,"
 * Neo4j Sweden AB [http://neo4j.com]
 *
 * This file is part of Neo4j.
 *
 * Neo4j is free software: you can redistribute it and/or modify
 * it under the terms of the GNU General Public License as published by
 * the Free Software Foundation, either version 3 of the License, or
 * (at your option) any later version.
 *
 * This program is distributed in the hope that it will be useful,
 * but WITHOUT ANY WARRANTY; without even the implied warranty of
 * MERCHANTABILITY or FITNESS FOR A PARTICULAR PURPOSE.  See the
 * GNU General Public License for more details.
 *
 * You should have received a copy of the GNU General Public License
 * along with this program.  If not, see <http://www.gnu.org/licenses/>.
 */
package org.neo4j.kernel.impl.transaction.log.checkpoint;

import org.eclipse.collections.api.block.predicate.primitive.BooleanPredicate;

import java.io.IOException;
import java.util.function.BooleanSupplier;

import org.neo4j.graphdb.Resource;
import org.neo4j.io.pagecache.IOLimiter;
import org.neo4j.kernel.impl.transaction.log.LogPosition;
import org.neo4j.kernel.impl.transaction.log.TransactionAppender;
import org.neo4j.kernel.impl.transaction.log.pruning.LogPruning;
import org.neo4j.kernel.impl.transaction.tracing.CheckPointTracer;
import org.neo4j.kernel.impl.transaction.tracing.LogCheckPointEvent;
import org.neo4j.kernel.lifecycle.LifecycleAdapter;
import org.neo4j.logging.Log;
import org.neo4j.logging.LogProvider;
import org.neo4j.monitoring.Health;
import org.neo4j.storageengine.api.TransactionIdStore;

import static java.lang.System.currentTimeMillis;
import static org.neo4j.helpers.Format.duration;

public class CheckPointerImpl extends LifecycleAdapter implements CheckPointer
{
    private static final long NO_TRANSACTION_ID = -1;

    private final TransactionAppender appender;
    private final TransactionIdStore transactionIdStore;
    private final CheckPointThreshold threshold;
    private final ForceOperation forceOperation;
    private final LogPruning logPruning;
    private final Health databaseHealth;
    private final IOLimiter ioLimiter;
    private final Log msgLog;
    private final CheckPointTracer tracer;
    private final StoreCopyCheckPointMutex mutex;
    private final CheckPointerMonitor checkPointerMonitor;

    private volatile long lastCheckPointedTx;

    public CheckPointerImpl(
            TransactionIdStore transactionIdStore,
            CheckPointThreshold threshold,
            ForceOperation forceOperation,
            LogPruning logPruning,
            TransactionAppender appender,
            Health databaseHealth,
            LogProvider logProvider,
            CheckPointTracer tracer,
            IOLimiter ioLimiter,
            StoreCopyCheckPointMutex mutex,
            CheckPointerMonitor checkPointerMonitor )
    {
        this.appender = appender;
        this.transactionIdStore = transactionIdStore;
        this.threshold = threshold;
        this.forceOperation = forceOperation;
        this.logPruning = logPruning;
        this.databaseHealth = databaseHealth;
        this.ioLimiter = ioLimiter;
        this.msgLog = logProvider.getLog( CheckPointerImpl.class );
        this.tracer = tracer;
        this.mutex = mutex;
        this.checkPointerMonitor = checkPointerMonitor;
    }

    @Override
    public void start()
    {
        threshold.initialize( transactionIdStore.getLastClosedTransactionId() );
    }

    @Override
    public long forceCheckPoint( TriggerInfo info ) throws IOException
    {
        ioLimiter.disableLimit();
        try ( Resource lock = mutex.checkPoint() )
        {
            return doCheckPoint( info );
        }
        finally
        {
            ioLimiter.enableLimit();
        }
    }

    @Override
    public long tryCheckPoint( TriggerInfo info ) throws IOException
    {
<<<<<<< HEAD
        return tryCheckPoint( info, true );
    }

    @Override
    public long tryCheckPointNoWait( TriggerInfo info ) throws IOException
    {
        return tryCheckPoint( info, false );
    }

    @Override
    public long checkPointIfNeeded( TriggerInfo info ) throws IOException
    {
        if ( threshold.isCheckPointingNeeded( transactionIdStore.getLastClosedTransactionId(), info ) )
        {
            try ( Resource lock = mutex.checkPoint() )
            {
                return doCheckPoint( info );
            }
        }
        return NO_TRANSACTION_ID;
    }

    private long tryCheckPoint( TriggerInfo info, boolean awaitExistingCheckPoint ) throws IOException
=======
        return tryCheckPoint( info, () -> false );
    }

    @Override
    public long tryCheckPoint( TriggerInfo info, BooleanSupplier timeout ) throws IOException
>>>>>>> a9efdbbf
    {
        ioLimiter.disableLimit();
        try
        {
            Resource lockAttempt = mutex.tryCheckPoint();
            if ( lockAttempt != null )
            {
                try ( Resource lock = lockAttempt )
                {
                    return doCheckPoint( info );
                }
            }
            else
            {
<<<<<<< HEAD
                if ( !awaitExistingCheckPoint )
                {
                    return NO_TRANSACTION_ID;
                }

                try ( Resource lock = mutex.checkPoint() )
=======
                try ( Resource lock = mutex.tryCheckPoint( timeout ) )
>>>>>>> a9efdbbf
                {
                    if ( lock != null )
                    {
                        msgLog.info( info.describe( lastCheckPointedTx ) +
                                " Check pointing was already running, completed now" );
                        return lastCheckPointedTx;
                    }
                    else
                    {
                        return -1;
                    }
                }
            }
        }
        finally
        {
            ioLimiter.enableLimit();
        }
    }

    private long doCheckPoint( TriggerInfo triggerInfo ) throws IOException
    {
        try ( LogCheckPointEvent event = tracer.beginCheckPoint() )
        {
            long[] lastClosedTransaction = transactionIdStore.getLastClosedTransaction();
            long lastClosedTransactionId = lastClosedTransaction[0];
            LogPosition logPosition = new LogPosition( lastClosedTransaction[1], lastClosedTransaction[2] );
            String prefix = triggerInfo.describe( lastClosedTransactionId );
            /*
             * Check kernel health before going into waiting for transactions to be closed, to avoid
             * getting into a scenario where we would await a condition that would potentially never
             * happen.
             */
            databaseHealth.assertHealthy( IOException.class );
            /*
             * First we flush the store. If we fail now or during the flush, on recovery we'll find the
             * earlier check point and replay from there all the log entries. Everything will be ok.
             */
            msgLog.info( prefix + " checkpoint started..." );
            long startTime = currentTimeMillis();
            forceOperation.flushAndForce( ioLimiter );
            /*
             * Check kernel health before going to write the next check point.  In case of a panic this check point
             * will be aborted, which is the safest alternative so that the next recovery will have a chance to
             * repair the damages.
             */
            databaseHealth.assertHealthy( IOException.class );
            appender.checkPoint( logPosition, event );
            threshold.checkPointHappened( lastClosedTransactionId );
            long durationMillis = currentTimeMillis() - startTime;
            msgLog.info( prefix + " checkpoint completed in " + duration( durationMillis ) );
            checkPointerMonitor.checkPointCompleted( durationMillis );
            /*
             * Prune up to the version pointed from the latest check point,
             * since it might be an earlier version than the current log version.
             */
            logPruning.pruneLogs( logPosition.getLogVersion() );
            lastCheckPointedTx = lastClosedTransactionId;
            return lastClosedTransactionId;
        }
        catch ( Throwable t )
        {
            // Why only log failure here? It's because check point can potentially be made from various
            // points of execution e.g. background thread triggering check point if needed and during
            // shutdown where it's better to have more control over failure handling.
            msgLog.error( "Checkpoint failed", t );
            throw t;
        }
    }

    @Override
    public long lastCheckPointedTransactionId()
    {
        return lastCheckPointedTx;
    }

    public interface ForceOperation
    {
        void flushAndForce( IOLimiter ioLimiter ) throws IOException;
    }
}<|MERGE_RESOLUTION|>--- conflicted
+++ resolved
@@ -18,8 +18,6 @@
  * along with this program.  If not, see <http://www.gnu.org/licenses/>.
  */
 package org.neo4j.kernel.impl.transaction.log.checkpoint;
-
-import org.eclipse.collections.api.block.predicate.primitive.BooleanPredicate;
 
 import java.io.IOException;
 import java.util.function.BooleanSupplier;
@@ -107,37 +105,17 @@
     @Override
     public long tryCheckPoint( TriggerInfo info ) throws IOException
     {
-<<<<<<< HEAD
-        return tryCheckPoint( info, true );
+        return tryCheckPoint( info, () -> false );
     }
 
     @Override
     public long tryCheckPointNoWait( TriggerInfo info ) throws IOException
     {
-        return tryCheckPoint( info, false );
-    }
-
-    @Override
-    public long checkPointIfNeeded( TriggerInfo info ) throws IOException
-    {
-        if ( threshold.isCheckPointingNeeded( transactionIdStore.getLastClosedTransactionId(), info ) )
-        {
-            try ( Resource lock = mutex.checkPoint() )
-            {
-                return doCheckPoint( info );
-            }
-        }
-        return NO_TRANSACTION_ID;
-    }
-
-    private long tryCheckPoint( TriggerInfo info, boolean awaitExistingCheckPoint ) throws IOException
-=======
-        return tryCheckPoint( info, () -> false );
+        return tryCheckPoint( info, () -> true );
     }
 
     @Override
     public long tryCheckPoint( TriggerInfo info, BooleanSupplier timeout ) throws IOException
->>>>>>> a9efdbbf
     {
         ioLimiter.disableLimit();
         try
@@ -152,16 +130,7 @@
             }
             else
             {
-<<<<<<< HEAD
-                if ( !awaitExistingCheckPoint )
-                {
-                    return NO_TRANSACTION_ID;
-                }
-
-                try ( Resource lock = mutex.checkPoint() )
-=======
                 try ( Resource lock = mutex.tryCheckPoint( timeout ) )
->>>>>>> a9efdbbf
                 {
                     if ( lock != null )
                     {
@@ -171,7 +140,7 @@
                     }
                     else
                     {
-                        return -1;
+                        return NO_TRANSACTION_ID;
                     }
                 }
             }
@@ -180,6 +149,19 @@
         {
             ioLimiter.enableLimit();
         }
+    }
+
+    @Override
+    public long checkPointIfNeeded( TriggerInfo info ) throws IOException
+    {
+        if ( threshold.isCheckPointingNeeded( transactionIdStore.getLastClosedTransactionId(), info ) )
+        {
+            try ( Resource lock = mutex.checkPoint() )
+            {
+                return doCheckPoint( info );
+            }
+        }
+        return NO_TRANSACTION_ID;
     }
 
     private long doCheckPoint( TriggerInfo triggerInfo ) throws IOException
