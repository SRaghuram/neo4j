/*
 * Copyright (c) 2002-2019 "Neo4j,"
 * Neo4j Sweden AB [http://neo4j.com]
 *
 * This file is part of Neo4j.
 *
 * Neo4j is free software: you can redistribute it and/or modify
 * it under the terms of the GNU General Public License as published by
 * the Free Software Foundation, either version 3 of the License, or
 * (at your option) any later version.
 *
 * This program is distributed in the hope that it will be useful,
 * but WITHOUT ANY WARRANTY; without even the implied warranty of
 * MERCHANTABILITY or FITNESS FOR A PARTICULAR PURPOSE.  See the
 * GNU General Public License for more details.
 *
 * You should have received a copy of the GNU General Public License
 * along with this program.  If not, see <http://www.gnu.org/licenses/>.
 */
package org.neo4j.kernel.impl.api.integrationtest;

import org.hamcrest.Description;
import org.hamcrest.Matcher;
import org.hamcrest.TypeSafeMatcher;
import org.junit.Rule;
import org.junit.Test;
import org.junit.rules.ExpectedException;

import java.util.HashSet;
import java.util.Set;
import java.util.concurrent.CountDownLatch;
import java.util.concurrent.FutureTask;

import org.neo4j.collection.RawIterator;
<<<<<<< HEAD
import org.neo4j.common.DependencyResolver;
import org.neo4j.configuration.GraphDatabaseSettings;
import org.neo4j.cypher.internal.StringCacheMonitor;
import org.neo4j.internal.helpers.collection.MapUtil;
import org.neo4j.internal.helpers.collection.Pair;
import org.neo4j.internal.kernel.api.IndexReference;
=======
import org.neo4j.graphdb.Resource;
import org.neo4j.graphdb.factory.GraphDatabaseSettings;
import org.neo4j.helpers.collection.MapUtil;
import org.neo4j.internal.kernel.api.SchemaWrite;
>>>>>>> b1365d72
import org.neo4j.internal.kernel.api.TokenWrite;
import org.neo4j.internal.kernel.api.Transaction;
import org.neo4j.internal.kernel.api.exceptions.KernelException;
import org.neo4j.internal.kernel.api.exceptions.ProcedureException;
import org.neo4j.internal.kernel.api.procs.ProcedureHandle;
<<<<<<< HEAD
import org.neo4j.internal.kernel.api.security.LoginContext;
import org.neo4j.internal.schema.LabelSchemaDescriptor;
import org.neo4j.kernel.api.index.IndexProvider;
=======
import org.neo4j.internal.kernel.api.schema.SchemaDescriptor;
import org.neo4j.kernel.api.ResourceTracker;
import org.neo4j.kernel.api.StubResourceManager;
import org.neo4j.kernel.api.index.IndexProvider;
import org.neo4j.kernel.api.schema.LabelSchemaDescriptor;
import org.neo4j.kernel.api.schema.SchemaDescriptorFactory;
>>>>>>> b1365d72
import org.neo4j.kernel.api.security.AnonymousContext;
import org.neo4j.kernel.impl.api.index.IndexProviderMap;
import org.neo4j.kernel.impl.api.index.IndexingService;
import org.neo4j.kernel.impl.api.index.sampling.IndexSamplingMode;
import org.neo4j.kernel.impl.util.ValueUtils;
import org.neo4j.kernel.internal.Version;
import org.neo4j.monitoring.Monitors;
import org.neo4j.values.AnyValue;
import org.neo4j.values.storable.TextValue;
import org.neo4j.values.virtual.MapValue;
import org.neo4j.values.virtual.VirtualValues;

import static java.util.concurrent.TimeUnit.MINUTES;
import static org.hamcrest.MatcherAssert.assertThat;
import static org.hamcrest.Matchers.arrayContaining;
import static org.hamcrest.Matchers.contains;
import static org.hamcrest.Matchers.containsInAnyOrder;
import static org.hamcrest.Matchers.startsWith;
import static org.hamcrest.core.IsEqual.equalTo;
import static org.junit.Assert.fail;
import static org.neo4j.internal.helpers.collection.Iterators.asList;
import static org.neo4j.internal.kernel.api.procs.ProcedureSignature.procedureName;
import static org.neo4j.internal.kernel.api.security.LoginContext.AUTH_DISABLED;
import static org.neo4j.internal.schema.SchemaDescriptor.forLabel;
import static org.neo4j.kernel.api.ResourceManager.EMPTY_RESOURCE_MANAGER;
import static org.neo4j.values.storable.Values.EMPTY_STRING;
import static org.neo4j.values.storable.Values.doubleValue;
import static org.neo4j.values.storable.Values.longValue;
import static org.neo4j.values.storable.Values.stringValue;

public class BuiltInProceduresIT extends KernelIntegrationTest
{
    @Rule
    public ExpectedException exception = ExpectedException.none();

    @Test
    public void listAllLabels() throws Throwable
    {
        // Given
        Transaction transaction = newTransaction( AnonymousContext.writeToken() );
        long nodeId = transaction.dataWrite().nodeCreate();
        int labelId = transaction.tokenWrite().labelGetOrCreateForName( "MyLabel" );
        transaction.dataWrite().nodeAddLabel( nodeId, labelId );
        commit();

        // When
        RawIterator<AnyValue[],ProcedureException> stream =
                procs().procedureCallRead( procs().procedureGet( procedureName( "db", "labels" ) ).id(), new AnyValue[0] );

        // Then
        assertThat( asList( stream ), contains( equalTo( new AnyValue[]{stringValue("MyLabel"), longValue(1L)} ) ) );
    }

    @Test( timeout = 360_000 )
    public void listAllLabelsMustNotBlockOnConstraintCreatingTransaction() throws Throwable
    {
        // Given
        Transaction transaction = newTransaction( AnonymousContext.writeToken() );
        long nodeId = transaction.dataWrite().nodeCreate();
        int labelId = transaction.tokenWrite().labelGetOrCreateForName( "MyLabel" );
        int propKey = transaction.tokenWrite().propertyKeyCreateForName( "prop" );
        transaction.dataWrite().nodeAddLabel( nodeId, labelId );
        commit();

        CountDownLatch constraintLatch = new CountDownLatch( 1 );
        CountDownLatch commitLatch = new CountDownLatch( 1 );
        FutureTask<Void> createConstraintTask = new FutureTask<>( () ->
        {
            SchemaWrite schemaWrite = schemaWriteInNewTransaction();
            try ( Resource ignore = captureTransaction() )
            {
                schemaWrite.uniquePropertyConstraintCreate( SchemaDescriptorFactory.forLabel( labelId, propKey ) );
                // We now hold a schema lock on the "MyLabel" label. Let the procedure calling transaction have a go.
                constraintLatch.countDown();
                commitLatch.await();
            }
            rollback();
            return null;
        } );
        Thread constraintCreator = new Thread( createConstraintTask );
        constraintCreator.start();

        // When
        constraintLatch.await();
        RawIterator<Object[],ProcedureException> stream =
                procs().procedureCallRead( procs().procedureGet( procedureName( "db", "labels" ) ).id(), new Object[0] );

        // Then
        try
        {
            assertThat( asList( stream ), contains( equalTo( new Object[]{"MyLabel"} ) ) );
        }
        finally
        {
            commitLatch.countDown();
        }
        createConstraintTask.get();
        constraintCreator.join();
    }

    @Test
    public void listPropertyKeys() throws Throwable
    {
        // Given
        TokenWrite ops = tokenWriteInNewTransaction();
        ops.propertyKeyGetOrCreateForName( "MyProp" );
        commit();

        // When
        RawIterator<AnyValue[],ProcedureException> stream =
                procs().procedureCallRead( procs().procedureGet( procedureName( "db", "propertyKeys" ) ).id(), new AnyValue[0] );

        // Then
        assertThat( asList( stream ), contains( equalTo( new AnyValue[]{stringValue( "MyProp" )} ) ) );
    }

    @Test
    public void listRelationshipTypes() throws Throwable
    {
        // Given
        Transaction transaction = newTransaction( AnonymousContext.writeToken() );
        int relType = transaction.tokenWrite().relationshipTypeGetOrCreateForName( "MyRelType" );
        long startNodeId = transaction.dataWrite().nodeCreate();
        long endNodeId = transaction.dataWrite().nodeCreate();
        transaction.dataWrite().relationshipCreate( startNodeId, relType, endNodeId );
        commit();

        // When
        RawIterator<AnyValue[],ProcedureException> stream =
                procs().procedureCallRead( procs().procedureGet( procedureName( "db", "relationshipTypes" ) ).id(), new AnyValue[0] );

        // Then
        assertThat( asList( stream ), contains( equalTo( new AnyValue[]{stringValue( "MyRelType" ), longValue( 1L ) } ) ) );
    }

    @Test
    public void listProcedures() throws Throwable
    {
        // When
        ProcedureHandle procedures = procs().procedureGet( procedureName( "dbms", "procedures" ) );
        RawIterator<AnyValue[],ProcedureException> stream = procs().procedureCallRead( procedures.id(), new AnyValue[0] );

        // Then
        assertThat( asList( stream ), containsInAnyOrder(
                proc( "dbms.listConfig", "(searchString =  :: STRING?) :: (name :: STRING?, description :: STRING?, value :: STRING?, dynamic :: BOOLEAN?)",
                        "List the currently active config of Neo4j.", "DBMS" ),
                proc( "db.constraints", "() :: (description :: STRING?)", "List all constraints in the database.", "READ" ),
                proc( "db.indexes", "() :: (description :: STRING?, indexName :: STRING?, tokenNames :: LIST? OF STRING?, properties :: " +
                                "LIST? OF STRING?, state :: STRING?, type :: STRING?, progress :: FLOAT?, provider :: MAP?, id :: INTEGER?, " +
                                "failureMessage :: STRING?)",
                        "List all indexes in the database.", "READ" ),
                proc( "db.awaitIndex", "(index :: STRING?, timeOutSeconds = 300 :: INTEGER?) :: VOID",
                        "Wait for an index to come online (for example: CALL db.awaitIndex(\":Person(name)\")).", "READ" ),
                proc( "db.awaitIndexes", "(timeOutSeconds = 300 :: INTEGER?) :: VOID",
                        "Wait for all indexes to come online (for example: CALL db.awaitIndexes(\"500\")).", "READ" ),
                proc( "db.resampleIndex", "(index :: STRING?) :: VOID",
                        "Schedule resampling of an index (for example: CALL db.resampleIndex(\":Person(name)\")).", "READ" ),
                proc( "db.resampleOutdatedIndexes", "() :: VOID", "Schedule resampling of all outdated indexes.", "READ" ),
                proc( "db.propertyKeys", "() :: (propertyKey :: STRING?)", "List all property keys in the database.", "READ" ),
                proc( "db.labels", "() :: (label :: STRING?, nodeCount :: INTEGER?)", "List all labels in the database and their total count.", "READ" ),
                proc( "db.schema.visualization","() :: (nodes :: LIST? OF NODE?, relationships :: LIST? OF RELATIONSHIP?)",
                        "Visualize the schema of the data.", "READ" ),
                proc( "db.schema.nodeTypeProperties",
                        "() :: (nodeType :: STRING?, nodeLabels :: LIST? OF STRING?, propertyName :: STRING?, " +
                                "propertyTypes :: LIST? OF STRING?, mandatory :: BOOLEAN?)",
                        "Show the derived property schema of the nodes in tabular form.", "READ" ),
                proc( "db.schema.relTypeProperties", "() :: (relType :: STRING?, " +
                                "propertyName :: STRING?, propertyTypes :: LIST? OF STRING?, mandatory :: BOOLEAN?)",
                        "Show the derived property schema of the relationships in tabular form.", "READ" ),
                proc( "db.relationshipTypes", "() :: (relationshipType :: STRING?, relationshipCount :: INTEGER?)",
                        "List all relationship types in the database and their total count.", "READ" ),
                proc( "dbms.procedures", "() :: (name :: STRING?, signature :: " + "STRING?, description :: STRING?, mode :: STRING?)",
                        "List all procedures in the DBMS.", "DBMS" ),
                proc( "dbms.functions", "() :: (name :: STRING?, signature :: " + "STRING?, description :: STRING?, aggregating :: BOOLEAN?)",
                        "List all functions in the DBMS.", "DBMS" ),
                proc( "dbms.components", "() :: (name :: STRING?, versions :: LIST? OF" + " STRING?, edition :: STRING?)",
                        "List DBMS components and their versions.", "DBMS" ),
                proc( "dbms.queryJmx", "(query :: STRING?) :: (name :: STRING?, " + "description :: STRING?, attributes :: MAP?)",
                        "Query JMX management data by domain and name." + " For instance, \"org.neo4j:*\"", "DBMS" ),
                proc( "db.createLabel", "(newLabel :: STRING?) :: VOID", "Create a label", "WRITE" ),
                proc( "db.createProperty", "(newProperty :: STRING?) :: VOID", "Create a Property", "WRITE" ),
                proc( "db.createRelationshipType", "(newRelationshipType :: STRING?) :: VOID", "Create a RelationshipType", "WRITE" ),
                proc( "dbms.clearQueryCaches", "() :: (value :: STRING?)", "Clears all query caches.", "DBMS" ),
                proc( "db.createIndex", "(index :: STRING?, providerName :: STRING?) :: (index :: STRING?, providerName :: STRING?, status :: STRING?)",
                        "Create a schema index with specified index provider (for example: CALL db.createIndex(\":Person(name)\", \"lucene+native-2.0\")) - " +
                                "YIELD index, providerName, status", "SCHEMA" ),
                proc( "db.createUniquePropertyConstraint", "(index :: STRING?, providerName :: STRING?) :: " +
                                "(index :: STRING?, providerName :: STRING?, status :: STRING?)",
                        "Create a unique property constraint with index backed by specified index provider " +
                                "(for example: CALL db.createUniquePropertyConstraint(\":Person(name)\", \"lucene+native-2.0\")) - " +
                                "YIELD index, providerName, status", "SCHEMA" ),
                proc( "db.index.fulltext.awaitEventuallyConsistentIndexRefresh", "() :: VOID",
                        "Wait for the updates from recently committed transactions to be applied to any eventually-consistent fulltext indexes.", "READ" ),
                proc( "db.index.fulltext.awaitIndex", "(index :: STRING?, timeOutSeconds = 300 :: INTEGER?) :: VOID",
                        "Similar to db.awaitIndex(index, timeout), except instead of an index pattern, the index is specified by name. " +
                                "The name can be quoted by backticks, if necessary.", "READ" ),
                proc( "db.index.fulltext.createNodeIndex", "(indexName :: STRING?, labels :: LIST? OF STRING?, propertyNames :: LIST? OF STRING?, " +
                        "config = {} :: MAP?) :: VOID", startsWith( "Create a node fulltext index for the given labels and properties." ), "SCHEMA" ),
                proc( "db.index.fulltext.createRelationshipIndex",
                        "(indexName :: STRING?, relationshipTypes :: LIST? OF STRING?, propertyNames :: LIST? OF STRING?, config = {} :: MAP?) :: VOID",
                        startsWith( "Create a relationship fulltext index for the given relationship types and properties." ), "SCHEMA" ),
                proc( "db.index.fulltext.drop", "(indexName :: STRING?) :: VOID", "Drop the specified index.", "SCHEMA" ),
                proc( "db.index.fulltext.listAvailableAnalyzers", "() :: (analyzer :: STRING?, description :: STRING?)",
                        "List the available analyzers that the fulltext indexes can be configured with.", "READ" ),
                proc( "db.index.fulltext.queryNodes", "(indexName :: STRING?, queryString :: STRING?) :: (node :: NODE?, score :: FLOAT?)",
                        "Query the given fulltext index. Returns the matching nodes and their lucene query score, ordered by score.", "READ"),
                proc( "db.index.fulltext.queryRelationships", "(indexName :: STRING?, queryString :: STRING?) :: (relationship :: RELATIONSHIP?, " +
                        "score :: FLOAT?)", "Query the given fulltext index. Returns the matching relationships and their lucene query score, ordered by " +
                        "score.", "READ" ),
                proc( "db.prepareForReplanning", "(timeOutSeconds = 300 :: INTEGER?) :: VOID",
                        "Triggers an index resample and waits for it to complete, and after that clears query caches." +
                        " After this procedure has finished queries will be planned using the latest database " +
                        "statistics.",
                        "READ" ),
                proc( "db.stats.retrieve", "(section :: STRING?, config = {} :: MAP?) :: (section :: STRING?, data :: MAP?)",
                      "Retrieve statistical data about the current database. Valid sections are 'GRAPH COUNTS', 'TOKENS', 'QUERIES', 'META'", "READ" ),
                proc( "db.stats.retrieveAllAnonymized", "(graphToken :: STRING?, config = {} :: MAP?) :: (section :: STRING?, data :: MAP?)",
                      "Retrieve all available statistical data about the current database, in an anonymized form.", "READ" ),
                proc( "db.stats.status", "() :: (section :: STRING?, status :: STRING?, data :: MAP?)",
                      "Retrieve the status of all available collector daemons, for this database.", "READ" ),
                proc( "db.stats.collect", "(section :: STRING?, config = {} :: MAP?) :: (section :: STRING?, success :: BOOLEAN?, message :: STRING?)",
                      "Start data collection of a given data section. Valid sections are 'QUERIES'", "READ" ),
                proc( "db.stats.stop", "(section :: STRING?) :: (section :: STRING?, success :: BOOLEAN?, message :: STRING?)",
                      "Stop data collection of a given data section. Valid sections are 'QUERIES'", "READ" ),
                proc( "db.stats.clear", "(section :: STRING?) :: (section :: STRING?, success :: BOOLEAN?, message :: STRING?)",
                        "Clear collected data of a given data section. Valid sections are 'QUERIES'", "READ" ),
                proc( "dbms.routing.getRoutingTable", "(context :: MAP?, database = null :: STRING?) :: (ttl :: INTEGER?, servers :: LIST? OF MAP?)",
                        "Returns endpoints of this instance.", "DBMS" ),
                proc( "dbms.cluster.routing.getRoutingTable", "(context :: MAP?, database = null :: STRING?) :: (ttl :: INTEGER?, servers :: LIST? OF MAP?)",
                        "Returns endpoints of this instance.", "DBMS" )
        ) );
        commit();
    }

    @Test
    public void failWhenCallingNonExistingProcedures()
    {
        try
        {
            dbmsOperations().procedureCallDbms( -1, new AnyValue[0], dependencyResolver, AnonymousContext.none().authorize(
                    LoginContext.IdLookup.EMPTY, GraphDatabaseSettings.DEFAULT_DATABASE_NAME ), EMPTY_RESOURCE_MANAGER, valueMapper );
            fail( "This should never get here" );
        }
        catch ( Exception e )
        {
            // Then
            assertThat( e.getClass(), equalTo( ProcedureException.class ) );
        }
    }

    @Test
    public void listAllComponents() throws Throwable
    {
        // Given a running database

        // When
        RawIterator<AnyValue[],ProcedureException> stream =
                procs().procedureCallRead( procs().procedureGet( procedureName( "dbms", "components" ) ).id(), new AnyValue[0] );

        // Then
        assertThat( asList( stream ), contains( equalTo( new AnyValue[]{stringValue( "Neo4j Kernel" ),
                VirtualValues.list( stringValue( Version.getNeo4jVersion() ) ), stringValue( "community" )} ) ) );

        commit();
    }

    @Test
    public void listAllIndexes() throws Throwable
    {
        // Given
        Transaction transaction = newTransaction( AUTH_DISABLED );
        int labelId1 = transaction.tokenWrite().labelGetOrCreateForName( "Person" );
        int labelId2 = transaction.tokenWrite().labelGetOrCreateForName( "Age" );
        int propertyKeyId1 = transaction.tokenWrite().propertyKeyGetOrCreateForName( "foo" );
        int propertyKeyId2 = transaction.tokenWrite().propertyKeyGetOrCreateForName( "bar" );
        LabelSchemaDescriptor personFooDescriptor = forLabel( labelId1, propertyKeyId1 );
        LabelSchemaDescriptor ageFooDescriptor = forLabel( labelId2, propertyKeyId1 );
        LabelSchemaDescriptor personFooBarDescriptor = forLabel( labelId1, propertyKeyId1, propertyKeyId2 );
        transaction.schemaWrite().indexCreate( personFooDescriptor );
        transaction.schemaWrite().uniquePropertyConstraintCreate( ageFooDescriptor );
        transaction.schemaWrite().indexCreate( personFooBarDescriptor );
        commit();

        //let indexes come online
        try ( org.neo4j.graphdb.Transaction tx = db.beginTx() )
        {
            db.schema().awaitIndexesOnline( 2, MINUTES );
            tx.success();
        }

        transaction = newTransaction();
        IndexReference personFooIndex = transaction.schemaRead().index( personFooDescriptor );
        IndexReference ageFooIndex = transaction.schemaRead().index( ageFooDescriptor );
        IndexReference personFooBarIndex = transaction.schemaRead().index( personFooBarDescriptor );

        // When
        RawIterator<AnyValue[],ProcedureException> stream =
                procs().procedureCallRead( procs().procedureGet( procedureName( "db", "indexes" ) ).id(), new AnyValue[0] );

        Set<AnyValue[]> result = new HashSet<>();
        while ( stream.hasNext() )
        {
            result.add( stream.next() );
        }

        // Then
        IndexProviderMap indexProviderMap = db.getDependencyResolver().resolveDependency( IndexProviderMap.class );
        IndexingService indexingService = db.getDependencyResolver().resolveDependency( IndexingService.class );
        IndexProvider provider = indexProviderMap.getDefaultProvider();
        MapValue pdm = ValueUtils.asMapValue( MapUtil.map( // Provider Descriptor Map.
                "key", provider.getProviderDescriptor().getKey(), "version",
                provider.getProviderDescriptor().getVersion() ) );
        assertThat( result, containsInAnyOrder(
                new AnyValue[]{stringValue( "INDEX ON :Age(foo)" ), stringValue( ageFooIndex.name() ),
                        VirtualValues.list( stringValue( "Age" ) ), VirtualValues.list( stringValue( "foo" ) ),
                        stringValue( "ONLINE" ),
                        stringValue( "node_unique_property" ), doubleValue( 100D ), pdm,
                        longValue( indexingService.getIndexId( ageFooDescriptor ) ),
                        EMPTY_STRING},
                new AnyValue[]{stringValue( "INDEX ON :Person(foo)" ), stringValue( personFooIndex.name() ),
                        VirtualValues.list( stringValue( "Person" ) ),
                        VirtualValues.list( stringValue( "foo" ) ), stringValue( "ONLINE" ),
                        stringValue( "node_label_property" ), doubleValue( 100D ), pdm,
                        longValue( indexingService.getIndexId( personFooDescriptor ) ), EMPTY_STRING},
                new AnyValue[]{stringValue( "INDEX ON :Person(foo, bar)" ), stringValue( personFooBarIndex.name() ),
                        VirtualValues.list( stringValue( "Person" ) ),
                        VirtualValues.list( stringValue( "foo" ), stringValue( "bar" ) ), stringValue( "ONLINE" ),
                        stringValue( "node_label_property" ), doubleValue( 100D ), pdm,
                        longValue( indexingService.getIndexId( personFooBarDescriptor ) ), EMPTY_STRING}
        ) );
        commit();
    }

<<<<<<< HEAD
    @Test
    public void prepareForReplanningShouldEmptyQueryCache()
    {
        // Given, something is cached
        db.execute( "MATCH (n) RETURN n" );

        ReplanMonitor monitor = replanMonitor();

        // When
        db.execute( "CALL db.prepareForReplanning()" );

        // Then, the initial query and the procedure call should now have been cleared
        assertThat( monitor.numberOfFlushedItems(), equalTo( 2L ) );
    }

    @Test
    public void prepareForReplanningShouldTriggerIndexesSampling()
    {
        // Given
        ReplanMonitor monitor = replanMonitor();

        // When
        db.execute( "CALL db.prepareForReplanning()" );

        // Then
        assertThat( monitor.samplingMode(), equalTo( IndexSamplingMode.TRIGGER_REBUILD_UPDATED ) );
    }

    private ReplanMonitor replanMonitor()
    {
        Monitors monitors =
                dependencyResolver.resolveDependency( Monitors.class, DependencyResolver.SelectionStrategy.FIRST );

        ReplanMonitor monitorListener = new ReplanMonitor();
        monitors.addMonitorListener( monitorListener );
        return monitorListener;
    }

    private static class ReplanMonitor extends IndexingService.MonitorAdapter implements StringCacheMonitor
    {
        private long numberOfFlushedItems = -1L;
        private IndexSamplingMode samplingMode;

        @Override
        public void cacheFlushDetected( long sizeBeforeFlush )
        {
            numberOfFlushedItems = sizeBeforeFlush;
        }

        @Override
        public void indexSamplingTriggered( IndexSamplingMode mode )
        {
            samplingMode = mode;
        }

        long numberOfFlushedItems()
        {
            return numberOfFlushedItems;
        }

        IndexSamplingMode samplingMode()
        {
            return samplingMode;
        }

        @Override
        public void cacheHit( Pair<String,scala.collection.immutable.Map<String,Class<?>>> key )
        {
        }

        @Override
        public void cacheMiss( Pair<String,scala.collection.immutable.Map<String,Class<?>>> key )
        {
        }

        @Override
        public void cacheDiscard( Pair<String,scala.collection.immutable.Map<String,Class<?>>> key, String userKey,
                int secondsSinceReplan )
        {
        }

        @Override
        public void cacheRecompile( Pair<String,scala.collection.immutable.Map<String,Class<?>>> key )
        {
        }
    }

    private Matcher<AnyValue[]> proc( String procName, String procSignature, String description, String mode )
    {
        return equalTo( new AnyValue[]{stringValue( procName ), stringValue( procName + procSignature ), stringValue( description ), stringValue( mode )} );
    }

    @SuppressWarnings( {"unchecked", "SameParameterValue"} )
    private Matcher<AnyValue[]> proc( String procName, String procSignature, Matcher<String> description, String mode )
    {
        Matcher<AnyValue> desc = new TypeSafeMatcher<>()
        {
            @Override
            public void describeTo( Description description )
            {
                description.appendText( "invalid description" );
            }

            @Override
            protected boolean matchesSafely( AnyValue item )
            {
                return item instanceof TextValue && description.matches( ((TextValue) item).stringValue() );
            }
        };

        Matcher<AnyValue>[] matchers =
                new Matcher[]{equalTo( stringValue( procName )), equalTo( stringValue( procName + procSignature  ) ), desc, equalTo( stringValue( mode ) )};
        return arrayContaining( matchers );
=======
    @Test( timeout = 360_000 )
    public void listAllIndexesMustNotBlockOnConstraintCreatingTransaction() throws Throwable
    {
        // Given
        Transaction transaction = newTransaction( AUTH_DISABLED );
        int labelId1 = transaction.tokenWrite().labelGetOrCreateForName( "Person" );
        int labelId2 = transaction.tokenWrite().labelGetOrCreateForName( "Age" );
        int propertyKeyId1 = transaction.tokenWrite().propertyKeyGetOrCreateForName( "foo" );
        int propertyKeyId2 = transaction.tokenWrite().propertyKeyGetOrCreateForName( "bar" );
        int propertyKeyId3 = transaction.tokenWrite().propertyKeyGetOrCreateForName( "baz" );
        LabelSchemaDescriptor personFooDescriptor = forLabel( labelId1, propertyKeyId1 );
        LabelSchemaDescriptor ageFooDescriptor = forLabel( labelId2, propertyKeyId1 );
        LabelSchemaDescriptor personFooBarDescriptor = forLabel( labelId1, propertyKeyId1, propertyKeyId2 );
        LabelSchemaDescriptor personBazDescriptor = forLabel( labelId1, propertyKeyId3 );
        transaction.schemaWrite().indexCreate( personFooDescriptor );
        transaction.schemaWrite().uniquePropertyConstraintCreate( ageFooDescriptor );
        transaction.schemaWrite().indexCreate( personFooBarDescriptor );
        commit();

        //let indexes come online
        try ( org.neo4j.graphdb.Transaction tx = db.beginTx() )
        {
            db.schema().awaitIndexesOnline( 2, MINUTES );
            tx.success();
        }

        CountDownLatch constraintLatch = new CountDownLatch( 1 );
        CountDownLatch commitLatch = new CountDownLatch( 1 );
        FutureTask<Void> createConstraintTask = new FutureTask<>( () ->
        {
            SchemaWrite schemaWrite = schemaWriteInNewTransaction();
            try ( Resource ignore = captureTransaction() )
            {
                schemaWrite.uniquePropertyConstraintCreate( SchemaDescriptorFactory.forLabel( labelId1, propertyKeyId3 ) );
                // We now hold a schema lock on the "MyLabel" label. Let the procedure calling transaction have a go.
                constraintLatch.countDown();
                commitLatch.await();
            }
            rollback();
            return null;
        } );
        Thread constraintCreator = new Thread( createConstraintTask );
        constraintCreator.start();

        // When
        constraintLatch.await();
        RawIterator<Object[],ProcedureException> stream =
                procs().procedureCallRead( procs().procedureGet( procedureName( "db", "indexes" ) ).id(), new Object[0] );

        Set<Object[]> result = new HashSet<>();
        while ( stream.hasNext() )
        {
            result.add( stream.next() );
        }

        // Then
        try
        {
            IndexProviderMap indexProviderMap = db.getDependencyResolver().resolveDependency( IndexProviderMap.class );
            IndexingService indexing = db.getDependencyResolver().resolveDependency( IndexingService.class );
            IndexProvider provider = indexProviderMap.getDefaultProvider();
            Map<String,String> pdm = MapUtil.stringMap( // Provider Descriptor Map.
                    "key", provider.getProviderDescriptor().getKey(), "version", provider.getProviderDescriptor().getVersion() );
            assertThat( result, containsInAnyOrder(
                    new Object[]{"INDEX ON :Age(foo)", "index_1", singletonList( "Age" ), singletonList( "foo" ), "ONLINE",
                            "node_unique_property", 100D, pdm, indexing.getIndexId( ageFooDescriptor ), ""},
                    new Object[]{"INDEX ON :Person(foo)", "Unnamed index", singletonList( "Person" ),
                            singletonList( "foo" ), "ONLINE", "node_label_property", 100D, pdm, indexing.getIndexId( personFooDescriptor ), ""},
                    new Object[]{"INDEX ON :Person(foo, bar)", "Unnamed index", singletonList( "Person" ),
                            Arrays.asList( "foo", "bar" ), "ONLINE", "node_label_property", 100D, pdm, indexing.getIndexId( personFooBarDescriptor ), ""},
                    new Object[]{"INDEX ON :Person(baz)", "Unnamed index", singletonList( "Person" ),
                            singletonList( "baz" ), "POPULATING", "node_unique_property", 100D, pdm, indexing.getIndexId( personBazDescriptor ), ""}
            ) );
            commit();
        }
        finally
        {
            commitLatch.countDown();
        }
        createConstraintTask.get();
        constraintCreator.join();
>>>>>>> b1365d72
    }
}<|MERGE_RESOLUTION|>--- conflicted
+++ resolved
@@ -32,36 +32,22 @@
 import java.util.concurrent.FutureTask;
 
 import org.neo4j.collection.RawIterator;
-<<<<<<< HEAD
 import org.neo4j.common.DependencyResolver;
 import org.neo4j.configuration.GraphDatabaseSettings;
 import org.neo4j.cypher.internal.StringCacheMonitor;
+import org.neo4j.graphdb.Resource;
 import org.neo4j.internal.helpers.collection.MapUtil;
 import org.neo4j.internal.helpers.collection.Pair;
 import org.neo4j.internal.kernel.api.IndexReference;
-=======
-import org.neo4j.graphdb.Resource;
-import org.neo4j.graphdb.factory.GraphDatabaseSettings;
-import org.neo4j.helpers.collection.MapUtil;
 import org.neo4j.internal.kernel.api.SchemaWrite;
->>>>>>> b1365d72
 import org.neo4j.internal.kernel.api.TokenWrite;
 import org.neo4j.internal.kernel.api.Transaction;
-import org.neo4j.internal.kernel.api.exceptions.KernelException;
 import org.neo4j.internal.kernel.api.exceptions.ProcedureException;
 import org.neo4j.internal.kernel.api.procs.ProcedureHandle;
-<<<<<<< HEAD
 import org.neo4j.internal.kernel.api.security.LoginContext;
 import org.neo4j.internal.schema.LabelSchemaDescriptor;
+import org.neo4j.internal.schema.SchemaDescriptor;
 import org.neo4j.kernel.api.index.IndexProvider;
-=======
-import org.neo4j.internal.kernel.api.schema.SchemaDescriptor;
-import org.neo4j.kernel.api.ResourceTracker;
-import org.neo4j.kernel.api.StubResourceManager;
-import org.neo4j.kernel.api.index.IndexProvider;
-import org.neo4j.kernel.api.schema.LabelSchemaDescriptor;
-import org.neo4j.kernel.api.schema.SchemaDescriptorFactory;
->>>>>>> b1365d72
 import org.neo4j.kernel.api.security.AnonymousContext;
 import org.neo4j.kernel.impl.api.index.IndexProviderMap;
 import org.neo4j.kernel.impl.api.index.IndexingService;
@@ -122,7 +108,7 @@
         Transaction transaction = newTransaction( AnonymousContext.writeToken() );
         long nodeId = transaction.dataWrite().nodeCreate();
         int labelId = transaction.tokenWrite().labelGetOrCreateForName( "MyLabel" );
-        int propKey = transaction.tokenWrite().propertyKeyCreateForName( "prop" );
+        int propKey = transaction.tokenWrite().propertyKeyCreateForName( "prop", false );
         transaction.dataWrite().nodeAddLabel( nodeId, labelId );
         commit();
 
@@ -133,7 +119,7 @@
             SchemaWrite schemaWrite = schemaWriteInNewTransaction();
             try ( Resource ignore = captureTransaction() )
             {
-                schemaWrite.uniquePropertyConstraintCreate( SchemaDescriptorFactory.forLabel( labelId, propKey ) );
+                schemaWrite.uniquePropertyConstraintCreate( SchemaDescriptor.forLabel( labelId, propKey ) );
                 // We now hold a schema lock on the "MyLabel" label. Let the procedure calling transaction have a go.
                 constraintLatch.countDown();
                 commitLatch.await();
@@ -146,13 +132,13 @@
 
         // When
         constraintLatch.await();
-        RawIterator<Object[],ProcedureException> stream =
-                procs().procedureCallRead( procs().procedureGet( procedureName( "db", "labels" ) ).id(), new Object[0] );
+        RawIterator<AnyValue[],ProcedureException> stream =
+                procs().procedureCallRead( procs().procedureGet( procedureName( "db", "labels" ) ).id(), new AnyValue[0] );
 
         // Then
         try
         {
-            assertThat( asList( stream ), contains( equalTo( new Object[]{"MyLabel"} ) ) );
+            assertThat( asList( stream ), contains( equalTo( new AnyValue[]{stringValue( "MyLabel" ), longValue( 1 )} ) ) );
         }
         finally
         {
@@ -395,121 +381,6 @@
         commit();
     }
 
-<<<<<<< HEAD
-    @Test
-    public void prepareForReplanningShouldEmptyQueryCache()
-    {
-        // Given, something is cached
-        db.execute( "MATCH (n) RETURN n" );
-
-        ReplanMonitor monitor = replanMonitor();
-
-        // When
-        db.execute( "CALL db.prepareForReplanning()" );
-
-        // Then, the initial query and the procedure call should now have been cleared
-        assertThat( monitor.numberOfFlushedItems(), equalTo( 2L ) );
-    }
-
-    @Test
-    public void prepareForReplanningShouldTriggerIndexesSampling()
-    {
-        // Given
-        ReplanMonitor monitor = replanMonitor();
-
-        // When
-        db.execute( "CALL db.prepareForReplanning()" );
-
-        // Then
-        assertThat( monitor.samplingMode(), equalTo( IndexSamplingMode.TRIGGER_REBUILD_UPDATED ) );
-    }
-
-    private ReplanMonitor replanMonitor()
-    {
-        Monitors monitors =
-                dependencyResolver.resolveDependency( Monitors.class, DependencyResolver.SelectionStrategy.FIRST );
-
-        ReplanMonitor monitorListener = new ReplanMonitor();
-        monitors.addMonitorListener( monitorListener );
-        return monitorListener;
-    }
-
-    private static class ReplanMonitor extends IndexingService.MonitorAdapter implements StringCacheMonitor
-    {
-        private long numberOfFlushedItems = -1L;
-        private IndexSamplingMode samplingMode;
-
-        @Override
-        public void cacheFlushDetected( long sizeBeforeFlush )
-        {
-            numberOfFlushedItems = sizeBeforeFlush;
-        }
-
-        @Override
-        public void indexSamplingTriggered( IndexSamplingMode mode )
-        {
-            samplingMode = mode;
-        }
-
-        long numberOfFlushedItems()
-        {
-            return numberOfFlushedItems;
-        }
-
-        IndexSamplingMode samplingMode()
-        {
-            return samplingMode;
-        }
-
-        @Override
-        public void cacheHit( Pair<String,scala.collection.immutable.Map<String,Class<?>>> key )
-        {
-        }
-
-        @Override
-        public void cacheMiss( Pair<String,scala.collection.immutable.Map<String,Class<?>>> key )
-        {
-        }
-
-        @Override
-        public void cacheDiscard( Pair<String,scala.collection.immutable.Map<String,Class<?>>> key, String userKey,
-                int secondsSinceReplan )
-        {
-        }
-
-        @Override
-        public void cacheRecompile( Pair<String,scala.collection.immutable.Map<String,Class<?>>> key )
-        {
-        }
-    }
-
-    private Matcher<AnyValue[]> proc( String procName, String procSignature, String description, String mode )
-    {
-        return equalTo( new AnyValue[]{stringValue( procName ), stringValue( procName + procSignature ), stringValue( description ), stringValue( mode )} );
-    }
-
-    @SuppressWarnings( {"unchecked", "SameParameterValue"} )
-    private Matcher<AnyValue[]> proc( String procName, String procSignature, Matcher<String> description, String mode )
-    {
-        Matcher<AnyValue> desc = new TypeSafeMatcher<>()
-        {
-            @Override
-            public void describeTo( Description description )
-            {
-                description.appendText( "invalid description" );
-            }
-
-            @Override
-            protected boolean matchesSafely( AnyValue item )
-            {
-                return item instanceof TextValue && description.matches( ((TextValue) item).stringValue() );
-            }
-        };
-
-        Matcher<AnyValue>[] matchers =
-                new Matcher[]{equalTo( stringValue( procName )), equalTo( stringValue( procName + procSignature  ) ), desc, equalTo( stringValue( mode ) )};
-        return arrayContaining( matchers );
-=======
     @Test( timeout = 360_000 )
     public void listAllIndexesMustNotBlockOnConstraintCreatingTransaction() throws Throwable
     {
@@ -529,6 +400,12 @@
         transaction.schemaWrite().indexCreate( personFooBarDescriptor );
         commit();
 
+        transaction = newTransaction();
+        IndexReference personFooIndex = transaction.schemaRead().index( personFooDescriptor );
+        IndexReference ageFooIndex = transaction.schemaRead().index( ageFooDescriptor );
+        IndexReference personFooBarIndex = transaction.schemaRead().index( personFooBarDescriptor );
+        commit();
+
         //let indexes come online
         try ( org.neo4j.graphdb.Transaction tx = db.beginTx() )
         {
@@ -543,7 +420,7 @@
             SchemaWrite schemaWrite = schemaWriteInNewTransaction();
             try ( Resource ignore = captureTransaction() )
             {
-                schemaWrite.uniquePropertyConstraintCreate( SchemaDescriptorFactory.forLabel( labelId1, propertyKeyId3 ) );
+                schemaWrite.uniquePropertyConstraintCreate( SchemaDescriptor.forLabel( labelId1, propertyKeyId3 ) );
                 // We now hold a schema lock on the "MyLabel" label. Let the procedure calling transaction have a go.
                 constraintLatch.countDown();
                 commitLatch.await();
@@ -556,8 +433,8 @@
 
         // When
         constraintLatch.await();
-        RawIterator<Object[],ProcedureException> stream =
-                procs().procedureCallRead( procs().procedureGet( procedureName( "db", "indexes" ) ).id(), new Object[0] );
+        RawIterator<AnyValue[],ProcedureException> stream =
+                procs().procedureCallRead( procs().procedureGet( procedureName( "db", "indexes" ) ).id(), new AnyValue[0] );
 
         Set<Object[]> result = new HashSet<>();
         while ( stream.hasNext() )
@@ -571,17 +448,33 @@
             IndexProviderMap indexProviderMap = db.getDependencyResolver().resolveDependency( IndexProviderMap.class );
             IndexingService indexing = db.getDependencyResolver().resolveDependency( IndexingService.class );
             IndexProvider provider = indexProviderMap.getDefaultProvider();
-            Map<String,String> pdm = MapUtil.stringMap( // Provider Descriptor Map.
-                    "key", provider.getProviderDescriptor().getKey(), "version", provider.getProviderDescriptor().getVersion() );
+            MapValue pdm = ValueUtils.asMapValue( MapUtil.map( // Provider Descriptor Map.
+                    "key", provider.getProviderDescriptor().getKey(), "version",
+                    provider.getProviderDescriptor().getVersion() ) );
             assertThat( result, containsInAnyOrder(
-                    new Object[]{"INDEX ON :Age(foo)", "index_1", singletonList( "Age" ), singletonList( "foo" ), "ONLINE",
-                            "node_unique_property", 100D, pdm, indexing.getIndexId( ageFooDescriptor ), ""},
-                    new Object[]{"INDEX ON :Person(foo)", "Unnamed index", singletonList( "Person" ),
-                            singletonList( "foo" ), "ONLINE", "node_label_property", 100D, pdm, indexing.getIndexId( personFooDescriptor ), ""},
-                    new Object[]{"INDEX ON :Person(foo, bar)", "Unnamed index", singletonList( "Person" ),
-                            Arrays.asList( "foo", "bar" ), "ONLINE", "node_label_property", 100D, pdm, indexing.getIndexId( personFooBarDescriptor ), ""},
-                    new Object[]{"INDEX ON :Person(baz)", "Unnamed index", singletonList( "Person" ),
-                            singletonList( "baz" ), "POPULATING", "node_unique_property", 100D, pdm, indexing.getIndexId( personBazDescriptor ), ""}
+                    new AnyValue[]{stringValue( "INDEX ON :Age(foo)" ), stringValue( ageFooIndex.name() ),
+                            VirtualValues.list( stringValue( "Age" ) ), VirtualValues.list( stringValue( "foo" ) ),
+                            stringValue( "ONLINE" ),
+                            stringValue( "node_unique_property" ), doubleValue( 100D ), pdm,
+                            longValue( indexing.getIndexId( ageFooDescriptor ) ), EMPTY_STRING},
+                    new AnyValue[]{stringValue( "INDEX ON :Person(foo)" ), stringValue( personFooIndex.name() ),
+                            VirtualValues.list( stringValue( "Person" ) ),
+                            VirtualValues.list( stringValue( "foo" ) ),
+                            stringValue( "ONLINE" ),
+                            stringValue( "node_label_property" ), doubleValue( 100D ), pdm,
+                            longValue( indexing.getIndexId( personFooDescriptor ) ), EMPTY_STRING},
+                    new AnyValue[]{stringValue( "INDEX ON :Person(foo, bar)" ), stringValue( personFooBarIndex.name() ),
+                            VirtualValues.list( stringValue( "Person" ) ),
+                            VirtualValues.list( stringValue( "foo" ), stringValue( "bar" ) ),
+                            stringValue( "ONLINE" ),
+                            stringValue( "node_label_property" ), doubleValue( 100D ), pdm,
+                            longValue( indexing.getIndexId( personFooBarDescriptor ) ), EMPTY_STRING},
+                    new AnyValue[]{stringValue( "INDEX ON :Person(baz)" ), stringValue( "index_5" ),
+                            VirtualValues.list( stringValue( "Person" ) ),
+                            VirtualValues.list( stringValue( "baz" ) ),
+                            stringValue( "POPULATING" ),
+                            stringValue( "node_unique_property" ), doubleValue( 100D ), pdm,
+                            longValue( indexing.getIndexId( personBazDescriptor ) ), EMPTY_STRING}
             ) );
             commit();
         }
@@ -591,6 +484,120 @@
         }
         createConstraintTask.get();
         constraintCreator.join();
->>>>>>> b1365d72
+    }
+
+    @Test
+    public void prepareForReplanningShouldEmptyQueryCache()
+    {
+        // Given, something is cached
+        db.execute( "MATCH (n) RETURN n" );
+
+        ReplanMonitor monitor = replanMonitor();
+
+        // When
+        db.execute( "CALL db.prepareForReplanning()" );
+
+        // Then, the initial query and the procedure call should now have been cleared
+        assertThat( monitor.numberOfFlushedItems(), equalTo( 2L ) );
+    }
+
+    @Test
+    public void prepareForReplanningShouldTriggerIndexesSampling()
+    {
+        // Given
+        ReplanMonitor monitor = replanMonitor();
+
+        // When
+        db.execute( "CALL db.prepareForReplanning()" );
+
+        // Then
+        assertThat( monitor.samplingMode(), equalTo( IndexSamplingMode.TRIGGER_REBUILD_UPDATED ) );
+    }
+
+    private ReplanMonitor replanMonitor()
+    {
+        Monitors monitors =
+                dependencyResolver.resolveDependency( Monitors.class, DependencyResolver.SelectionStrategy.FIRST );
+
+        ReplanMonitor monitorListener = new ReplanMonitor();
+        monitors.addMonitorListener( monitorListener );
+        return monitorListener;
+    }
+
+    private static class ReplanMonitor extends IndexingService.MonitorAdapter implements StringCacheMonitor
+    {
+        private long numberOfFlushedItems = -1L;
+        private IndexSamplingMode samplingMode;
+
+        @Override
+        public void cacheFlushDetected( long sizeBeforeFlush )
+        {
+            numberOfFlushedItems = sizeBeforeFlush;
+        }
+
+        @Override
+        public void indexSamplingTriggered( IndexSamplingMode mode )
+        {
+            samplingMode = mode;
+        }
+
+        long numberOfFlushedItems()
+        {
+            return numberOfFlushedItems;
+        }
+
+        IndexSamplingMode samplingMode()
+        {
+            return samplingMode;
+        }
+
+        @Override
+        public void cacheHit( Pair<String,scala.collection.immutable.Map<String,Class<?>>> key )
+        {
+        }
+
+        @Override
+        public void cacheMiss( Pair<String,scala.collection.immutable.Map<String,Class<?>>> key )
+        {
+        }
+
+        @Override
+        public void cacheDiscard( Pair<String,scala.collection.immutable.Map<String,Class<?>>> key, String userKey,
+                int secondsSinceReplan )
+        {
+        }
+
+        @Override
+        public void cacheRecompile( Pair<String,scala.collection.immutable.Map<String,Class<?>>> key )
+        {
+        }
+    }
+
+    private Matcher<AnyValue[]> proc( String procName, String procSignature, String description, String mode )
+    {
+        return equalTo( new AnyValue[]{stringValue( procName ), stringValue( procName + procSignature ), stringValue( description ), stringValue( mode )} );
+    }
+
+    @SuppressWarnings( {"unchecked", "SameParameterValue"} )
+    private Matcher<AnyValue[]> proc( String procName, String procSignature, Matcher<String> description, String mode )
+    {
+        Matcher<AnyValue> desc = new TypeSafeMatcher<>()
+        {
+            @Override
+            public void describeTo( Description description )
+            {
+                description.appendText( "invalid description" );
+            }
+
+            @Override
+            protected boolean matchesSafely( AnyValue item )
+            {
+                return item instanceof TextValue && description.matches( ((TextValue) item).stringValue() );
+            }
+        };
+
+        Matcher<AnyValue>[] matchers =
+                new Matcher[]{equalTo( stringValue( procName )), equalTo( stringValue( procName + procSignature  ) ), desc, equalTo( stringValue( mode ) )};
+        return arrayContaining( matchers );
     }
 }