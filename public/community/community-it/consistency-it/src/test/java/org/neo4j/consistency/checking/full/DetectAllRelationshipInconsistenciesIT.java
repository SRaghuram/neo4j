--- conflicted
+++ resolved
@@ -110,7 +110,6 @@
         try
         {
             DependencyResolver resolver = db.getDependencyResolver();
-<<<<<<< HEAD
             NeoStores neoStores = resolver.resolveDependency( RecordStorageEngine.class ).testAccessNeoStores();
             CountsTracker counts = resolver.resolveDependency( RecordStorageEngine.class ).testAccessCountsStore();
             StoreAccess storeAccess = new StoreAccess( neoStores ).initialize();
@@ -128,32 +127,7 @@
                     RecordType.RELATIONSHIP );
 
             assertTrue( "Couldn't detect sabotaged relationship " + sabotage, relationshipInconsistencies > 0 );
-            logProvider.assertContainsLogCallContaining( sabotage.after.toString() );
-=======
-            PageCache pageCache = resolver.resolveDependency( PageCache.class );
-            StoreFactory storeFactory = newStoreFactory( pageCache );
-
-            try ( NeoStores neoStores = storeFactory.openAllNeoStores() )
-            {
-                StoreAccess storeAccess = new StoreAccess( neoStores ).initialize();
-                DirectStoreAccess directStoreAccess = new DirectStoreAccess( storeAccess,
-                        db.getDependencyResolver().resolveDependency( LabelScanStore.class ),
-                        db.getDependencyResolver().resolveDependency( IndexProviderMap.class ),
-                        db.getDependencyResolver().resolveDependency( TokenHolders.class ) );
-
-                int threads = random.intBetween( 2, 10 );
-                FullCheck checker = new FullCheck( getTuningConfiguration(), ProgressMonitorFactory.NONE,
-                        Statistics.NONE, threads, true );
-                AssertableLogProvider logProvider = new AssertableLogProvider( true );
-                ConsistencySummaryStatistics summary = checker.execute( directStoreAccess,
-                        logProvider.getLog( FullCheck.class ) );
-                int relationshipInconsistencies = summary.getInconsistencyCountForRecordType(
-                        RecordType.RELATIONSHIP );
-
-                assertTrue( "Couldn't detect sabotaged relationship " + sabotage, relationshipInconsistencies > 0 );
-                logProvider.rawMessageMatcher().assertContains( sabotage.after.toString() );
-            }
->>>>>>> 5ccfb7d0
+            logProvider.rawMessageMatcher().assertContains( sabotage.after.toString() );
         }
         finally
         {
