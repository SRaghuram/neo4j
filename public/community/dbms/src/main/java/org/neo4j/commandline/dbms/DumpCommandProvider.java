--- conflicted
+++ resolved
@@ -73,10 +73,6 @@
     @Nonnull
     public AdminCommand create( CommandContext ctx )
     {
-<<<<<<< HEAD
-        return new DumpCommand( ctx.getHomeDir(), ctx.getConfigDir(), new Dumper() );
-=======
-        return new DumpCommand( homeDir, configDir, new Dumper( outsideWorld.errorStream() ) );
->>>>>>> b72f8b20
+        return new DumpCommand( ctx.getHomeDir(), ctx.getConfigDir(), new Dumper( ctx.getOutsideWorld().errorStream() ) );
     }
 }