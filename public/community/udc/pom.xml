<?xml version="1.0" encoding="UTF-8"?>
<project xmlns="http://maven.apache.org/POM/4.0.0" xmlns:xsi="http://www.w3.org/2001/XMLSchema-instance" xsi:schemaLocation="http://maven.apache.org/POM/4.0.0 http://maven.apache.org/maven-v4_0_0.xsd">
  <parent>
    <groupId>org.neo4j</groupId>
    <artifactId>parent</artifactId>
<<<<<<< HEAD
    <version>3.1.9-SNAPSHOT</version>
=======
    <version>3.1.10-SNAPSHOT</version>
>>>>>>> e2dd3eb6
    <relativePath>../..</relativePath>
  </parent>
  <modelVersion>4.0.0</modelVersion>
  <groupId>org.neo4j</groupId>
  <artifactId>neo4j-udc</artifactId>
  <name>Neo4j - Usage Data Collection</name>
<<<<<<< HEAD
  <version>3.1.9-SNAPSHOT</version>
=======
  <version>3.1.10-SNAPSHOT</version>
>>>>>>> e2dd3eb6

  <description>Collects simple statistics about server deployment.</description>
  <url>http://components.neo4j.org/${project.artifactId}/${project.version}</url>

  <properties>
    <bundle.namespace>org.neo4j.ext.udc</bundle.namespace>
    <short-name>udc</short-name>
    <version-package>udc.impl</version-package>
    <license-text.header>GPL-3-header.txt</license-text.header>
    <licensing.prepend.text>notice-gpl-prefix.txt</licensing.prepend.text>
  </properties>

  <packaging>jar</packaging>

  <scm>
    <connection>scm:git:git://github.com/neo4j/neo4j.git</connection>
    <developerConnection>scm:git:git@github.com:neo4j/neo4j.git</developerConnection>
    <url>https://github.com/neo4j/neo4j</url>
  </scm>

  <licenses>
    <license>
      <name>GNU General Public License, Version 3</name>
      <url>http://www.gnu.org/licenses/gpl-3.0-standalone.html</url>
      <comments>The software ("Software") developed and owned by Network Engine for
        Objects in Lund AB (referred to in this notice as "Neo Technology") is
        licensed under the GNU GENERAL PUBLIC LICENSE Version 3 to all third
        parties and that license is included below.

        However, if you have executed an End User Software License and Services
        Agreement or an OEM Software License and Support Services Agreement, or
        another commercial license agreement with Neo Technology or one of its
        affiliates (each, a "Commercial Agreement"), the terms of the license in
        such Commercial Agreement will supersede the GNU GENERAL PUBLIC LICENSE
        Version 3 and you may use the Software solely pursuant to the terms of
        the relevant Commercial Agreement.
      </comments>
    </license>
  </licenses>

  <build>
    <plugins>
      <plugin>
        <artifactId>maven-assembly-plugin</artifactId>
        <executions>
          <execution>
            <id>forCentral</id>
            <!-- to be deployed to maven central (the default jar build) -->
            <goals>
              <goal>single</goal>
            </goals>
            <configuration>
              <appendAssemblyId>false</appendAssemblyId>
              <filters>
                <filter>${project.basedir}/src/main/assembly/forMavenCentral.properties</filter>
              </filters>
              <finalName>${project.artifactId}-${project.version}</finalName>
              <ignoreDirFormatExtensions>true</ignoreDirFormatExtensions>
              <descriptors>
                <descriptor>src/main/assembly/assembly.xml</descriptor>
              </descriptors>
            </configuration>
            <phase>package</phase>
          </execution>
          <execution>
            <id>forNeo4j</id>
            <!-- to be used for downloading from Neo4j.org -->
            <goals>
              <goal>single</goal>
            </goals>
            <configuration>
              <appendAssemblyId>false</appendAssemblyId>
              <filters>
                <filter>${project.basedir}/src/main/assembly/forNeo4j.properties</filter>
              </filters>
              <finalName>${project.artifactId}-${project.version}-neo4j</finalName>
              <ignoreDirFormatExtensions>true</ignoreDirFormatExtensions>
              <descriptors>
                <descriptor>src/main/assembly/assembly.xml</descriptor>
              </descriptors>
            </configuration>
            <phase>package</phase>
          </execution>
        </executions>
      </plugin>
      <plugin>
        <groupId>org.codehaus.mojo</groupId>
        <artifactId>build-helper-maven-plugin</artifactId>
        <executions>
          <execution>
            <id>attach-artifacts</id>
            <phase>package</phase>
            <goals>
              <goal>attach-artifact</goal>
            </goals>
            <configuration>
              <artifacts>
                <artifact>
                  <file>${project.build.directory}/${project.artifactId}-${project.version}-neo4j.jar</file>
                  <type>jar</type>
                  <classifier>neo4j</classifier>
                </artifact>
              </artifacts>
            </configuration>
          </execution>
        </executions>
      </plugin>
      <plugin>
        <groupId>org.neo4j.build.plugins</groupId>
        <artifactId>clirr-maven-plugin</artifactId>
        <executions>
          <execution>
            <id>default</id>
            <phase>${clirr-check-phase}</phase>
            <goals>
              <goal>check</goal>
            </goals>
          </execution>
        </executions>
        <configuration>
          <failOnError>true</failOnError>
          <logResults>true</logResults>
          <!-- This is temporarily hard-coded, because the versionsBack attribute seems to not work on OS X, we'll
           need to fix that.
           OBS: Set this to one version ahead, i.e. if you'd like it to compare against 1.9.3 then set it to 1.9.4
            -->
          <comparisonVersion>1.9.M05</comparisonVersion>
          <ignoreMaintenenceVersions>false</ignoreMaintenenceVersions>
          <includes>
            <include>org/neo4j/ext/udc</include>
          </includes>

          <!-- Allowed breaking changes in Neo4j 2.0 -->
          <!-- These rules should be looked over and modified appropriately in 2.1 -->
          <excludeMessageCodes>
            <param>6006</param><!-- Field was made final. -->
            <param>7012</param><!-- Method added to interface -->
          </excludeMessageCodes>
          <excludes>
            <!-- Ignore known breaking changes introduced in 2.0 and 2.1 -->

            <!-- Some constants (not terribly public) were made irrelevant and removed in 2.1 -->
            <exclude>org/neo4j/ext/udc/UdcConstants</exclude>
          </excludes>
        </configuration>
      </plugin>
    </plugins>
  </build>

  <dependencies>
    <dependency>
      <groupId>org.neo4j</groupId>
      <artifactId>neo4j-kernel</artifactId>
      <version>${project.version}</version>
    </dependency>
    <dependency>
      <groupId>org.apache.httpcomponents</groupId>
      <artifactId>httpclient</artifactId>
      <classifier>tests</classifier>
      <scope>test</scope>
    </dependency>
    <dependency>
      <groupId>org.apache.httpcomponents</groupId>
      <artifactId>httpclient</artifactId>
      <scope>test</scope>
    </dependency>
    <dependency>
      <groupId>org.apache.httpcomponents</groupId>
      <artifactId>httpcore</artifactId>
      <scope>test</scope>
    </dependency>
    <dependency>
      <groupId>commons-io</groupId>
      <artifactId>commons-io</artifactId>
      <scope>test</scope>
    </dependency>
    <dependency>
      <groupId>junit</groupId>
      <artifactId>junit</artifactId>
    </dependency>
    <dependency>
      <groupId>org.neo4j</groupId>
      <artifactId>neo4j-kernel</artifactId>
      <version>${project.version}</version>
      <type>test-jar</type>
      <scope>test</scope>
    </dependency>

    <dependency>
      <groupId>org.neo4j</groupId>
      <artifactId>neo4j-io</artifactId>
      <version>${project.version}</version>
      <type>test-jar</type>
      <scope>test</scope>
    </dependency>
    <dependency>
      <groupId>org.mockito</groupId>
      <artifactId>mockito-core</artifactId>
    </dependency>
  </dependencies>

</project><|MERGE_RESOLUTION|>--- conflicted
+++ resolved
@@ -3,22 +3,14 @@
   <parent>
     <groupId>org.neo4j</groupId>
     <artifactId>parent</artifactId>
-<<<<<<< HEAD
-    <version>3.1.9-SNAPSHOT</version>
-=======
     <version>3.1.10-SNAPSHOT</version>
->>>>>>> e2dd3eb6
     <relativePath>../..</relativePath>
   </parent>
   <modelVersion>4.0.0</modelVersion>
   <groupId>org.neo4j</groupId>
   <artifactId>neo4j-udc</artifactId>
   <name>Neo4j - Usage Data Collection</name>
-<<<<<<< HEAD
-  <version>3.1.9-SNAPSHOT</version>
-=======
   <version>3.1.10-SNAPSHOT</version>
->>>>>>> e2dd3eb6
 
   <description>Collects simple statistics about server deployment.</description>
   <url>http://components.neo4j.org/${project.artifactId}/${project.version}</url>
