--- conflicted
+++ resolved
@@ -4,21 +4,13 @@
   <parent>
     <groupId>org.neo4j</groupId>
     <artifactId>parent</artifactId>
-<<<<<<< HEAD
-    <version>3.1.9-SNAPSHOT</version>
-=======
     <version>3.1.10-SNAPSHOT</version>
->>>>>>> e2dd3eb6
     <relativePath>../..</relativePath>
   </parent>
 
   <groupId>org.neo4j</groupId>
   <artifactId>neo4j-jmx</artifactId>
-<<<<<<< HEAD
-  <version>3.1.9-SNAPSHOT</version>
-=======
   <version>3.1.10-SNAPSHOT</version>
->>>>>>> e2dd3eb6
 
   <name>Neo4j - JMX support</name>
   <description>Management support using JMX.</description>
