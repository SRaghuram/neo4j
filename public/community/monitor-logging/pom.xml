--- conflicted
+++ resolved
@@ -3,22 +3,14 @@
   <parent>
     <groupId>org.neo4j</groupId>
     <artifactId>parent</artifactId>
-<<<<<<< HEAD
-    <version>3.1.9-SNAPSHOT</version>
-=======
     <version>3.1.10-SNAPSHOT</version>
->>>>>>> e2dd3eb6
     <relativePath>../..</relativePath>
   </parent>
   <modelVersion>4.0.0</modelVersion>
   <groupId>org.neo4j</groupId>
   <artifactId>neo4j-monitor-logging</artifactId>
   <name>Neo4j - Monitor Logging</name>
-<<<<<<< HEAD
-  <version>3.1.9-SNAPSHOT</version>
-=======
   <version>3.1.10-SNAPSHOT</version>
->>>>>>> e2dd3eb6
 
   <description>Logs information collected from a set of monitors.</description>
 
