/*
 * Copyright (c) 2002-2020 "Neo4j,"
 * Neo4j Sweden AB [http://neo4j.com]
 *
 * This file is part of Neo4j.
 *
 * Neo4j is free software: you can redistribute it and/or modify
 * it under the terms of the GNU General Public License as published by
 * the Free Software Foundation, either version 3 of the License, or
 * (at your option) any later version.
 *
 * This program is distributed in the hope that it will be useful,
 * but WITHOUT ANY WARRANTY; without even the implied warranty of
 * MERCHANTABILITY or FITNESS FOR A PARTICULAR PURPOSE.  See the
 * GNU General Public License for more details.
 *
 * You should have received a copy of the GNU General Public License
 * along with this program.  If not, see <http://www.gnu.org/licenses/>.
 */
package org.neo4j.internal.recordstorage;

import java.io.IOException;
import java.util.ArrayList;
import java.util.List;
import java.util.concurrent.ExecutionException;

import org.neo4j.internal.schema.SchemaCache;
import org.neo4j.io.IOUtils;
import org.neo4j.io.pagecache.tracing.cursor.PageCursorTracer;
import org.neo4j.kernel.impl.store.NodeStore;
import org.neo4j.kernel.impl.store.PropertyStore;
import org.neo4j.lock.LockGroup;
import org.neo4j.memory.MemoryTracker;
import org.neo4j.storageengine.api.EntityTokenUpdate;
import org.neo4j.storageengine.api.EntityTokenUpdateListener;
import org.neo4j.storageengine.api.IndexUpdateListener;
import org.neo4j.storageengine.api.StorageEngine;
import org.neo4j.storageengine.util.IdUpdateListener;
import org.neo4j.storageengine.util.IndexUpdatesWorkSync;
import org.neo4j.storageengine.util.LabelIndexUpdatesWorkSync;
import org.neo4j.storageengine.util.TokenUpdateWork;
import org.neo4j.util.concurrent.AsyncApply;
import org.neo4j.util.concurrent.WorkSync;

public class BatchContext implements AutoCloseable
{
    private final LabelIndexUpdatesWorkSync labelScanStoreSync;
    private final WorkSync<EntityTokenUpdateListener,TokenUpdateWork> relationshipTypeScanStoreSync;
    private final IndexUpdatesWorkSync indexUpdatesSync;
    private final NodeStore nodeStore;
    private final PropertyStore propertyStore;
    private final StorageEngine storageEngine;
    private final SchemaCache schemaCache;
    private final PageCursorTracer cursorTracer;
    private final MemoryTracker memoryTracker;
    private final IdUpdateListener idUpdateListener;

    private final IndexActivator indexActivator;
    private final LockGroup lockGroup;
    private LabelIndexUpdatesWorkSync.Batch labelUpdates;
    private List<EntityTokenUpdate> relationshipTypeUpdates;
    private IndexUpdates indexUpdates;

    public BatchContext( IndexUpdateListener indexUpdateListener,
            LabelIndexUpdatesWorkSync labelScanStoreSync,
            WorkSync<EntityTokenUpdateListener,TokenUpdateWork> relationshipTypeScanStoreSync,
            IndexUpdatesWorkSync indexUpdatesSync, NodeStore nodeStore, PropertyStore propertyStore,
<<<<<<< HEAD
            RecordStorageEngine recordStorageEngine, SchemaCache schemaCache, PageCursorTracer cursorTracer,
=======
            RecordStorageEngine recordStorageEngine, SchemaCache schemaCache, PageCursorTracer cursorTracer, MemoryTracker memoryTracker,
>>>>>>> 3547c9f9
            IdUpdateListener idUpdateListener )
    {
        this.indexActivator = new IndexActivator( indexUpdateListener );
        this.labelScanStoreSync = labelScanStoreSync;
        this.relationshipTypeScanStoreSync = relationshipTypeScanStoreSync;
        this.indexUpdatesSync = indexUpdatesSync;
        this.nodeStore = nodeStore;
        this.propertyStore = propertyStore;
        this.storageEngine = recordStorageEngine;
        this.schemaCache = schemaCache;
        this.cursorTracer = cursorTracer;
        this.memoryTracker = memoryTracker;
        this.idUpdateListener = idUpdateListener;
        this.lockGroup = new LockGroup();
    }

    public LockGroup getLockGroup()
    {
        return lockGroup;
    }

    @Override
    public void close() throws Exception
    {
        applyPendingLabelAndIndexUpdates();

        IOUtils.closeAll( indexUpdates, idUpdateListener, lockGroup, indexActivator );
    }

    public IndexActivator getIndexActivator()
    {
        return indexActivator;
    }

    public void applyPendingLabelAndIndexUpdates() throws IOException
    {
        AsyncApply labelUpdatesApply = null;
        AsyncApply relationshipTypeUpdatesApply = null;
        if ( labelUpdates != null )
        {
            // Updates are sorted according to node id here, an artifact of node commands being sorted
            // by node id when extracting from TransactionRecordState.
            labelUpdatesApply = labelUpdates.applyAsync( cursorTracer );
            labelUpdates = null;
        }
        if ( relationshipTypeUpdates != null )
        {
            relationshipTypeUpdatesApply = relationshipTypeScanStoreSync.applyAsync( new TokenUpdateWork( relationshipTypeUpdates, cursorTracer ) );
            relationshipTypeUpdates = null;
        }
        if ( indexUpdates != null && indexUpdates.hasUpdates() )
        {
            IndexUpdatesWorkSync.Batch indexUpdatesBatch = indexUpdatesSync.newBatch();
            indexUpdatesBatch.add( indexUpdates );
            try
            {
                indexUpdatesBatch.apply( cursorTracer );
            }
            catch ( ExecutionException e )
            {
                throw new IOException( "Failed to flush index updates", e );
            }
            indexUpdates = null;
        }

        if ( labelUpdatesApply != null )
        {
            try
            {
                labelUpdatesApply.await();
            }
            catch ( ExecutionException e )
            {
                throw new IOException( "Failed to flush label updates", e );
            }
        }
        if ( relationshipTypeUpdatesApply != null )
        {
            try
            {
                relationshipTypeUpdatesApply.await();
            }
            catch ( ExecutionException e )
            {
                throw new IOException( "Failed to flush relationship type updates", e );
            }
        }
    }

    public IndexUpdates indexUpdates()
    {
        if ( indexUpdates == null )
        {
            indexUpdates = new OnlineIndexUpdates( nodeStore, schemaCache, new PropertyPhysicalToLogicalConverter( propertyStore, cursorTracer ),
                    storageEngine.newReader(), cursorTracer, memoryTracker );
        }
        return indexUpdates;
    }

    public IdUpdateListener getIdUpdateListener()
    {
        return idUpdateListener;
    }

    public LabelIndexUpdatesWorkSync.Batch labelUpdates()
    {
        if ( labelUpdates == null )
        {
            labelUpdates = labelScanStoreSync.newBatch();
        }
        return labelUpdates;
    }

    public List<EntityTokenUpdate> relationshipTypeUpdates()
    {
        if ( relationshipTypeUpdates == null )
        {
            relationshipTypeUpdates = new ArrayList<>();
        }
        return relationshipTypeUpdates;
    }
}<|MERGE_RESOLUTION|>--- conflicted
+++ resolved
@@ -65,11 +65,7 @@
             LabelIndexUpdatesWorkSync labelScanStoreSync,
             WorkSync<EntityTokenUpdateListener,TokenUpdateWork> relationshipTypeScanStoreSync,
             IndexUpdatesWorkSync indexUpdatesSync, NodeStore nodeStore, PropertyStore propertyStore,
-<<<<<<< HEAD
-            RecordStorageEngine recordStorageEngine, SchemaCache schemaCache, PageCursorTracer cursorTracer,
-=======
             RecordStorageEngine recordStorageEngine, SchemaCache schemaCache, PageCursorTracer cursorTracer, MemoryTracker memoryTracker,
->>>>>>> 3547c9f9
             IdUpdateListener idUpdateListener )
     {
         this.indexActivator = new IndexActivator( indexUpdateListener );
