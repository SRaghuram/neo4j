<?xml version="1.0" encoding="UTF-8"?>
<!--
  Copyright (c) 2002-2018 "Neo Technology,"
   Network Engine for Objects in Lund AB [http://neotechnology.com]
  
   This file is part of Neo4j.
  
   Neo4j is free software: you can redistribute it and/or modify
   it under the terms of the GNU General Public License as published by
   the Free Software Foundation, either version 3 of the License, or
   (at your option) any later version.
  
   This program is distributed in the hope that it will be useful,
   but WITHOUT ANY WARRANTY; without even the implied warranty of
   MERCHANTABILITY or FITNESS FOR A PARTICULAR PURPOSE.  See the
   GNU General Public License for more details.
  
   You should have received a copy of the GNU General Public License
   along with this program.  If not, see <http://www.gnu.org/licenses/>.
  -->

<project xmlns="http://maven.apache.org/POM/4.0.0" xmlns:xsi="http://www.w3.org/2001/XMLSchema-instance" xsi:schemaLocation="http://maven.apache.org/POM/4.0.0 http://maven.apache.org/maven-v4_0_0.xsd">
  <parent>
    <groupId>org.neo4j</groupId>
    <artifactId>parent</artifactId>
<<<<<<< HEAD
    <version>3.1.9-SNAPSHOT</version>
=======
    <version>3.1.10-SNAPSHOT</version>
>>>>>>> e2dd3eb6
    <relativePath>../..</relativePath>
  </parent>

  <modelVersion>4.0.0</modelVersion>
  <groupId>org.neo4j.app</groupId>
  <artifactId>neo4j-server</artifactId>
<<<<<<< HEAD
  <version>3.1.9-SNAPSHOT</version>
=======
  <version>3.1.10-SNAPSHOT</version>
>>>>>>> e2dd3eb6
  <name>Neo4j - Server</name>
  <description>Standalone Neo4j server application.</description>
  <url>http://components.neo4j.org/${project.artifactId}/${project.version}</url>

  <packaging>jar</packaging>

  <properties>
    <bundle.namespace>org.neo4j.server</bundle.namespace>
    <short-name>server</short-name>
    <version-package>server.impl</version-package>
    <license-text.header>GPL-3-header.txt</license-text.header>
    <licensing.prepend.text>notice-gpl-prefix.txt</licensing.prepend.text>
    <docs-plugin.filter>true</docs-plugin.filter>

    <neo4j.version>${project.version}</neo4j.version>
    <neo4j-browser.version>2.0.0</neo4j-browser.version>

    <neo4j-server.mainClass>org.neo4j.server.CommunityEntryPoint</neo4j-server.mainClass>
    <neo-server.home>target/generated-resources/appassembler/jsw</neo-server.home>
    <neo-server.confdir>target/test-classes/etc/neo-server</neo-server.confdir>

    <felix-fileinstall.version>3.0.2</felix-fileinstall.version>
    <java.io.tmpdir>${project.build.directory}</java.io.tmpdir>

    <!-- Run integration tests against a server that is started elsewhere. -->
    <neo-server.external>false</neo-server.external>
    <neo-server.external.url>http://localhost:7474</neo-server.external.url>

    <webdriver.version>2.42.2</webdriver.version>
    <webdriver.implementation>Firefox</webdriver.implementation>

    <!-- Default location for chrome controller binary, used by webdriver for running tests in Chrome. Available from (http://code.google.com/p/chromium/downloads/list) see README.txt for details on this. -->
    <webdriver.chrome.driver>webdriver-binaries/chromedriver</webdriver.chrome.driver>
    <webdriver.chrome.driver.download.url>http://chromedriver.googlecode.com/files/chromedriver_mac_23.0.1240.0.zip
    </webdriver.chrome.driver.download.url>
    <webdriver.sauce.labs.url>**Needs to provided externally by the CI job for security reasons**
    </webdriver.sauce.labs.url>

    <!-- Don't write new code using this, use neo-server.external instead -->
    <webdriver.override.neo-server.baseuri/>
  </properties>

  <scm>
    <connection>scm:git:git://github.com/neo4j/neo4j.git</connection>
    <developerConnection>scm:git:git@github.com:neo4j/neo4j.git</developerConnection>
    <url>https://github.com/neo4j/neo4j</url>
  </scm>

  <licenses>
    <license>
      <name>GNU General Public License, Version 3</name>
      <url>http://www.gnu.org/licenses/gpl-3.0-standalone.html</url>
      <comments>The software ("Software") developed and owned by Network Engine for
        Objects in Lund AB (referred to in this notice as "Neo Technology") is
        licensed under the GNU GENERAL PUBLIC LICENSE Version 3 to all third
        parties and that license is included below.

        However, if you have executed an End User Software License and Services
        Agreement or an OEM Software License and Support Services Agreement, or
        another commercial license agreement with Neo Technology or one of its
        affiliates (each, a "Commercial Agreement"), the terms of the license in
        such Commercial Agreement will supersede the GNU GENERAL PUBLIC LICENSE
        Version 3 and you may use the Software solely pursuant to the terms of
        the relevant Commercial Agreement.
      </comments>
    </license>
  </licenses>

  <dependencyManagement>
    <dependencies>
      <dependency>
        <groupId>org.apache.httpcomponents</groupId>
        <artifactId>httpclient</artifactId>
        <scope>test</scope>
        <version>4.3.4</version>
      </dependency>

      <dependency>
        <groupId>org.apache.httpcomponents</groupId>
        <artifactId>httpcore</artifactId>
        <scope>test</scope>
        <version>4.3.2</version>
      </dependency>
    </dependencies>
  </dependencyManagement>

  <dependencies>
    <dependency>
      <groupId>org.neo4j</groupId>
      <artifactId>neo4j</artifactId>
      <version>${project.version}</version>
      <type>pom</type>
    </dependency>

    <dependency>
      <!-- We need this one, or transitive dependencies of kernel
        will end up in the test scope. -->
      <groupId>org.neo4j</groupId>
      <artifactId>neo4j-kernel</artifactId>
      <version>${project.version}</version>
    </dependency>

    <dependency>
      <groupId>org.neo4j</groupId>
      <artifactId>neo4j-security</artifactId>
      <version>${project.version}</version>
    </dependency>

    <dependency>
      <groupId>org.neo4j</groupId>
      <artifactId>neo4j-dbms</artifactId>
      <version>${project.version}</version>
    </dependency>

    <dependency>
      <groupId>org.neo4j</groupId>
      <artifactId>neo4j-command-line</artifactId>
      <version>${project.version}</version>
    </dependency>

    <dependency>
      <groupId>org.neo4j</groupId>
      <artifactId>server-api</artifactId>
      <version>${project.version}</version>
    </dependency>

    <dependency>
      <groupId>org.neo4j</groupId>
      <artifactId>neo4j-cypher</artifactId>
      <version>${project.version}</version>
    </dependency>

    <dependency>
      <groupId>org.neo4j</groupId>
      <artifactId>neo4j-bolt</artifactId>
      <version>${project.version}</version>
    </dependency>

    <dependency>
      <groupId>org.neo4j.client</groupId>
      <artifactId>neo4j-browser</artifactId>
      <version>${neo4j-browser.version}</version>
    </dependency>

    <dependency>
      <groupId>org.neo4j</groupId>
      <artifactId>neo4j-shell</artifactId>
      <version>${project.version}</version>
    </dependency>

    <dependency>
      <groupId>org.eclipse.jetty</groupId>
      <artifactId>jetty-server</artifactId>
    </dependency>

    <dependency>
      <groupId>org.eclipse.jetty</groupId>
      <artifactId>jetty-webapp</artifactId>
    </dependency>

    <dependency>
      <groupId>com.sun.jersey</groupId>
      <artifactId>jersey-server</artifactId>
    </dependency>

    <dependency>
      <groupId>com.sun.jersey</groupId>
      <artifactId>jersey-servlet</artifactId>
    </dependency>

    <dependency>
      <groupId>commons-configuration</groupId>
      <artifactId>commons-configuration</artifactId>
    </dependency>

    <!-- Added directly to avoid version clash in commons-configuration. -->
    <dependency>
      <groupId>commons-digester</groupId>
      <artifactId>commons-digester</artifactId>
    </dependency>

    <dependency>
      <groupId>commons-io</groupId>
      <artifactId>commons-io</artifactId>
    </dependency>

    <dependency>
      <groupId>org.codehaus.jackson</groupId>
      <artifactId>jackson-jaxrs</artifactId>
    </dependency>

    <dependency>
      <groupId>org.mozilla</groupId>
      <artifactId>rhino</artifactId>
    </dependency>

    <dependency>
      <groupId>org.bouncycastle</groupId>
      <artifactId>bcprov-jdk15on</artifactId>
    </dependency>
    <!-- This dependency is needed for Netty to be able to generate
    self signed certificate on a JDK without sun.security.* package -->
    <dependency>
      <groupId>org.bouncycastle</groupId>
      <artifactId>bcpkix-jdk15on</artifactId>
    </dependency>

    <!-- File uploads -->
    <dependency>
      <groupId>com.sun.jersey.contribs</groupId>
      <artifactId>jersey-multipart</artifactId>
    </dependency>

    <!-- Test dependencies -->
    <dependency>
      <groupId>com.sun.jersey</groupId>
      <artifactId>jersey-client</artifactId>
      <scope>test</scope>
    </dependency>

    <dependency>
      <groupId>com.google.code.gson</groupId>
      <artifactId>gson</artifactId>
      <scope>test</scope>
    </dependency>

    <dependency>
      <groupId>org.apache.httpcomponents</groupId>
      <artifactId>httpclient</artifactId>
      <scope>test</scope>
    </dependency>

    <dependency>
      <groupId>org.apache.httpcomponents</groupId>
      <artifactId>httpcore</artifactId>
      <scope>test</scope>
    </dependency>

    <dependency>
      <groupId>org.neo4j</groupId>
      <artifactId>neo4j-kernel</artifactId>
      <version>${project.version}</version>
      <type>test-jar</type>
      <scope>test</scope>
    </dependency>

    <dependency>
      <groupId>org.neo4j</groupId>
      <artifactId>neo4j-security</artifactId>
      <version>${project.version}</version>
      <type>test-jar</type>
      <scope>test</scope>
    </dependency>

    <dependency>
      <groupId>org.neo4j</groupId>
      <artifactId>neo4j-logging</artifactId>
      <version>${project.version}</version>
      <type>test-jar</type>
      <scope>test</scope>
    </dependency>

    <dependency>
      <groupId>org.neo4j</groupId>
      <artifactId>neo4j-io</artifactId>
      <version>${project.version}</version>
      <type>test-jar</type>
      <scope>test</scope>
    </dependency>

    <dependency>
      <groupId>org.neo4j</groupId>
      <artifactId>neo4j-bolt</artifactId>
      <version>${project.version}</version>
      <type>test-jar</type>
      <scope>test</scope>
    </dependency>

    <dependency>
      <groupId>org.neo4j</groupId>
      <artifactId>neo4j-common</artifactId>
      <version>${project.version}</version>
      <type>test-jar</type>
      <scope>test</scope>
    </dependency>

    <dependency>
      <groupId>junit</groupId>
      <artifactId>junit</artifactId>
      <scope>test</scope>
    </dependency>
    <dependency>
        <groupId>org.hamcrest</groupId>
        <artifactId>hamcrest-core</artifactId>
        <scope>test</scope>
    </dependency>
    <dependency>
        <groupId>org.hamcrest</groupId>
        <artifactId>hamcrest-library</artifactId>
        <scope>test</scope>
    </dependency>
    <dependency>
      <groupId>org.mockito</groupId>
      <artifactId>mockito-core</artifactId>
      <scope>test</scope>
    </dependency>

    <dependency>
      <groupId>org.json</groupId>
      <artifactId>json</artifactId>
      <version>20090211</version>
      <scope>test</scope>
    </dependency>
  </dependencies>

  <build>
    <plugins>

      <!-- Development execution -->
      <plugin>
        <groupId>org.codehaus.mojo</groupId>
        <artifactId>exec-maven-plugin</artifactId>
        <executions>
          <execution>
            <goals>
              <goal>exec</goal>
            </goals>
          </execution>
        </executions>
        <configuration>
          <mainClass>${neo4j-server.mainClass}</mainClass>
          <classpathScope>test</classpathScope>
          <arguments>
            <argument>--config-dir=${basedir}/neo4j-home/conf</argument>
            <argument>--home-dir=${basedir}/neo4j-home</argument>
          </arguments>
        </configuration>
      </plugin>

      <plugin>
        <groupId>org.apache.maven.plugins</groupId>
        <artifactId>maven-assembly-plugin</artifactId>
        <executions>
          <execution>
            <id>sources</id>
            <phase>package</phase>
            <configuration>
              <attach>true</attach>
              <appendAssemblyId>true</appendAssemblyId>
              <descriptors>
                <descriptor>src/main/assemblies/sources-assembly.xml</descriptor>
              </descriptors>
            </configuration>
            <goals>
              <goal>single</goal>
            </goals>
          </execution>
          <execution>
            <id>test-sources</id>
            <phase>package</phase>
            <configuration>
              <attach>true</attach>
              <appendAssemblyId>true</appendAssemblyId>
              <descriptors>
                <descriptor>src/main/assemblies/test-sources-assembly.xml</descriptor>
              </descriptors>
            </configuration>
            <goals>
              <goal>single</goal>
            </goals>
          </execution>
        </executions>
      </plugin>

      <plugin>
        <groupId>org.neo4j.build.plugins</groupId>
        <artifactId>license-maven-plugin</artifactId>
        <configuration>
          <strictCheck>true</strictCheck>
          <header>${license-text.header}</header>
          <includes>
            <include>src/**/*.java</include>
            <include>src/**/*.js</include>
            <include>src/**/*.scala</include>
            <include>src/**/*.xml</include>
          </includes>
          <mapping>
            <scala>JAVADOC_STYLE</scala>
          </mapping>
        </configuration>
      </plugin>

      <plugin>
        <artifactId>maven-jar-plugin</artifactId>
        <executions>
          <execution>
            <id>default-jar</id>
            <goals>
              <goal>jar</goal>
            </goals>
            <configuration>
              <archive>
                <manifest>
                  <mainClass>${neo4j-server.mainClass}</mainClass>
                </manifest>
              </archive>
              <excludes>
                <exclude>lib/**</exclude>
              </excludes>
            </configuration>
          </execution>
          <execution>
            <id>attach-docs</id>
            <phase>none</phase>
          </execution>
        </executions>
      </plugin>

      <plugin>
        <groupId>org.apache.maven.plugins</groupId>
        <artifactId>maven-surefire-plugin</artifactId>
        <configuration>
          <systemPropertyVariables>
            <java.io.tmpdir>${project.build.directory}</java.io.tmpdir>
            <webdriver.implementation>${webdriver.implementation}</webdriver.implementation>
            <webdriver.chrome.driver>${webdriver.chrome.driver}</webdriver.chrome.driver>
            <webdriver.chrome.driver.download.url>${webdriver.chrome.driver.download.url}
            </webdriver.chrome.driver.download.url>
            <webdriver.sauce.labs.url>${webdriver.sauce.labs.url}</webdriver.sauce.labs.url>
            <webdriver.override.neo-server.baseuri>${webdriver.override.neo-server.baseuri}
            </webdriver.override.neo-server.baseuri>
          </systemPropertyVariables>
        </configuration>
      </plugin>
      <plugin>
        <groupId>org.codehaus.mojo</groupId>
        <artifactId>build-helper-maven-plugin</artifactId>
        <executions>
          <execution>
            <id>add-test-source</id>
            <phase>generate-test-sources</phase>
            <goals>
              <goal>add-test-source</goal>
            </goals>
            <configuration>
              <sources>
                <source>src/webtest/java</source>
              </sources>
            </configuration>
          </execution>
        </executions>
      </plugin>
      <plugin>
        <artifactId>maven-source-plugin</artifactId>
        <executions>
          <execution>
            <id>attach-java-sources</id>
            <phase>none</phase>
          </execution>
          <execution>
            <id>attach-test-sources</id>
            <phase>none</phase>
          </execution>
        </executions>
      </plugin>

      <plugin>
        <artifactId>maven-javadoc-plugin</artifactId>
        <configuration>
          <groups>
            <group>
              <title>Server</title>
              <packages>org.neo4j.server:org.neo4j.server.*</packages>
            </group>
            <group>
              <title>Server REST Interface</title>
              <packages>org.neo4j.server.rest:org.neo4j.server.rest.*</packages>
            </group>
          </groups>
        </configuration>
      </plugin>

    </plugins>

    <pluginManagement>
      <plugins>
        <!--This plugin's configuration is used to store Eclipse m2e settings only. It has no influence on the Maven build itself.-->
        <plugin>
          <groupId>org.eclipse.m2e</groupId>
          <artifactId>lifecycle-mapping</artifactId>
          <version>1.0.0</version>
          <configuration>
            <lifecycleMappingMetadata>
              <pluginExecutions>
                <pluginExecution>
                  <pluginExecutionFilter>
                    <groupId>com.github.searls</groupId>
                    <artifactId>jasmine-maven-plugin</artifactId>
                    <versionRange>[1.2.0,)</versionRange>
                    <goals>
                      <goal>test</goal>
                    </goals>
                  </pluginExecutionFilter>
                  <action>
                    <ignore/>
                  </action>
                </pluginExecution>
              </pluginExecutions>
            </lifecycleMappingMetadata>
          </configuration>
        </plugin>
      </plugins>
    </pluginManagement>

  </build>

  <profiles>
    <profile>
      <id>surefire-windows</id>
      <activation>
        <os>
          <family>windows</family>
        </os>
      </activation>
      <build>
        <plugins>
          <plugin>
            <artifactId>maven-surefire-plugin</artifactId>
            <configuration>
              <forkMode>always</forkMode>
            </configuration>
          </plugin>
        </plugins>
      </build>
    </profile>

    <profile>
      <id>web-tests</id>
      <activation>
        <property>
          <name>tests</name>
          <value>web</value>
        </property>
      </activation>
      <build>
        <plugins>
          <plugin>
            <groupId>org.apache.maven.plugins</groupId>
            <artifactId>maven-surefire-plugin</artifactId>
            <configuration>
              <includes>
                <!-- WebIT for web integration test -->
                <include>**/*WebIT.java</include>
              </includes>
            </configuration>
          </plugin>
        </plugins>
      </build>
    </profile>

    <profile>
      <id>all-tests</id>
      <activation>
        <property>
          <name>tests</name>
          <value>all</value>
        </property>
      </activation>
    </profile>

    <profile>
      <id>initial-build</id>
      <repositories>
        <repository>
          <id>neo4j-dev</id>
          <name>Neo4j Developer Repository</name>
          <url>http://m2.neo4j.org/content/groups/everything/</url>
        </repository>
      </repositories>
    </profile>
  </profiles>

  <repositories>
    <repository>
      <id>java.net</id>
      <url>http://download.java.net/maven/2/</url>
    </repository>
    <repository>
      <id>selenium-repository</id>
      <url>http://selenium.googlecode.com/svn/repository</url>
    </repository>
    <repository>
      <id>neo4j-release-repository</id>
      <name>Neo4j Maven 2 release repository</name>
      <url>http://m2.neo4j.org/content/repositories/releases</url>
      <releases>
        <enabled>true</enabled>
      </releases>
      <snapshots>
        <enabled>false</enabled>
      </snapshots>
    </repository>
    <repository>
      <id>neo4j-snapshot-repository</id>
      <name>Neo4j Maven 2 snapshot repository</name>
      <url>http://m2.neo4j.org/content/repositories/snapshots</url>
      <snapshots>
        <enabled>true</enabled>
      </snapshots>
      <releases>
        <enabled>false</enabled>
      </releases>
    </repository>
  </repositories>
</project><|MERGE_RESOLUTION|>--- conflicted
+++ resolved
@@ -23,22 +23,14 @@
   <parent>
     <groupId>org.neo4j</groupId>
     <artifactId>parent</artifactId>
-<<<<<<< HEAD
-    <version>3.1.9-SNAPSHOT</version>
-=======
     <version>3.1.10-SNAPSHOT</version>
->>>>>>> e2dd3eb6
     <relativePath>../..</relativePath>
   </parent>
 
   <modelVersion>4.0.0</modelVersion>
   <groupId>org.neo4j.app</groupId>
   <artifactId>neo4j-server</artifactId>
-<<<<<<< HEAD
-  <version>3.1.9-SNAPSHOT</version>
-=======
   <version>3.1.10-SNAPSHOT</version>
->>>>>>> e2dd3eb6
   <name>Neo4j - Server</name>
   <description>Standalone Neo4j server application.</description>
   <url>http://components.neo4j.org/${project.artifactId}/${project.version}</url>
