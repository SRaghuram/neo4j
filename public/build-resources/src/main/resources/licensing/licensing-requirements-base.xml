<?xml version="1.0" encoding="UTF-8"?>
<!--

    Copyright (c) 2002-2018 "Neo4j,"
    Neo4j Sweden AB [http://neo4j.com]

    This file is part of Neo4j.

    Neo4j is free software: you can redistribute it and/or modify
    it under the terms of the GNU General Public License as published by
    the Free Software Foundation, either version 3 of the License, or
    (at your option) any later version.

    This program is distributed in the hope that it will be useful,
    but WITHOUT ANY WARRANTY; without even the implied warranty of
    MERCHANTABILITY or FITNESS FOR A PARTICULAR PURPOSE.  See the
    GNU General Public License for more details.

    You should have received a copy of the GNU General Public License
    along with this program.  If not, see <http://www.gnu.org/licenses/>.

-->
<licensing-requirements>

  <liked-license>Apache Software License, Version 2.0</liked-license>
  <liked-license>BSD License</liked-license>
  <liked-license>BSD License 2-clause</liked-license>
  <liked-license>BSD - Scala License</liked-license>
  <liked-license>Bouncy Castle License</liked-license>
  <liked-license>CDDL+GPL-1.1</liked-license>
  <liked-license>Common Development and Distribution License Version 1.0</liked-license>
  <liked-license>Common Development and Distribution License Version 1.1</liked-license>
  <liked-license>Common Development and Distribution License Version 1.1 and GNU General Public License, version 2 with the Classpath Exception</liked-license>
  <liked-license>Eclipse Public License - v 1.0</liked-license>
  <liked-license>Eclipse Distribution License - v 1.0</liked-license>
  <liked-license>Eclipse Public License v2.0</liked-license>
  <liked-license>GNU Lesser General Public License, Version 2.1</liked-license>
  <liked-license>MIT License</liked-license>
  <liked-license>Mozilla Public License, Version 2.0</liked-license>
  <liked-license>SIL OFL 1.1</liked-license>
  <liked-license>ISC</liked-license>
  <liked-license>Creative Commons 0</liked-license> <!--TODO check -->
  <liked-license>Unlicense</liked-license>

  <override-licenses>
    <artifact id="org.scala-lang:scala-library:">
      <license>BSD - Scala License</license>
    </artifact>
    <artifact id="org.codehaus.jackson:jackson-jaxrs:">
      <license>ASL2.0</license>
    </artifact>
    <artifact id="org.eclipse.jetty:jetty-server:">
      <license>ASL2.0</license>
    </artifact>
    <artifact id="org.eclipse.jetty:jetty-http:">
      <license>ASL2.0</license>
    </artifact>
    <artifact id="org.eclipse.jetty:jetty-util:">
      <license>ASL2.0</license>
    </artifact>
    <artifact id="org.eclipse.jetty:jetty-io:">
      <license>ASL2.0</license>
    </artifact>
    <artifact id="org.eclipse.jetty:jetty-webapp:">
      <license>ASL2.0</license>
    </artifact>
    <artifact id="org.eclipse.jetty:jetty-xml:">
      <license>ASL2.0</license>
    </artifact>
    <artifact id="org.eclipse.jetty:jetty-servlet:">
      <license>ASL2.0</license>
    </artifact>
    <artifact id="org.eclipse.jetty:jetty-security:">
      <license>ASL2.0</license>
    </artifact>
    <artifact id="com.github.chewiebug:gcviewer:">
      <license>LGPL2.1</license>
    </artifact>
  </override-licenses>
  <coalesced-licenses>
    <license name="GNU Affero General Public License, Version 3">
      <aka>AGPL3</aka>
    </license>
    <license name="Apache Software License, Version 2.0">
      <aka>ASL2.0</aka>
      <aka>The Apache Software License, Version 2.0</aka>
      <aka>The Apache License, Version 2.0</aka>
      <aka>Apache License Version 2.0</aka>
      <aka>Apache Software License - Version 2.0</aka>
      <aka>Apache Software Licenses</aka>
      <aka>Apache 2</aka>
      <aka>Apache License, Version 2.0</aka>
      <aka>Apache License, Version 2</aka>
      <aka>Apache License 2.0</aka>
      <aka>Apache 2.0</aka>
      <aka>Apache</aka>
      <aka>ASL</aka>
      <aka>Apache-2.0</aka>
      <aka>Apache2</aka>
<<<<<<< HEAD
      <aka>Apache License, 2.0</aka>
=======
      <aka>Apache License, Version 2</aka>
>>>>>>> 705bdb3b
    </license>
    <license name="BSD License">
      <aka>BSD</aka>
      <aka>BSD License</aka>
      <!-- this is a temporary workaround for hamcrest since it has incorrect license name published in pom -->
      <aka>BSD Licence 3</aka>
      <aka>The BSD License</aka>
      <aka>BSD 3-Clause</aka>
      <aka>BSD-3-Clause</aka>
      <aka>BSD-like</aka>
      <aka>New BSD License</aka>
      <aka>BSD 3-Clause "New" or "Revised" License (BSD-3-Clause)</aka>
      <aka>BSD*</aka>
    </license>
    <license name="BSD License 2-clause">
      <aka>BSD-2-Clause</aka>
    </license>
    <license name="Common Development and Distribution License Version 1.1">
      <aka>CDDL1.1</aka>
      <aka>CDDL 1.1</aka>
      <aka>Common Development and Distribution License (CDDL), Version 1.1</aka>
    </license>
    <license name="Common Development and Distribution License Version 1.1 and GNU General Public License, version 2 with the Classpath Exception">
      <aka>CDDL1.1-GPL2/CPE</aka>
      <aka>Dual license consisting of the CDDL v1.1 and GPL v2</aka>
      <aka>CDDL + GPLv2 with classpath exception</aka>
    </license>
    <license name="GNU General Public License, version 2">
      <aka>GPL2</aka>
      <aka>GNU General Public License, Version 2</aka>
    </license>
    <license name="GNU General Public License, version 2 with the Classpath Exception">
      <aka>GPL2/CPE</aka>
      <aka>GPL2 w/ CPE</aka>
      <aka>The GNU General Public License (GPL), Version 2, With Classpath Exception</aka>
    </license>
    <license name="GNU General Public License, Version 3">
      <aka>GPL3</aka>
    </license>
    <license name="GNU Lesser General Public License, Version 2.1">
      <aka>LGPL2.1</aka>
      <aka>GNU Lesser General Public License</aka>
      <aka>GNU Lesser General Public Licence</aka>
      <aka>GNU Lesser General Public License (LGPL), Version 2.1</aka>
      <aka>GNU Lesser Public License</aka>
    </license>
    <license name="MIT License">
      <aka>MIT</aka>
      <aka>The MIT License</aka>
      <aka>MIT license</aka>
      <aka>(GPL-2.0 OR MIT)</aka>
      <aka>(MIT or Apache-2.0)</aka>
      <aka>(BSD-2-Clause OR MIT OR Apache-2.0)</aka>
    </license>
    <license name="Mozilla Public License, Version 2.0">
      <aka>Mozilla Public License, v. 2.0</aka>
    </license>
    <license name="Bouncy Castle License">
      <aka>Bouncy Castle Licence</aka>
    </license>
    <license name="Creative Commons 0">
      <aka>CC0</aka>
    </license>
    <license name="Common Development and Distribution License Version 1.0">
      <aka>COMMON DEVELOPMENT AND DISTRIBUTION LICENSE (CDDL) Version 1.0</aka>
    </license>
    <license name="CDDL+GPL-1.1">
      <aka>CDDL+GPL License</aka>
    </license>
    <license name="Eclipse Public License v2.0">
      <aka>EPL 2.0</aka>
    </license>
    <license name="Unlicense">
      <aka>Public Domain</aka>
    </license>
  </coalesced-licenses>
  <dual-licenses>
    <dual-license name="Common Development and Distribution License Version 1.1 and GNU General Public License, version 2 with the Classpath Exception">
      <option>Common Development and Distribution License Version 1.1</option>
      <option>GNU General Public License, version 2 with the Classpath Exception</option>
    </dual-license>
    <dual-license name="EPL 2.0, GNU General Public License, version 2 with the Classpath Exception">
      <option>EPL 2.0</option>
      <option>GNU General Public License, version 2 with the Classpath Exception</option>
    </dual-license>
    <dual-license
        name="Common Development and Distribution License (CDDL), Version 1.1, Apache License, 2.0, Public Domain, The GNU General Public License (GPL), Version 2, With Classpath Exception">
      <option>Common Development and Distribution License (CDDL), Version 1.1</option>
      <option>Apache License, 2.0</option>
      <option>Public Domain</option>
      <option>The GNU General Public License (GPL), Version 2, With Classpath Exception</option>
    </dual-license>
  </dual-licenses>

</licensing-requirements><|MERGE_RESOLUTION|>--- conflicted
+++ resolved
@@ -97,11 +97,8 @@
       <aka>ASL</aka>
       <aka>Apache-2.0</aka>
       <aka>Apache2</aka>
-<<<<<<< HEAD
+      <aka>Apache License, Version 2</aka>
       <aka>Apache License, 2.0</aka>
-=======
-      <aka>Apache License, Version 2</aka>
->>>>>>> 705bdb3b
     </license>
     <license name="BSD License">
       <aka>BSD</aka>
