--- conflicted
+++ resolved
@@ -3,20 +3,12 @@
   <parent>
     <groupId>org.neo4j</groupId>
     <artifactId>parent</artifactId>
-<<<<<<< HEAD
-    <version>3.1.9-SNAPSHOT</version>
-=======
     <version>3.1.10-SNAPSHOT</version>
->>>>>>> e2dd3eb6
     <relativePath>../..</relativePath>
   </parent>
   <groupId>org.neo4j</groupId>
   <artifactId>neo4j-enterprise-kernel</artifactId>
-<<<<<<< HEAD
-  <version>3.1.9-SNAPSHOT</version>
-=======
   <version>3.1.10-SNAPSHOT</version>
->>>>>>> e2dd3eb6
 
   <name>Neo4j - Enterprise Graph Database Kernel Features</name>
   <description>Enterprise features for Neo4j</description>
