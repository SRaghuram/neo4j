--- conflicted
+++ resolved
@@ -3,22 +3,14 @@
   <parent>
     <groupId>org.neo4j</groupId>
     <artifactId>parent</artifactId>
-<<<<<<< HEAD
-    <version>3.1.9-SNAPSHOT</version>
-=======
     <version>3.1.10-SNAPSHOT</version>
->>>>>>> e2dd3eb6
     <relativePath>../..</relativePath>
   </parent>
   <modelVersion>4.0.0</modelVersion>
 
   <artifactId>neo4j-ha</artifactId>
   <name>Neo4j - High Availability</name>
-<<<<<<< HEAD
-  <version>3.1.9-SNAPSHOT</version>
-=======
   <version>3.1.10-SNAPSHOT</version>
->>>>>>> e2dd3eb6
 
   <description>This component provides the means to set up a cluster of Neo4j instances that act together
     as a cluster, providing Master-Slave replication and other features.
