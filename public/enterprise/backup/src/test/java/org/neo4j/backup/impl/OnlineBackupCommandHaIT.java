--- conflicted
+++ resolved
@@ -73,10 +73,7 @@
 import org.neo4j.ports.allocation.PortAuthority;
 import org.neo4j.test.DbRepresentation;
 import org.neo4j.test.rule.EmbeddedDatabaseRule;
-<<<<<<< HEAD
-=======
 import org.neo4j.test.rule.PageCacheRule;
->>>>>>> 3c9d2c16
 import org.neo4j.test.rule.SuppressOutput;
 import org.neo4j.test.rule.TestDirectory;
 import org.neo4j.test.rule.fs.DefaultFileSystemRule;
@@ -92,29 +89,21 @@
 import static org.junit.Assume.assumeFalse;
 import static org.neo4j.backup.impl.OnlineBackupCommandCcIT.arg;
 import static org.neo4j.backup.impl.OnlineBackupCommandCcIT.wrapWithNormalOutput;
-import static org.neo4j.backup.impl.OnlineBackupContextBuilder.ARG_NAME_FALLBACK_FULL;
+import static org.neo4j.backup.impl.OnlineBackupContextFactory.ARG_NAME_FALLBACK_FULL;
 import static org.neo4j.util.TestHelpers.runBackupToolFromOtherJvmToGetExitCode;
 
 @RunWith( Parameterized.class )
 public class OnlineBackupCommandHaIT
 {
-<<<<<<< HEAD
-    private final TestDirectory testDirectory = TestDirectory.testDirectory();
+    private final DefaultFileSystemRule fileSystemRule = new DefaultFileSystemRule();
     private final SuppressOutput suppressOutput = SuppressOutput.suppressAll();
-=======
-    private final DefaultFileSystemRule fileSystemRule = new DefaultFileSystemRule();
     private final TestDirectory testDirectory = TestDirectory.testDirectory( fileSystemRule );
->>>>>>> 3c9d2c16
     private final EmbeddedDatabaseRule db = new EmbeddedDatabaseRule().startLazily();
     private final PageCacheRule pageCacheRule = new PageCacheRule();
 
     @Rule
-<<<<<<< HEAD
-    public final RuleChain ruleChain = RuleChain.outerRule( suppressOutput ).around( testDirectory ).around( db );
-=======
     public final RuleChain ruleChain =
-            RuleChain.outerRule( SuppressOutput.suppressAll() ).around( fileSystemRule ).around( testDirectory ).around( pageCacheRule ).around( db );
->>>>>>> 3c9d2c16
+            RuleChain.outerRule( suppressOutput ).around( fileSystemRule ).around( testDirectory ).around( pageCacheRule ).around( db );
 
     private File backupDir;
 
@@ -186,6 +175,7 @@
 
         String name = UUID.randomUUID().toString();
         File backupLocation = new File( backupDir, name );
+        DatabaseLayout backupLayout = DatabaseLayout.of( backupLocation );
 
         // when
         assertEquals( 0,
@@ -194,11 +184,10 @@
         // then
         assertFalse( "Store should not require recovery",
                 new RecoveryRequiredChecker( fileSystemRule, pageCacheRule.getPageCache( fileSystemRule ), Config.defaults(),
-                        new Monitors() ).isRecoveryRequiredAt( backupLocation ) );
+                        new Monitors() ).isRecoveryRequiredAt( backupLayout ) );
         ConsistencyFlags consistencyFlags = new ConsistencyFlags( true, true, true, true );
         assertTrue( "Consistency check failed", new ConsistencyCheckService()
-                .runFullConsistencyCheck( backupLocation, Config.defaults(), ProgressMonitorFactory.NONE, NullLogProvider.getInstance(), false,
-                        consistencyFlags )
+                .runFullConsistencyCheck( backupLayout, Config.defaults(), ProgressMonitorFactory.NONE, NullLogProvider.getInstance(), false, consistencyFlags )
                 .isSuccessful() );
     }
 
@@ -212,6 +201,7 @@
 
         String name = UUID.randomUUID().toString();
         File backupLocation = new File( backupDir, name );
+        DatabaseLayout backupLayout = DatabaseLayout.of( backupLocation );
 
         // when
         assertEquals( 0,
@@ -226,11 +216,10 @@
         // then
         assertFalse( "Store should not require recovery",
                 new RecoveryRequiredChecker( fileSystemRule, pageCacheRule.getPageCache( fileSystemRule ), Config.defaults(),
-                        new Monitors() ).isRecoveryRequiredAt( backupLocation ) );
+                        new Monitors() ).isRecoveryRequiredAt( backupLayout ) );
         ConsistencyFlags consistencyFlags = new ConsistencyFlags( true, true, true, true );
         assertTrue( "Consistency check failed", new ConsistencyCheckService()
-                .runFullConsistencyCheck( backupLocation, Config.defaults(), ProgressMonitorFactory.NONE, NullLogProvider.getInstance(), false,
-                        consistencyFlags )
+                .runFullConsistencyCheck( backupLayout, Config.defaults(), ProgressMonitorFactory.NONE, NullLogProvider.getInstance(), false, consistencyFlags )
                 .isSuccessful() );
     }
 
