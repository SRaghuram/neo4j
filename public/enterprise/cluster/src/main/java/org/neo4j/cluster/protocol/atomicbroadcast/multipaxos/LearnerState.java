--- conflicted
+++ resolved
@@ -142,14 +142,6 @@
                             if ( context.isMe( context.getCoordinator() )
                                     && instanceId.getId() != context.getLastDeliveredInstanceId() + 1 )
                             {
-<<<<<<< HEAD
-                                instance.delivered();
-                                outgoing.offer( Message.internal( AtomicBroadcastMessage.broadcastResponse,
-                                        learnState.getValue() )
-                                        .setHeader( InstanceId.INSTANCE, instance.id.toString() )
-                                        .setHeader( Message.HEADER_CONVERSATION_ID, instance.conversationIdHeader ));
-                                context.setLastDeliveredInstanceId( instanceId.getId() );
-=======
                                 context.getLog( LearnerState.class ).debug( "Gap developed in delivered instances," +
                                                 "latest received was %s but last delivered was %d.",
                                         instanceId, context.getLastDeliveredInstanceId() );
@@ -180,10 +172,8 @@
                                         Message<AtomicBroadcastMessage> learnMessage = Message.internal(
                                                 AtomicBroadcastMessage.broadcastResponse, instance.value_2 )
                                                 .setHeader( InstanceId.INSTANCE, instance.id.toString() )
-                                                .setHeader( Message.CONVERSATION_ID, instance.conversationIdHeader );
+                                                .setHeader( Message.HEADER_CONVERSATION_ID, instance.conversationIdHeader );
                                         outgoing.offer( learnMessage );
->>>>>>> aca5f4c6
-
                                         checkInstanceId++;
                                     }
                                     context.getLog( LearnerMessage.LearnState.class ).
@@ -206,13 +196,8 @@
                                     outgoing.offer( Message.internal( AtomicBroadcastMessage.broadcastResponse,
                                             learnState.getValue() )
                                             .setHeader( InstanceId.INSTANCE, instance.id.toString() )
-<<<<<<< HEAD
-                                            .setHeader( Message.HEADER_CONVERSATION_ID, instance.conversationIdHeader );
-                                    outgoing.offer( learnMessage );
-=======
-                                            .setHeader( Message.CONVERSATION_ID, instance.conversationIdHeader ) );
+                                            .setHeader( Message.HEADER_CONVERSATION_ID, instance.conversationIdHeader ) );
                                     context.setLastDeliveredInstanceId( instanceId.getId() );
->>>>>>> aca5f4c6
 
                                     long checkInstanceId = instanceId.getId() + 1;
                                     while ( (instance = context.getPaxosInstance( new InstanceId(
@@ -223,7 +208,7 @@
                                         Message<AtomicBroadcastMessage> learnMessage = Message.internal(
                                                 AtomicBroadcastMessage.broadcastResponse, instance.value_2 )
                                                 .setHeader( InstanceId.INSTANCE, instance.id.toString() )
-                                                .setHeader( Message.CONVERSATION_ID, instance.conversationIdHeader );
+                                                .setHeader( Message.HEADER_CONVERSATION_ID, instance.conversationIdHeader );
                                         outgoing.offer( learnMessage );
 
                                         checkInstanceId++;
