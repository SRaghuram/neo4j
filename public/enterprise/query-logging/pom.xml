--- conflicted
+++ resolved
@@ -3,20 +3,12 @@
   <parent>
     <groupId>org.neo4j</groupId>
     <artifactId>parent</artifactId>
-<<<<<<< HEAD
-    <version>3.1.9-SNAPSHOT</version>
-=======
     <version>3.1.10-SNAPSHOT</version>
->>>>>>> e2dd3eb6
     <relativePath>../..</relativePath>
   </parent>
 
   <artifactId>neo4j-query-logging</artifactId>
-<<<<<<< HEAD
-  <version>3.1.9-SNAPSHOT</version>
-=======
   <version>3.1.10-SNAPSHOT</version>
->>>>>>> e2dd3eb6
 
   <name>Neo4j - Query Logging</name>
   <description>Extension for logging queries to a separate query log file</description>
