/*
 * Copyright (c) 2002-2018 "Neo4j,"
 * Neo4j Sweden AB [http://neo4j.com]
 *
 * This file is part of Neo4j Enterprise Edition. The included source
 * code can be redistributed and/or modified under the terms of the
 * GNU AFFERO GENERAL PUBLIC LICENSE Version 3
 * (http://www.fsf.org/licensing/licenses/agpl-3.0.html) with the
 * Commons Clause, as found in the associated LICENSE.txt file.
 *
 * This program is distributed in the hope that it will be useful,
 * but WITHOUT ANY WARRANTY; without even the implied warranty of
 * MERCHANTABILITY or FITNESS FOR A PARTICULAR PURPOSE.  See the
 * GNU Affero General Public License for more details.
 *
 * Neo4j object code can be licensed independently from the source
 * under separate terms from the AGPL. Inquiries can be directed to:
 * licensing@neo4j.com
 *
 * More information is also available at:
 * https://neo4j.com/licensing/
 */
package org.neo4j.internal.cypher.acceptance

import org.neo4j.cypher.internal.RewindableExecutionResult
import org.neo4j.cypher.internal.planner.v3_5.spi.GraphStatistics
import org.neo4j.cypher.internal.runtime.planDescription.InternalPlanDescription.Arguments.{DbHits, Rows}
import org.neo4j.cypher.internal.runtime.planDescription.{Argument, InternalPlanDescription}
import org.neo4j.cypher.internal.runtime.{CreateTempFileTestSupport, ProfileMode}
import org.neo4j.cypher.{ExecutionEngineFunSuite, ProfilerStatisticsNotReadyException, TxCounts}
import org.neo4j.graphdb.QueryExecutionException
import org.neo4j.internal.cypher.acceptance.CypherComparisonSupport.{Configs, TestConfiguration}
import org.opencypher.v9_0.util.helpers.StringHelper.RichString

import scala.reflect.ClassTag

class ProfilerAcceptanceTest extends ExecutionEngineFunSuite with CreateTempFileTestSupport with CypherComparisonSupport {

  test("profile simple query") {
    createNode()
    createNode()
    createNode()
    val result = profileWithExecute(Configs.All + Configs.Morsel, "MATCH (n) RETURN n")

    result.executionPlanDescription() should (
      includeSomewhere.aPlan("ProduceResults").withRows(3).withDBHits(0) and
        includeSomewhere.aPlan("AllNodesScan").withRows(3).withDBHits(4)
      )
  }

  test("track db hits in Projection") {
    createNode()
    createNode()
    createNode()

    val result = profileWithExecute(Configs.All + Configs.Morsel, "MATCH (n) RETURN (n:Foo)")

    result.executionPlanDescription() should (
      includeSomewhere.aPlan("ProduceResults").withRows(3).withDBHits(0) and
        includeSomewhere.aPlan("AllNodesScan").withRows(3) and
        includeSomewhere.aPlan("Projection").withDBHits(3) and
        includeSomewhere.aPlan("AllNodesScan").withDBHits(4)
      )
  }

  test("profile standalone call") {
    createLabeledNode("Person")
    createLabeledNode("Animal")

    val result = legacyProfile("CALL db.labels")
    result.executionPlanDescription() should includeSomewhere.aPlan("ProcedureCall")
      .withRows(2)
      .withDBHits(1)
      .withExactVariables("label")
      .containingArgument("db.labels() :: (label :: String)")
  }

  test("profile call in query") {
    createLabeledNode("Person")
    createLabeledNode("Animal")

    val result = legacyProfile("MATCH (n:Person) CALL db.labels() YIELD label RETURN *")

    result.executionPlanDescription() should includeSomewhere.aPlan("ProcedureCall")
      .withRows(2)
      .withDBHits(1)
      .withExactVariables("n", "label")
      .containingArgument("db.labels() :: (label :: String)")
  }

  test("match (n) where (n)-[:FOO]->() return *") {
    //GIVEN
    relate(createNode(), createNode(), "FOO")

    //WHEN
    val result = profileWithExecute(Configs.Interpreted + Configs.Morsel, "match (n) where (n)-[:FOO]->() return *")

<<<<<<< HEAD
    //THEN
    result.executionPlanDescription() should (
      includeSomewhere.aPlan("Filter").withRows(1).withDBHits(4) and
        includeSomewhere.aPlan("AllNodesScan").withRows(2).withDBHits(3)
      )
=======
          namespaces should equal(Seq("db"))
          procName should equal("labels")
          returnSignature should equal(Seq("label" -> CTString))
          plan.variables should equal(Set("n", "label"))
        }
      }

      test("match (n) where (n)-[:FOO]->() return *") {
        //GIVEN
        relate( createNode(), createNode(), "FOO")

        //WHEN
        val result = profileWithExecute(Configs.Interpreted + Configs.Morsel, "match (n) where (n)-[:FOO]->() return *")

        //THEN
        assertRows(1)(result)("Filter")
        assertDbHits(4)(result)("Filter")

        assertRows(2)(result)("AllNodesScan")
        assertDbHits(3)(result)("AllNodesScan")
      }

      test("match (n:A)-->(x:B) return *") {
        //GIVEN
        relate( createLabeledNode("A"), createLabeledNode("B"))

        //WHEN
        val result = profileWithExecute(Configs.All, "match (n:A)-->(x:B) return *")

        //THEN
        assertRows(1)(result)("ProduceResults", "Filter", "Expand(All)", "NodeByLabelScan")
        assertDbHits(0)(result)("ProduceResults")
        assertDbHits(1)(result)("Filter")
        assertDbHits(2)(result)("NodeByLabelScan", "Expand(All)")
      }

      test("PROFILE for Cypher 2.3") {
        val result = graph.execute("cypher 2.3 profile match (n) where (n)-[:FOO]->() return *")

        assert(result.getQueryExecutionType.requestedExecutionPlanDescription, "result not marked with planDescriptionRequested")
        result.getExecutionPlanDescription.toString should include("DB Hits")
      }

      test("PROFILE for Cypher 3.1") {
        val result = graph.execute("cypher 3.1 profile match (n) where (n)-[:FOO]->() return *")

        assert(result.getQueryExecutionType.requestedExecutionPlanDescription, "result not marked with planDescriptionRequested")
        result.getExecutionPlanDescription.toString should include("DB Hits")
      }

      test("match (n) where not (n)-[:FOO]->() return *") {
        //GIVEN
        relate( createNode(), createNode(), "FOO")

        //WHEN
        val result = profileWithExecute(Configs.Interpreted + Configs.Morsel, "match (n) where not (n)-[:FOO]->() return *")

        //THEN
        assertRows(1)(result)("Filter")
        assertDbHits(4)(result)("Filter")

        assertRows(2)(result)("AllNodesScan")
        assertDbHits(3)(result)("AllNodesScan")
      }

      test("unfinished profiler complains [using MATCH]") {
        //GIVEN
        createNode("foo" -> "bar")
        val result = graph.execute("PROFILE match (n) where id(n) = 0 RETURN n")

        //WHEN THEN
        val ex = intercept[QueryExecutionException](result.getExecutionPlanDescription)
        ex.getCause.getCause shouldBe a [ProfilerStatisticsNotReadyException]
        result.close() // ensure that the transaction is closed
      }

      test("unfinished profiler complains [using CALL]") {
        //GIVEN
        createLabeledNode("Person")
        val result = graph.execute("PROFILE CALL db.labels")

        //WHEN THEN
        val ex = intercept[QueryExecutionException](result.getExecutionPlanDescription)
        ex.getCause.getCause shouldBe a [ProfilerStatisticsNotReadyException]
        result.close() // ensure that the transaction is closed
      }

      test("unfinished profiler complains [using CALL within larger query]") {
        //GIVEN
        createLabeledNode("Person")
        val result = graph.execute("PROFILE CALL db.labels() YIELD label WITH label as r RETURN r")

        //WHEN THEN
        val ex = intercept[QueryExecutionException](result.getExecutionPlanDescription)
        ex.getCause.getCause shouldBe a [ProfilerStatisticsNotReadyException]
        result.close() // ensure that the transaction is closed
      }

      test("tracks number of rows") {
        //GIVEN
        // due to the cost model, we need a bunch of nodes for the planner to pick a plan that does lookup by id
        (1 to 100).foreach(_ => createNode())

        val result = profileWithExecute(Configs.All, "match (n) where id(n) = 0 RETURN n")

        //WHEN THEN
        assertRows(1)(result)("NodeByIdSeek")
      }

      test("tracks number of graph accesses") {
        //GIVEN
        // due to the cost model, we need a bunch of nodes for the planner to pick a plan that does lookup by id
        (1 to 100).foreach(_ => createNode("foo" -> "bar"))

        val result = profileWithExecute(Configs.All, "match (n) where id(n) = 0 RETURN n.foo")

        //WHEN THEN
        assertRows(1)(result)("ProduceResults", "Projection", "NodeByIdSeek")
        assertDbHits(0)(result)("ProduceResults")
        assertDbHits(1)(result)("Projection")
        assertDbHits(1)(result)("NodeByIdSeek")
      }

      test("no problem measuring creation") {
        //GIVEN
        val result = legacyProfile("CREATE (n)")

        //WHEN THEN
        assertDbHits(0)(result)("EmptyResult")
      }

      test("tracks graph global queries") {
        createNode()

        //GIVEN
        val result = profileWithExecute(Configs.All + Configs.Morsel, "MATCH (n) RETURN n.foo")

        //WHEN THEN
        assertRows(1)(result)("ProduceResults")
        assertDbHits(0)(result)("ProduceResults")

        assertRows(1)(result)("Projection")
        assertDbHits(1)(result)("Projection")

        assertRows(1)(result)("AllNodesScan")
        assertDbHits(2)(result)("AllNodesScan")
      }

      test("tracks optional matches") {
        //GIVEN
        createNode()

        // WHEN
        val result = profileWithExecute(Configs.Interpreted, "MATCH (n) optional match (n)-->(x) return x")

        // THEN
        assertDbHits(0)(result)("ProduceResults")
        assertDbHits(1)(result)("OptionalExpand(All)")
        assertDbHits(2)(result)("AllNodesScan")
      }

      test("allows optional match to start a query") {
        // WHEN
        val result = profileWithExecute(Configs.Interpreted, "optional match (n) return n")

        // THEN
        assertRows(1)(result)("Optional")
      }

      test("should produce profile when using limit") {
        // GIVEN
        createNode()
        createNode()
        createNode()
        val result = profileWithExecute(Configs.All, """MATCH (n) RETURN n LIMIT 1""")

        // WHEN
        result.toList

        // THEN PASS
        assertRows(1)(result)("AllNodesScan", "ProduceResults")
        assertDbHits(0)(result)("ProduceResults")
        assertDbHits(2)(result)("AllNodesScan")

        result.executionPlanDescription()
      }

      test("LIMIT should influence cardinality estimation even when parameterized") {
        (0 until 100).map(i => createLabeledNode("Person"))
        val result = executeWith(Configs.All, s"PROFILE MATCH (p:Person) RETURN p LIMIT {limit}", params = Map("limit" -> 10))
        assertEstimatedRows(GraphStatistics.DEFAULT_LIMIT_CARDINALITY.amount.toInt)(result)("Limit")
      }

      test("LIMIT should influence cardinality estimation with literal") {
        (0 until 100).map(i => createLabeledNode("Person"))
        val result = executeWith(Configs.All, s"PROFILE MATCH (p:Person) RETURN p LIMIT 10")
        assertEstimatedRows(10)(result)("Limit")
      }

      test("LIMIT should influence cardinality estimation with literal and parameters") {
        (0 until 100).map(i => createLabeledNode("Person"))
        val result = executeWith(Configs.All, s"PROFILE MATCH (p:Person) WHERE 50 = {fifty} RETURN p LIMIT 10", params = Map("fifty" -> 50))
        assertEstimatedRows(10)(result)("Limit")
      }

      test("LIMIT should influence cardinality estimation with independent parameterless expression") {
        (0 until 100).map(i => createLabeledNode("Person"))
        val result = executeWith(Configs.Interpreted, s"PROFILE MATCH (p:Person) with 10 as x, p RETURN p LIMIT toInt(ceil(cos(0))) + 4")
        assertEstimatedRows(5)(result)("Limit")
      }

      test("LIMIT should influence cardinality estimation by default value when expression contains parameter") {
        (0 until 100).map(i => createLabeledNode("Person"))
        val result = executeWith(Configs.Interpreted, s"PROFILE MATCH (p:Person) with 10 as x, p RETURN p LIMIT toInt(sin({limit}))", params = Map("limit" -> 1))
        assertEstimatedRows(GraphStatistics.DEFAULT_LIMIT_CARDINALITY.amount.toInt)(result)("Limit")
      }

      test("LIMIT should influence cardinality estimation by default value when expression contains rand()") {
        (0 until 100).map(i => createLabeledNode("Person"))
        // NOTE: We cannot executeWith because of random result
        val result = innerExecuteDeprecated(s"PROFILE MATCH (p:Person) with 10 as x, p RETURN p LIMIT toInt(rand()*10)", Map.empty)
        assertEstimatedRows(GraphStatistics.DEFAULT_LIMIT_CARDINALITY.amount.toInt)(result)("Limit")
      }

      test("LIMIT should influence cardinality estimation by default value when expression contains timestamp()") {
        (0 until 100).map(i => createLabeledNode("Person"))
        //TODO this cannot be run with executeWith since it will occasionally succeed on 2.3 and we have decided not
        //to fix this on 2.3. So if we fix the issue on 2.3 or if we no longer need to depend on 2.3 we should update test
        //to run with `executeWith`
        assertEstimatedRows(GraphStatistics.DEFAULT_LIMIT_CARDINALITY.amount.toInt)(
          innerExecuteDeprecated(s"PROFILE MATCH (p:Person) with 10 as x, p RETURN p LIMIT timestamp()", Map.empty))("Limit")
        assertEstimatedRows(GraphStatistics.DEFAULT_LIMIT_CARDINALITY.amount.toInt)(
          innerExecuteDeprecated(s"PROFILE CYPHER runtime=slotted MATCH (p:Person) with 10 as x, p RETURN p LIMIT timestamp()", Map.empty))("Limit")
        assertEstimatedRows(GraphStatistics.DEFAULT_LIMIT_CARDINALITY.amount.toInt)(
          innerExecuteDeprecated(s"PROFILE CYPHER runtime=interpreted MATCH (p:Person) with 10 as x, p RETURN p LIMIT timestamp()", Map.empty))("Limit")
      }

      test ("should support profiling union queries") {
        val result = profileWithExecute(Configs.Interpreted, "return 1 as A union return 2 as A")
        result.toSet should equal(Set(Map("A" -> 1), Map("A" -> 2)))
      }

      test("should support profiling merge_queries") {
        val result = legacyProfile("merge (a {x: 1}) return a.x as A")
        result.toList.head("A") should equal(1)
      }

      test("should support profiling optional match queries") {
        createLabeledNode(Map("x" -> 1), "Label")
        val result = profileWithExecute(Configs.Interpreted, "match (a:Label {x: 1}) optional match (a)-[:REL]->(b) return a.x as A, b.x as B").toList.head
        result("A") should equal(1)
        result("B") should equal(null.asInstanceOf[Int])
      }

      test("should support profiling optional match and with") {
        createLabeledNode(Map("x" -> 1), "Label")
        val executionResult: InternalExecutionResult = profileWithExecute(Configs.Interpreted, "match (n) optional match (n)--(m) with n, m where m is null return n.x as A")
        val result = executionResult.toList.head
        result("A") should equal(1)
      }

      test("should handle PERIODIC COMMIT when profiling") {
        val url = createTempFileURL("cypher", ".csv")(writer => {
          (1 to 100).foreach(writer.println)
        }).cypherEscape

        val query = s"USING PERIODIC COMMIT 10 LOAD CSV FROM '$url' AS line CREATE()"

        // given
        executeWith(Configs.Interpreted - Configs.Cost2_3, query).toList
        deleteAllEntities()
        val initialTxCounts = graph.txCounts

        // when
        val result = legacyProfile(query)

        // then
        val expectedTxCount = 10  // One per 10 rows of CSV file

        graph.txCounts-initialTxCounts should equal(TxCounts(commits = expectedTxCount))
        result.queryStatistics().containsUpdates should equal(true)
        result.queryStatistics().nodesCreated should equal(100)
      }

      test("should not have a problem profiling empty results") {
        val result = profileWithExecute(Configs.Interpreted + Configs.Morsel, "MATCH (n) WHERE (n)-->() RETURN n")

        result shouldBe empty
        result.executionPlanDescription().toString should include("AllNodes")
      }

      test("reports COST planner when showing plan description") {
        val result = graph.execute("CYPHER planner=cost match (n) return n")
        result.resultAsString()
        result.getExecutionPlanDescription.toString should include("Planner COST" + System.lineSeparator())
      }

      test("does not use Apply for aggregation and order by") {
        val a = profileWithExecute(Configs.Interpreted, "match (n) return n, count(*) as c order by c")

        a.executionPlanDescription().toString should not include "Apply"
      }

      //this test asserts a specific optimization in pipe building and is not
      //valid for the compiled runtime
      test("should not use eager plans for distinct") {
        val a = innerExecuteDeprecated("PROFILE CYPHER runtime=interpreted MATCH (n) RETURN DISTINCT n.name", Map.empty)
        a.executionPlanDescription().toString should not include "Eager"
      }

      test("should not show  EstimatedRows in legacy profiling") {
        val result = legacyProfile("create()")
        result.executionPlanDescription().toString should not include "EstimatedRows"
      }

      test("match (p:Person {name:'Seymour'}) return (p)-[:RELATED_TO]->()") {
        //GIVEN
        val seymour = createLabeledNode(Map("name" -> "Seymour"), "Person")
        relate(seymour, createLabeledNode(Map("name" -> "Buddy"), "Person"), "RELATED_TO")
        relate(seymour, createLabeledNode(Map("name" -> "Boo Boo"), "Person"), "RELATED_TO")
        relate(seymour, createLabeledNode(Map("name" -> "Walt"), "Person"), "RELATED_TO")
        relate(seymour, createLabeledNode(Map("name" -> "Waker"), "Person"), "RELATED_TO")
        relate(seymour, createLabeledNode(Map("name" -> "Zooey"), "Person"), "RELATED_TO")
        relate(seymour, createLabeledNode(Map("name" -> "Franny"), "Person"), "RELATED_TO")
        // pad with enough nodes to make index seek considered more efficient than label scan
        createLabeledNode(Map("name" -> "Dummy1"), "Person")
        createLabeledNode(Map("name" -> "Dummy2"), "Person")
        createLabeledNode(Map("name" -> "Dummy3"), "Person")

        graph.createConstraint("Person", "name")

        //WHEN
        val result = profileWithExecute(Configs.Interpreted, "match (p:Person {name:'Seymour'}) return (p)-[:RELATED_TO]->()")

        //THEN
        assertDbHits(7)(result)("Expand(All)")
        assertDbHits(3)(result)("NodeUniqueIndexSeek")
       }

      test("should show expand without types in a simple form") {
        val a = profileWithExecute(Configs.All + Configs.Morsel, "match (n)-->() return *")

        a.executionPlanDescription().toString should include("()<--(n)")
      }

      test("should show expand with types in a simple form") {
        val result = profileWithExecute(Configs.All + Configs.Morsel, "match (n)-[r:T]->() return *")

        result.executionPlanDescription().toString should include("()<-[r:T]-(n)")
      }

      test("should report correct dbhits and rows for label scan") {
        // given
        createLabeledNode("Label1")

        // when
        val result = profileWithExecute(Configs.All, "match (n:Label1) return n")

        // then
        assertDbHits(2)(result)("NodeByLabelScan")
        assertRows(1)(result)("NodeByLabelScan")
      }

      test("should report correct dbhits and rows for expand") {
        // given
        relate(createNode(), createNode())

        // when
        val result = profileWithExecute(Configs.All + Configs.Morsel, "match (n)-->(x) return x")

        // then
        assertDbHits(3)(result)("Expand(All)")
        assertRows(1)(result)("Expand(All)")
      }

      test("should report correct dbhits and rows for literal addition") {
        // when
        val result = profileWithExecute(Configs.All + Configs.Morsel, "return 5 + 3")

        // then
        assertDbHits(0)(result)("Projection", "ProduceResults")
        assertRows(1)(result)("ProduceResults")
      }

      test("should report correct dbhits and rows for property addition") {
        // given
        createNode("name" -> "foo")

        // when
        val result = profileWithExecute(Configs.All + Configs.Morsel, "match (n) return n.name + 3")

        // then
        assertDbHits(1)(result)("Projection")
        assertRows(1)(result)("Projection")
      }

      test("should report correct dbhits and rows for property subtraction") {
        // given
        createNode("name" -> 10)

        // when
        val result = profileWithExecute(Configs.All + Configs.Morsel, "match (n) return n.name - 3")

        // then
        assertDbHits(1)(result)("Projection")
        assertRows(1)(result)("Projection")
      }

      test("should throw if accessing profiled results before they have been materialized") {
        createNode()
        val result = graph.execute("profile match (n) return n")

        val ex = intercept[QueryExecutionException](result.getExecutionPlanDescription)
        ex.getCause.getCause shouldBe a [ProfilerStatisticsNotReadyException]
        result.close() // ensure that the transaction is closed
      }

      test("should handle cartesian products") {
        createNode()
        createNode()
        createNode()
        createNode()

        val result = profileWithExecute(Configs.All, "match (n), (m) return n, m")
        assertRows(16)(result)("CartesianProduct")
      }

      test("should properly handle filters") {
        // given
        val n = createLabeledNode(Map("name" -> "Seymour"), "Glass")
        val o = createNode()
        relate(n, o, "R1")
        relate(o, createLabeledNode(Map("name" -> "Zoey"), "Glass"), "R2")
        relate(o, createLabeledNode(Map("name" -> "Franny"), "Glass"), "R2")
        relate(o, createNode(), "R2")
        relate(o, createNode(), "R2")
        graph.createIndex("Glass", "name")

        // when
        val result = profileWithExecute(Configs.All,
          "match (n:Glass {name: 'Seymour'})-[:R1]->(o)-[:R2]->(p:Glass) USING INDEX n:Glass(name) return p.name")

        // then
        assertRows(2)(result)("Filter")
      }

      test("interpreted runtime projections") {
        // given
        val n = createLabeledNode(Map("name" -> "Seymour"), "Glass")
        val o = createNode()
        relate(n, o, "R1")
        relate(o, createLabeledNode(Map("name" -> "Zoey"), "Glass"), "R2")
        relate(o, createLabeledNode(Map("name" -> "Franny"), "Glass"), "R2")
        relate(o, createNode(), "R2")
        relate(o, createNode(), "R2")
        graph.createIndex("Glass", "name")

        // when
        val result = innerExecuteDeprecated(
          "profile cypher runtime=interpreted match (n:Glass {name: 'Seymour'})-[:R1]->(o)-[:R2]->(p:Glass) USING INDEX n:Glass(name) return p.name", Map.empty)

        // then
        assertDbHits(2)(result)("Projection")
      }

      test("profile projections") {
        // given
        val n = createLabeledNode(Map("name" -> "Seymour"), "Glass")
        val o = createNode()
        relate(n, o, "R1")
        relate(o, createLabeledNode(Map("name" -> "Zoey"), "Glass"), "R2")
        relate(o, createLabeledNode(Map("name" -> "Franny"), "Glass"), "R2")
        relate(o, createNode(), "R2")
        relate(o, createNode(), "R2")
        graph.createIndex("Glass", "name")

        // when
        val result = innerExecuteDeprecated(
          "profile match (n:Glass {name: 'Seymour'})-[:R1]->(o)-[:R2]->(p:Glass) USING INDEX n:Glass(name) return p.name", Map.empty)

        // then
        assertDbHits(2)(result)("Projection")
      }

      test("profile filter") {
        // given
        val n = createLabeledNode(Map("name" -> "Seymour"), "Glass")
        val o = createNode()
        relate(n, o, "R1")
        relate(o, createLabeledNode(Map("name" -> "Zoey"), "Glass"), "R2")
        relate(o, createLabeledNode(Map("name" -> "Franny"), "Glass"), "R2")
        relate(o, createNode(), "R2")
        relate(o, createNode(), "R2")
        graph.createIndex("Glass", "name")

        // when
        val result = innerExecuteDeprecated(
          "profile match (n:Glass {name: 'Seymour'})-[:R1]->(o)-[:R2]->(p) USING INDEX n:Glass(name) WHERE p.name = 'Franny' return p.name", Map.empty)

        // then
        assertDbHits(1)(result)("Projection")
        assertDbHits(4)(result)("Filter")
      }

      test("joins with identical scans") {
        //given
        val corp = createLabeledNode("Company")

        //force a plan to have a scan on corp in both the lhs and the rhs of join
        val query =
          """PROFILE MATCH (a:Company) RETURN a
            |UNION
            |MATCH (a:Company) RETURN a""".stripMargin

        //when
        val result = innerExecuteDeprecated(query, Map.empty)

        result.toSet should be(Set(Map("a" -> corp), Map("a" -> corp)))

        //then
        assertDbHits(2)(result)("NodeByLabelScan")
        assertRows(1)(result)("NodeByLabelScan")
      }

      //this test asserts a specific optimization in pipe building and is not
      //valid for the compiled runtime
      test("distinct should not look up properties every time") {
        // GIVEN
        createNode("prop"-> 42)
        createNode("prop"-> 42)

        // WHEN
        val result = innerExecuteDeprecated("PROFILE CYPHER runtime=interpreted MATCH (n) RETURN DISTINCT n.prop", Map.empty)

        // THEN
        assertDbHits(2)(result)("Distinct")
      }

      test("profile with filter using nested expressions pipe should report dbhits correctly") {
        // GIVEN
        createLabeledNode(Map("category_type"-> "cat"), "Category")
        createLabeledNode(Map("category_type"-> "cat"), "Category")
        val e1 = createLabeledNode(Map("domain_id"-> "1"), "Entity")
        val e2 = createLabeledNode(Map("domain_id"-> "2"), "Entity")
        val aNode = createNode()
        relate(aNode, e1)
        val anotherNode = createNode()
        relate(anotherNode, e2)

        relate(aNode, createNode(), "HAS_CATEGORY")
        relate(anotherNode, createNode(), "HAS_CATEGORY")

        // WHEN
        val result = profileWithExecute(Configs.Interpreted,
          """MATCH (cat:Category)
            |WITH collect(cat) as categories
            |MATCH (m:Entity)
            |WITH m, categories
            |MATCH (m)<-[r]-(n)
            |WHERE ANY(x IN categories WHERE (n)-[:HAS_CATEGORY]->(x))
            |RETURN count(n)""".stripMargin)

        // THEN
        assertDbHits(14)(result)("Filter")
      }

  test("profile pruning var length expand"){
    //some graph
    val a = createLabeledNode("Start")
    val b1 = createLabeledNode("Node")
    val b2 = createLabeledNode("Node")
    val b3 = createLabeledNode("Node")
    val b4 = createLabeledNode("Node")
    relate(a, b1, "T1")
    relate(b1, b2, "T1")
    relate(b2, b3, "T1")
    relate(b2, b4, "T1")

    val query = "profile match (b:Start)-[*3]->(d) return count(distinct d)"
    val result = executeWith(Configs.Interpreted, query)

    assertRows(2)(result)("VarLengthExpand(Pruning)")
    assertDbHits(7)(result)("VarLengthExpand(Pruning)")

  }

  private def assertRows(expectedRows: Int)(result: InternalExecutionResult)(names: String*) {
    getPlanDescriptions(result, names).foreach {
      plan => assert(getArgument[Rows](plan).value === expectedRows, s" wrong row count for plan: ${plan.name}")
    }
>>>>>>> 97b4528e
  }

  test("match (n:A)-->(x:B) return *") {
    //GIVEN
    relate(createLabeledNode("A"), createLabeledNode("B"))

    //WHEN
    val result = profileWithExecute(Configs.All, "match (n:A)-->(x:B) return *")

    //THEN
    result.executionPlanDescription() should (
      includeSomewhere.aPlan("ProduceResults").withRows(1).withDBHits(0) and
        includeSomewhere.aPlan("Filter").withRows(1).withDBHits(1) and
        includeSomewhere.aPlan("Expand(All)").withRows(1).withDBHits(2) and
        includeSomewhere.aPlan("NodeByLabelScan").withRows(1).withDBHits(2)
      )
  }

  test("PROFILE for Cypher 2.3") {
    val result = graph.execute("cypher 2.3 profile match (n) where (n)-[:FOO]->() return *")

    assert(result.getQueryExecutionType.requestedExecutionPlanDescription, "result not marked with planDescriptionRequested")
    result.getExecutionPlanDescription.toString should include("DB Hits")
  }

  test("PROFILE for Cypher 3.1") {
    val result = graph.execute("cypher 3.1 profile match (n) where (n)-[:FOO]->() return *")

    assert(result.getQueryExecutionType.requestedExecutionPlanDescription, "result not marked with planDescriptionRequested")
    result.getExecutionPlanDescription.toString should include("DB Hits")
  }

  test("match (n) where not (n)-[:FOO]->() return *") {
    //GIVEN
    relate(createNode(), createNode(), "FOO")

    //WHEN
    val result = profileWithExecute(Configs.Interpreted + Configs.Morsel, "match (n) where not (n)-[:FOO]->() return *")

    //THEN
    result.executionPlanDescription() should (
      includeSomewhere.aPlan("Filter").withRows(1).withDBHits(4) and
        includeSomewhere.aPlan("AllNodesScan").withRows(2).withDBHits(3)
      )
  }

  test("unfinished profiler complains [using MATCH]") {
    //GIVEN
    createNode("foo" -> "bar")
    val result = graph.execute("PROFILE match (n) where id(n) = 0 RETURN n")

    //WHEN THEN
    val ex = intercept[QueryExecutionException](result.getExecutionPlanDescription)
    ex.getCause.getCause shouldBe a[ProfilerStatisticsNotReadyException]
    result.close() // ensure that the transaction is closed
  }

  test("unfinished profiler complains [using CALL]") {
    //GIVEN
    createLabeledNode("Person")
    val result = graph.execute("PROFILE CALL db.labels")

    //WHEN THEN
    val ex = intercept[QueryExecutionException](result.getExecutionPlanDescription)
    ex.getCause.getCause shouldBe a[ProfilerStatisticsNotReadyException]
    result.close() // ensure that the transaction is closed
  }

  test("unfinished profiler complains [using CALL within larger query]") {
    //GIVEN
    createLabeledNode("Person")
    val result = graph.execute("PROFILE CALL db.labels() YIELD label WITH label as r RETURN r")

    //WHEN THEN
    val ex = intercept[QueryExecutionException](result.getExecutionPlanDescription)
    ex.getCause.getCause shouldBe a[ProfilerStatisticsNotReadyException]
    result.close() // ensure that the transaction is closed
  }

  test("tracks number of rows") {
    //GIVEN
    // due to the cost model, we need a bunch of nodes for the planner to pick a plan that does lookup by id
    (1 to 100).foreach(_ => createNode())

    val result = profileWithExecute(Configs.All, "match (n) where id(n) = 0 RETURN n")

    //WHEN THEN
    result.executionPlanDescription() should includeSomewhere.aPlan("NodeByIdSeek").withRows(1)
  }

  test("tracks number of graph accesses") {
    //GIVEN
    // due to the cost model, we need a bunch of nodes for the planner to pick a plan that does lookup by id
    (1 to 100).foreach(_ => createNode("foo" -> "bar"))

    val result = profileWithExecute(Configs.All, "match (n) where id(n) = 0 RETURN n.foo")

    //WHEN THEN
    result.executionPlanDescription() should (
      includeSomewhere.aPlan("ProduceResults").withRows(1).withDBHits(0) and
        includeSomewhere.aPlan("Projection").withRows(1).withDBHits(1) and
        includeSomewhere.aPlan("NodeByIdSeek").withRows(1).withDBHits(1)
      )
  }

  test("no problem measuring creation") {
    //GIVEN
    val result = legacyProfile("CREATE (n)")

    //WHEN THEN
    result.executionPlanDescription() should includeSomewhere.aPlan("EmptyResult").withDBHits(0)
  }

  test("tracks graph global queries") {
    createNode()

    //GIVEN
    val result = profileWithExecute(Configs.All + Configs.Morsel, "MATCH (n) RETURN n.foo")

    //WHEN THEN
    result.executionPlanDescription() should (
      includeSomewhere.aPlan("ProduceResults").withRows(1).withDBHits(0) and
        includeSomewhere.aPlan("Projection").withRows(1).withDBHits(1) and
        includeSomewhere.aPlan("AllNodesScan").withRows(1).withDBHits(2)
      )
  }

  test("tracks optional matches") {
    //GIVEN
    createNode()

    // WHEN
    val result = profileWithExecute(Configs.Interpreted, "MATCH (n) optional match (n)-->(x) return x")

    // THEN
    result.executionPlanDescription() should (
      includeSomewhere.aPlan("ProduceResults").withDBHits(0) and
        includeSomewhere.aPlan("OptionalExpand(All)").withDBHits(1) and
        includeSomewhere.aPlan("AllNodesScan").withDBHits(2)
      )
  }

  test("allows optional match to start a query") {
    // WHEN
    val result = profileWithExecute(Configs.Interpreted, "optional match (n) return n")

    // THEN
    result.executionPlanDescription() should includeSomewhere.aPlan("Optional").withRows(1)
  }

  test("should produce profile when using limit") {
    // GIVEN
    createNode()
    createNode()
    createNode()
    val result = profileWithExecute(Configs.All, """MATCH (n) RETURN n LIMIT 1""")

    // WHEN
    result.toList

    // THEN PASS
    result.executionPlanDescription() should (
      includeSomewhere.aPlan("AllNodesScan").withRows(1).withDBHits(2) and
        includeSomewhere.aPlan("ProduceResults").withRows(1).withDBHits(0)
      )

    result.executionPlanDescription()
  }

  test("LIMIT should influence cardinality estimation even when parameterized") {
    (0 until 100).map(i => createLabeledNode("Person"))
    val result = executeWith(Configs.All, s"PROFILE MATCH (p:Person) RETURN p LIMIT {limit}", params = Map("limit" -> 10))
    result.executionPlanDescription() should includeSomewhere.aPlan("Limit").withEstimatedRows(GraphStatistics.DEFAULT_LIMIT_CARDINALITY.amount.toInt)
  }

  test("LIMIT should influence cardinality estimation with literal") {
    (0 until 100).map(i => createLabeledNode("Person"))
    val result = executeWith(Configs.All, s"PROFILE MATCH (p:Person) RETURN p LIMIT 10")
    result.executionPlanDescription() should includeSomewhere.aPlan("Limit").withEstimatedRows(10)
  }

  test("LIMIT should influence cardinality estimation with literal and parameters") {
    (0 until 100).map(i => createLabeledNode("Person"))
    val result = executeWith(Configs.All, s"PROFILE MATCH (p:Person) WHERE 50 = {fifty} RETURN p LIMIT 10", params = Map("fifty" -> 50))
    result.executionPlanDescription() should includeSomewhere.aPlan("Limit").withEstimatedRows(10)
  }

  test("LIMIT should influence cardinality estimation with independent parameterless expression") {
    (0 until 100).map(i => createLabeledNode("Person"))
    val result = executeWith(Configs.Interpreted, s"PROFILE MATCH (p:Person) with 10 as x, p RETURN p LIMIT toInt(ceil(cos(0))) + 4")
    result.executionPlanDescription() should includeSomewhere.aPlan("Limit").withEstimatedRows(5)
  }

  test("LIMIT should influence cardinality estimation by default value when expression contains parameter") {
    (0 until 100).map(i => createLabeledNode("Person"))
    val result = executeWith(Configs.Interpreted, s"PROFILE MATCH (p:Person) with 10 as x, p RETURN p LIMIT toInt(sin({limit}))", params = Map("limit" -> 1))
    result.executionPlanDescription() should includeSomewhere.aPlan("Limit").withEstimatedRows(GraphStatistics.DEFAULT_LIMIT_CARDINALITY.amount.toInt)
  }

  test("LIMIT should influence cardinality estimation by default value when expression contains rand()") {
    (0 until 100).map(i => createLabeledNode("Person"))
    // NOTE: We cannot executeWith because of random result
    val result = innerExecuteDeprecated(s"PROFILE MATCH (p:Person) with 10 as x, p RETURN p LIMIT toInt(rand()*10)", Map.empty)
    result.executionPlanDescription() should includeSomewhere.aPlan("Limit").withEstimatedRows(GraphStatistics.DEFAULT_LIMIT_CARDINALITY.amount.toInt)
  }

  test("LIMIT should influence cardinality estimation by default value when expression contains timestamp()") {
    (0 until 100).map(i => createLabeledNode("Person"))
    //TODO this cannot be run with executeWith since it will occasionally succeed on 2.3 and we have decided not
    //to fix this on 2.3. So if we fix the issue on 2.3 or if we no longer need to depend on 2.3 we should update test
    //to run with `executeWith`
    val r1 = innerExecuteDeprecated(s"PROFILE MATCH (p:Person) with 10 as x, p RETURN p LIMIT timestamp()", Map.empty)
    r1.executionPlanDescription() should includeSomewhere.aPlan("Limit").withEstimatedRows(GraphStatistics.DEFAULT_LIMIT_CARDINALITY.amount.toInt)

    val r2 = innerExecuteDeprecated(s"PROFILE CYPHER runtime=slotted MATCH (p:Person) with 10 as x, p RETURN p LIMIT timestamp()", Map.empty)
    r2.executionPlanDescription() should includeSomewhere.aPlan("Limit").withEstimatedRows(GraphStatistics.DEFAULT_LIMIT_CARDINALITY.amount.toInt)

    val r3 = innerExecuteDeprecated(s"PROFILE CYPHER runtime=interpreted MATCH (p:Person) with 10 as x, p RETURN p LIMIT timestamp()", Map.empty)
    r3.executionPlanDescription() should includeSomewhere.aPlan("Limit").withEstimatedRows(GraphStatistics.DEFAULT_LIMIT_CARDINALITY.amount.toInt)
  }

  test("should support profiling union queries") {
    val result = profileWithExecute(Configs.Interpreted, "return 1 as A union return 2 as A")
    result.toSet should equal(Set(Map("A" -> 1), Map("A" -> 2)))
  }

  test("should support profiling merge_queries") {
    val result = legacyProfile("merge (a {x: 1}) return a.x as A")
    result.toList.head("A") should equal(1)
  }

  test("should support profiling optional match queries") {
    createLabeledNode(Map("x" -> 1), "Label")
    val result = profileWithExecute(Configs.Interpreted, "match (a:Label {x: 1}) optional match (a)-[:REL]->(b) return a.x as A, b.x as B").toList.head
    result("A") should equal(1)
    result("B") should equal(null.asInstanceOf[Int])
  }

  test("should support profiling optional match and with") {
    createLabeledNode(Map("x" -> 1), "Label")
    val executionResult = profileWithExecute(Configs.Interpreted, "match (n) optional match (n)--(m) with n, m where m is null return n.x as A")
    val result = executionResult.toList.head
    result("A") should equal(1)
  }

  test("should handle PERIODIC COMMIT when profiling") {
    val url = createTempFileURL("cypher", ".csv")(writer => {
      (1 to 100).foreach(writer.println)
    }).cypherEscape

    val query = s"USING PERIODIC COMMIT 10 LOAD CSV FROM '$url' AS line CREATE()"

    // given
    executeWith(Configs.Interpreted - Configs.Cost2_3, query).toList
    deleteAllEntities()
    val initialTxCounts = graph.txCounts

    // when
    val result = legacyProfile(query)

    // then
    val expectedTxCount = 10 // One per 10 rows of CSV file

    graph.txCounts - initialTxCounts should equal(TxCounts(commits = expectedTxCount))
    result.queryStatistics().containsUpdates should equal(true)
    result.queryStatistics().nodesCreated should equal(100)
  }

  test("should not have a problem profiling empty results") {
    val result = profileWithExecute(Configs.Interpreted + Configs.Morsel, "MATCH (n) WHERE (n)-->() RETURN n")

    result shouldBe empty
    result.executionPlanDescription().toString should include("AllNodes")
  }

  test("reports COST planner when showing plan description") {
    val result = graph.execute("CYPHER planner=cost match (n) return n")
    result.resultAsString()
    result.getExecutionPlanDescription.toString should include("Planner COST" + System.lineSeparator())
  }

  test("does not use Apply for aggregation and order by") {
    val a = profileWithExecute(Configs.Interpreted, "match (n) return n, count(*) as c order by c")

    a.executionPlanDescription().toString should not include "Apply"
  }

  //this test asserts a specific optimization in pipe building and is not
  //valid for the compiled runtime
  test("should not use eager plans for distinct") {
    val a = innerExecuteDeprecated("PROFILE CYPHER runtime=interpreted MATCH (n) RETURN DISTINCT n.name", Map.empty)
    a.executionPlanDescription().toString should not include "Eager"
  }

  test("should not show  EstimatedRows in legacy profiling") {
    val result = legacyProfile("create()")
    result.executionPlanDescription().toString should not include "EstimatedRows"
  }

  test("match (p:Person {name:'Seymour'}) return (p)-[:RELATED_TO]->()") {
    //GIVEN
    val seymour = createLabeledNode(Map("name" -> "Seymour"), "Person")
    relate(seymour, createLabeledNode(Map("name" -> "Buddy"), "Person"), "RELATED_TO")
    relate(seymour, createLabeledNode(Map("name" -> "Boo Boo"), "Person"), "RELATED_TO")
    relate(seymour, createLabeledNode(Map("name" -> "Walt"), "Person"), "RELATED_TO")
    relate(seymour, createLabeledNode(Map("name" -> "Waker"), "Person"), "RELATED_TO")
    relate(seymour, createLabeledNode(Map("name" -> "Zooey"), "Person"), "RELATED_TO")
    relate(seymour, createLabeledNode(Map("name" -> "Franny"), "Person"), "RELATED_TO")
    // pad with enough nodes to make index seek considered more efficient than label scan
    createLabeledNode(Map("name" -> "Dummy1"), "Person")
    createLabeledNode(Map("name" -> "Dummy2"), "Person")
    createLabeledNode(Map("name" -> "Dummy3"), "Person")

    graph.createConstraint("Person", "name")

    //WHEN
    val result = profileWithExecute(Configs.Interpreted, "match (p:Person {name:'Seymour'}) return (p)-[:RELATED_TO]->()")

    //THEN
    result.executionPlanDescription() should (
      includeSomewhere.aPlan("Expand(All)").withDBHits(7) and
        includeSomewhere.aPlan("NodeUniqueIndexSeek").withDBHits(3)
      )
  }

  test("should show expand without types in a simple form") {
    val a = profileWithExecute(Configs.All + Configs.Morsel, "match (n)-->() return *")

    a.executionPlanDescription().toString should include("()<--(n)")
  }

  test("should show expand with types in a simple form") {
    val result = profileWithExecute(Configs.All + Configs.Morsel, "match (n)-[r:T]->() return *")

    result.executionPlanDescription().toString should include("()<-[r:T]-(n)")
  }

  test("should report correct dbhits and rows for label scan") {
    // given
    createLabeledNode("Label1")

    // when
    val result = profileWithExecute(Configs.All, "match (n:Label1) return n")

    // then
    result.executionPlanDescription() should includeSomewhere.aPlan("NodeByLabelScan").withRows(1).withDBHits(2)
  }

  test("should report correct dbhits and rows for expand") {
    // given
    relate(createNode(), createNode())

    // when
    val result = profileWithExecute(Configs.All + Configs.Morsel, "match (n)-->(x) return x")

    // then
    result.executionPlanDescription() should includeSomewhere.aPlan("Expand(All)").withRows(1).withDBHits(3)
  }

  test("should report correct dbhits and rows for literal addition") {
    // when
    val result = profileWithExecute(Configs.All + Configs.Morsel, "return 5 + 3")

    // then
    result.executionPlanDescription() should (
      includeSomewhere.aPlan("Projection").withDBHits(0) and
        includeSomewhere.aPlan("ProduceResults").withRows(1).withDBHits(0)
      )
  }

  test("should report correct dbhits and rows for property addition") {
    // given
    createNode("name" -> "foo")

    // when
    val result = profileWithExecute(Configs.All + Configs.Morsel, "match (n) return n.name + 3")

    // then
    result.executionPlanDescription() should includeSomewhere.aPlan("Projection").withRows(1).withDBHits(1)
  }

  test("should report correct dbhits and rows for property subtraction") {
    // given
    createNode("name" -> 10)

    // when
    val result = profileWithExecute(Configs.All + Configs.Morsel, "match (n) return n.name - 3")

    // then
    result.executionPlanDescription() should includeSomewhere.aPlan("Projection").withRows(1).withDBHits(1)
  }

  test("should throw if accessing profiled results before they have been materialized") {
    createNode()
    val result = graph.execute("profile match (n) return n")

    val ex = intercept[QueryExecutionException](result.getExecutionPlanDescription)
    ex.getCause.getCause shouldBe a[ProfilerStatisticsNotReadyException]
    result.close() // ensure that the transaction is closed
  }

  test("should handle cartesian products") {
    createNode()
    createNode()
    createNode()
    createNode()

    val result = profileWithExecute(Configs.All, "match (n), (m) return n, m")
    result.executionPlanDescription() should includeSomewhere.aPlan("CartesianProduct").withRows(16)
  }

  test("should properly handle filters") {
    // given
    val n = createLabeledNode(Map("name" -> "Seymour"), "Glass")
    val o = createNode()
    relate(n, o, "R1")
    relate(o, createLabeledNode(Map("name" -> "Zoey"), "Glass"), "R2")
    relate(o, createLabeledNode(Map("name" -> "Franny"), "Glass"), "R2")
    relate(o, createNode(), "R2")
    relate(o, createNode(), "R2")
    graph.createIndex("Glass", "name")

    // when
    val result = profileWithExecute(Configs.All,
      "match (n:Glass {name: 'Seymour'})-[:R1]->(o)-[:R2]->(p:Glass) USING INDEX n:Glass(name) return p.name")

    // then
    result.executionPlanDescription() should includeSomewhere.aPlan("Filter").withRows(2)
  }

  test("interpreted runtime projections") {
    // given
    val n = createLabeledNode(Map("name" -> "Seymour"), "Glass")
    val o = createNode()
    relate(n, o, "R1")
    relate(o, createLabeledNode(Map("name" -> "Zoey"), "Glass"), "R2")
    relate(o, createLabeledNode(Map("name" -> "Franny"), "Glass"), "R2")
    relate(o, createNode(), "R2")
    relate(o, createNode(), "R2")
    graph.createIndex("Glass", "name")

    // when
    val result = innerExecuteDeprecated(
      "profile cypher runtime=interpreted match (n:Glass {name: 'Seymour'})-[:R1]->(o)-[:R2]->(p:Glass) USING INDEX n:Glass(name) return p.name", Map.empty)

    // then
    result.executionPlanDescription() should includeSomewhere.aPlan("Projection").withDBHits(2)
  }

  test("profile projections") {
    // given
    val n = createLabeledNode(Map("name" -> "Seymour"), "Glass")
    val o = createNode()
    relate(n, o, "R1")
    relate(o, createLabeledNode(Map("name" -> "Zoey"), "Glass"), "R2")
    relate(o, createLabeledNode(Map("name" -> "Franny"), "Glass"), "R2")
    relate(o, createNode(), "R2")
    relate(o, createNode(), "R2")
    graph.createIndex("Glass", "name")

    // when
    val result = innerExecuteDeprecated(
      "profile match (n:Glass {name: 'Seymour'})-[:R1]->(o)-[:R2]->(p:Glass) USING INDEX n:Glass(name) return p.name", Map.empty)

    // then
    result.executionPlanDescription() should includeSomewhere.aPlan("Projection").withDBHits(2)
  }

  test("profile filter") {
    // given
    val n = createLabeledNode(Map("name" -> "Seymour"), "Glass")
    val o = createNode()
    relate(n, o, "R1")
    relate(o, createLabeledNode(Map("name" -> "Zoey"), "Glass"), "R2")
    relate(o, createLabeledNode(Map("name" -> "Franny"), "Glass"), "R2")
    relate(o, createNode(), "R2")
    relate(o, createNode(), "R2")
    graph.createIndex("Glass", "name")

    // when
    val result = innerExecuteDeprecated(
      "profile match (n:Glass {name: 'Seymour'})-[:R1]->(o)-[:R2]->(p) USING INDEX n:Glass(name) WHERE p.name = 'Franny' return p.name", Map.empty)

    // then
    result.executionPlanDescription() should (
      includeSomewhere.aPlan("Projection").withDBHits(1) and
        includeSomewhere.aPlan("Filter").withDBHits(4)
      )
  }

  test("joins with identical scans") {
    //given
    val corp = createLabeledNode("Company")

    //force a plan to have a scan on corp in both the lhs and the rhs of join
    val query =
    """PROFILE MATCH (a:Company) RETURN a
      |UNION
      |MATCH (a:Company) RETURN a""".stripMargin

    //when
    val result = innerExecuteDeprecated(query, Map.empty)

    result.toSet should be(Set(Map("a" -> corp), Map("a" -> corp)))

    //then
    result.executionPlanDescription() should includeSomewhere.aPlan("NodeByLabelScan").withRows(1).withDBHits(2)
  }

  //this test asserts a specific optimization in pipe building and is not
  //valid for the compiled runtime
  test("distinct should not look up properties every time") {
    // GIVEN
    createNode("prop" -> 42)
    createNode("prop" -> 42)

    // WHEN
    val result = innerExecuteDeprecated("PROFILE CYPHER runtime=interpreted MATCH (n) RETURN DISTINCT n.prop", Map.empty)

    // THEN
    result.executionPlanDescription() should includeSomewhere.aPlan("Distinct").withDBHits(2)
  }

  test("profile with filter using nested expressions pipe should report dbhits correctly") {
    // GIVEN
    createLabeledNode(Map("category_type" -> "cat"), "Category")
    createLabeledNode(Map("category_type" -> "cat"), "Category")
    val e1 = createLabeledNode(Map("domain_id" -> "1"), "Entity")
    val e2 = createLabeledNode(Map("domain_id" -> "2"), "Entity")
    val aNode = createNode()
    relate(aNode, e1)
    val anotherNode = createNode()
    relate(anotherNode, e2)

    relate(aNode, createNode(), "HAS_CATEGORY")
    relate(anotherNode, createNode(), "HAS_CATEGORY")

    // WHEN
    val result = profileWithExecute(Configs.Interpreted,
      """MATCH (cat:Category)
        |WITH collect(cat) as categories
        |MATCH (m:Entity)
        |WITH m, categories
        |MATCH (m)<-[r]-(n)
        |WHERE ANY(x IN categories WHERE (n)-[:HAS_CATEGORY]->(x))
        |RETURN count(n)""".stripMargin)

    // THEN
    result.executionPlanDescription() should includeSomewhere.aPlan("Filter").withDBHits(14)
  }

  type Planner = (String, Map[String, Any]) => RewindableExecutionResult

  def profileWithPlanner(planner: Planner, q: String, params: Map[String, Any]): RewindableExecutionResult = {
    val result = planner("profile " + q, params)
    result.executionMode should equal(ProfileMode)

    val planDescription: InternalPlanDescription = result.executionPlanDescription()
    planDescription.flatten.foreach {
      p =>
        if (!p.arguments.exists(_.isInstanceOf[DbHits])) {
          fail("Found plan that was not profiled with DbHits: " + p.name)
        }
        if (!p.arguments.exists(_.isInstanceOf[Rows])) fail("Found plan that was not profiled with Rows: " + p.name)
    }
    result
  }

  def profileWithExecute(configuration: TestConfiguration, q: String): RewindableExecutionResult = {
    val result = executeWith(configuration, "profile " + q)
    result.executionMode should equal(ProfileMode)

    val planDescription: InternalPlanDescription = result.executionPlanDescription()
    planDescription.flatten.foreach {
      p =>
        if (!p.arguments.exists(_.isInstanceOf[DbHits])) {
          fail("Found plan that was not profiled with DbHits: " + p.name)
        }
        if (!p.arguments.exists(_.isInstanceOf[Rows])) fail("Found plan that was not profiled with Rows: " + p.name)
    }
    result
  }

  override def profile(q: String, params: (String, Any)*): RewindableExecutionResult = fail("Don't use profile all together in ProfilerAcceptanceTest")

  def legacyProfile(q: String, params: (String, Any)*): RewindableExecutionResult = profileWithPlanner(innerExecuteDeprecated, q, params.toMap)

  private def getArgument[A <: Argument](plan: InternalPlanDescription)(implicit manifest: ClassTag[A]): A = plan.arguments.collectFirst {
    case x: A => x
  }.getOrElse(fail(s"Failed to find plan description argument where expected. Wanted ${manifest.toString()} but only found ${plan.arguments}"))
}<|MERGE_RESOLUTION|>--- conflicted
+++ resolved
@@ -95,578 +95,561 @@
     //WHEN
     val result = profileWithExecute(Configs.Interpreted + Configs.Morsel, "match (n) where (n)-[:FOO]->() return *")
 
-<<<<<<< HEAD
     //THEN
     result.executionPlanDescription() should (
       includeSomewhere.aPlan("Filter").withRows(1).withDBHits(4) and
         includeSomewhere.aPlan("AllNodesScan").withRows(2).withDBHits(3)
       )
-=======
-          namespaces should equal(Seq("db"))
-          procName should equal("labels")
-          returnSignature should equal(Seq("label" -> CTString))
-          plan.variables should equal(Set("n", "label"))
-        }
-      }
-
-      test("match (n) where (n)-[:FOO]->() return *") {
-        //GIVEN
-        relate( createNode(), createNode(), "FOO")
-
-        //WHEN
-        val result = profileWithExecute(Configs.Interpreted + Configs.Morsel, "match (n) where (n)-[:FOO]->() return *")
-
-        //THEN
-        assertRows(1)(result)("Filter")
-        assertDbHits(4)(result)("Filter")
-
-        assertRows(2)(result)("AllNodesScan")
-        assertDbHits(3)(result)("AllNodesScan")
-      }
-
-      test("match (n:A)-->(x:B) return *") {
-        //GIVEN
-        relate( createLabeledNode("A"), createLabeledNode("B"))
-
-        //WHEN
-        val result = profileWithExecute(Configs.All, "match (n:A)-->(x:B) return *")
-
-        //THEN
-        assertRows(1)(result)("ProduceResults", "Filter", "Expand(All)", "NodeByLabelScan")
-        assertDbHits(0)(result)("ProduceResults")
-        assertDbHits(1)(result)("Filter")
-        assertDbHits(2)(result)("NodeByLabelScan", "Expand(All)")
-      }
-
-      test("PROFILE for Cypher 2.3") {
-        val result = graph.execute("cypher 2.3 profile match (n) where (n)-[:FOO]->() return *")
-
-        assert(result.getQueryExecutionType.requestedExecutionPlanDescription, "result not marked with planDescriptionRequested")
-        result.getExecutionPlanDescription.toString should include("DB Hits")
-      }
-
-      test("PROFILE for Cypher 3.1") {
-        val result = graph.execute("cypher 3.1 profile match (n) where (n)-[:FOO]->() return *")
-
-        assert(result.getQueryExecutionType.requestedExecutionPlanDescription, "result not marked with planDescriptionRequested")
-        result.getExecutionPlanDescription.toString should include("DB Hits")
-      }
-
-      test("match (n) where not (n)-[:FOO]->() return *") {
-        //GIVEN
-        relate( createNode(), createNode(), "FOO")
-
-        //WHEN
-        val result = profileWithExecute(Configs.Interpreted + Configs.Morsel, "match (n) where not (n)-[:FOO]->() return *")
-
-        //THEN
-        assertRows(1)(result)("Filter")
-        assertDbHits(4)(result)("Filter")
-
-        assertRows(2)(result)("AllNodesScan")
-        assertDbHits(3)(result)("AllNodesScan")
-      }
-
-      test("unfinished profiler complains [using MATCH]") {
-        //GIVEN
-        createNode("foo" -> "bar")
-        val result = graph.execute("PROFILE match (n) where id(n) = 0 RETURN n")
-
-        //WHEN THEN
-        val ex = intercept[QueryExecutionException](result.getExecutionPlanDescription)
-        ex.getCause.getCause shouldBe a [ProfilerStatisticsNotReadyException]
-        result.close() // ensure that the transaction is closed
-      }
-
-      test("unfinished profiler complains [using CALL]") {
-        //GIVEN
-        createLabeledNode("Person")
-        val result = graph.execute("PROFILE CALL db.labels")
-
-        //WHEN THEN
-        val ex = intercept[QueryExecutionException](result.getExecutionPlanDescription)
-        ex.getCause.getCause shouldBe a [ProfilerStatisticsNotReadyException]
-        result.close() // ensure that the transaction is closed
-      }
-
-      test("unfinished profiler complains [using CALL within larger query]") {
-        //GIVEN
-        createLabeledNode("Person")
-        val result = graph.execute("PROFILE CALL db.labels() YIELD label WITH label as r RETURN r")
-
-        //WHEN THEN
-        val ex = intercept[QueryExecutionException](result.getExecutionPlanDescription)
-        ex.getCause.getCause shouldBe a [ProfilerStatisticsNotReadyException]
-        result.close() // ensure that the transaction is closed
-      }
-
-      test("tracks number of rows") {
-        //GIVEN
-        // due to the cost model, we need a bunch of nodes for the planner to pick a plan that does lookup by id
-        (1 to 100).foreach(_ => createNode())
-
-        val result = profileWithExecute(Configs.All, "match (n) where id(n) = 0 RETURN n")
-
-        //WHEN THEN
-        assertRows(1)(result)("NodeByIdSeek")
-      }
-
-      test("tracks number of graph accesses") {
-        //GIVEN
-        // due to the cost model, we need a bunch of nodes for the planner to pick a plan that does lookup by id
-        (1 to 100).foreach(_ => createNode("foo" -> "bar"))
-
-        val result = profileWithExecute(Configs.All, "match (n) where id(n) = 0 RETURN n.foo")
-
-        //WHEN THEN
-        assertRows(1)(result)("ProduceResults", "Projection", "NodeByIdSeek")
-        assertDbHits(0)(result)("ProduceResults")
-        assertDbHits(1)(result)("Projection")
-        assertDbHits(1)(result)("NodeByIdSeek")
-      }
-
-      test("no problem measuring creation") {
-        //GIVEN
-        val result = legacyProfile("CREATE (n)")
-
-        //WHEN THEN
-        assertDbHits(0)(result)("EmptyResult")
-      }
-
-      test("tracks graph global queries") {
-        createNode()
-
-        //GIVEN
-        val result = profileWithExecute(Configs.All + Configs.Morsel, "MATCH (n) RETURN n.foo")
-
-        //WHEN THEN
-        assertRows(1)(result)("ProduceResults")
-        assertDbHits(0)(result)("ProduceResults")
-
-        assertRows(1)(result)("Projection")
-        assertDbHits(1)(result)("Projection")
-
-        assertRows(1)(result)("AllNodesScan")
-        assertDbHits(2)(result)("AllNodesScan")
-      }
-
-      test("tracks optional matches") {
-        //GIVEN
-        createNode()
-
-        // WHEN
-        val result = profileWithExecute(Configs.Interpreted, "MATCH (n) optional match (n)-->(x) return x")
-
-        // THEN
-        assertDbHits(0)(result)("ProduceResults")
-        assertDbHits(1)(result)("OptionalExpand(All)")
-        assertDbHits(2)(result)("AllNodesScan")
-      }
-
-      test("allows optional match to start a query") {
-        // WHEN
-        val result = profileWithExecute(Configs.Interpreted, "optional match (n) return n")
-
-        // THEN
-        assertRows(1)(result)("Optional")
-      }
-
-      test("should produce profile when using limit") {
-        // GIVEN
-        createNode()
-        createNode()
-        createNode()
-        val result = profileWithExecute(Configs.All, """MATCH (n) RETURN n LIMIT 1""")
-
-        // WHEN
-        result.toList
-
-        // THEN PASS
-        assertRows(1)(result)("AllNodesScan", "ProduceResults")
-        assertDbHits(0)(result)("ProduceResults")
-        assertDbHits(2)(result)("AllNodesScan")
-
-        result.executionPlanDescription()
-      }
-
-      test("LIMIT should influence cardinality estimation even when parameterized") {
-        (0 until 100).map(i => createLabeledNode("Person"))
-        val result = executeWith(Configs.All, s"PROFILE MATCH (p:Person) RETURN p LIMIT {limit}", params = Map("limit" -> 10))
-        assertEstimatedRows(GraphStatistics.DEFAULT_LIMIT_CARDINALITY.amount.toInt)(result)("Limit")
-      }
-
-      test("LIMIT should influence cardinality estimation with literal") {
-        (0 until 100).map(i => createLabeledNode("Person"))
-        val result = executeWith(Configs.All, s"PROFILE MATCH (p:Person) RETURN p LIMIT 10")
-        assertEstimatedRows(10)(result)("Limit")
-      }
-
-      test("LIMIT should influence cardinality estimation with literal and parameters") {
-        (0 until 100).map(i => createLabeledNode("Person"))
-        val result = executeWith(Configs.All, s"PROFILE MATCH (p:Person) WHERE 50 = {fifty} RETURN p LIMIT 10", params = Map("fifty" -> 50))
-        assertEstimatedRows(10)(result)("Limit")
-      }
-
-      test("LIMIT should influence cardinality estimation with independent parameterless expression") {
-        (0 until 100).map(i => createLabeledNode("Person"))
-        val result = executeWith(Configs.Interpreted, s"PROFILE MATCH (p:Person) with 10 as x, p RETURN p LIMIT toInt(ceil(cos(0))) + 4")
-        assertEstimatedRows(5)(result)("Limit")
-      }
-
-      test("LIMIT should influence cardinality estimation by default value when expression contains parameter") {
-        (0 until 100).map(i => createLabeledNode("Person"))
-        val result = executeWith(Configs.Interpreted, s"PROFILE MATCH (p:Person) with 10 as x, p RETURN p LIMIT toInt(sin({limit}))", params = Map("limit" -> 1))
-        assertEstimatedRows(GraphStatistics.DEFAULT_LIMIT_CARDINALITY.amount.toInt)(result)("Limit")
-      }
-
-      test("LIMIT should influence cardinality estimation by default value when expression contains rand()") {
-        (0 until 100).map(i => createLabeledNode("Person"))
-        // NOTE: We cannot executeWith because of random result
-        val result = innerExecuteDeprecated(s"PROFILE MATCH (p:Person) with 10 as x, p RETURN p LIMIT toInt(rand()*10)", Map.empty)
-        assertEstimatedRows(GraphStatistics.DEFAULT_LIMIT_CARDINALITY.amount.toInt)(result)("Limit")
-      }
-
-      test("LIMIT should influence cardinality estimation by default value when expression contains timestamp()") {
-        (0 until 100).map(i => createLabeledNode("Person"))
-        //TODO this cannot be run with executeWith since it will occasionally succeed on 2.3 and we have decided not
-        //to fix this on 2.3. So if we fix the issue on 2.3 or if we no longer need to depend on 2.3 we should update test
-        //to run with `executeWith`
-        assertEstimatedRows(GraphStatistics.DEFAULT_LIMIT_CARDINALITY.amount.toInt)(
-          innerExecuteDeprecated(s"PROFILE MATCH (p:Person) with 10 as x, p RETURN p LIMIT timestamp()", Map.empty))("Limit")
-        assertEstimatedRows(GraphStatistics.DEFAULT_LIMIT_CARDINALITY.amount.toInt)(
-          innerExecuteDeprecated(s"PROFILE CYPHER runtime=slotted MATCH (p:Person) with 10 as x, p RETURN p LIMIT timestamp()", Map.empty))("Limit")
-        assertEstimatedRows(GraphStatistics.DEFAULT_LIMIT_CARDINALITY.amount.toInt)(
-          innerExecuteDeprecated(s"PROFILE CYPHER runtime=interpreted MATCH (p:Person) with 10 as x, p RETURN p LIMIT timestamp()", Map.empty))("Limit")
-      }
-
-      test ("should support profiling union queries") {
-        val result = profileWithExecute(Configs.Interpreted, "return 1 as A union return 2 as A")
-        result.toSet should equal(Set(Map("A" -> 1), Map("A" -> 2)))
-      }
-
-      test("should support profiling merge_queries") {
-        val result = legacyProfile("merge (a {x: 1}) return a.x as A")
-        result.toList.head("A") should equal(1)
-      }
-
-      test("should support profiling optional match queries") {
-        createLabeledNode(Map("x" -> 1), "Label")
-        val result = profileWithExecute(Configs.Interpreted, "match (a:Label {x: 1}) optional match (a)-[:REL]->(b) return a.x as A, b.x as B").toList.head
-        result("A") should equal(1)
-        result("B") should equal(null.asInstanceOf[Int])
-      }
-
-      test("should support profiling optional match and with") {
-        createLabeledNode(Map("x" -> 1), "Label")
-        val executionResult: InternalExecutionResult = profileWithExecute(Configs.Interpreted, "match (n) optional match (n)--(m) with n, m where m is null return n.x as A")
-        val result = executionResult.toList.head
-        result("A") should equal(1)
-      }
-
-      test("should handle PERIODIC COMMIT when profiling") {
-        val url = createTempFileURL("cypher", ".csv")(writer => {
-          (1 to 100).foreach(writer.println)
-        }).cypherEscape
-
-        val query = s"USING PERIODIC COMMIT 10 LOAD CSV FROM '$url' AS line CREATE()"
-
-        // given
-        executeWith(Configs.Interpreted - Configs.Cost2_3, query).toList
-        deleteAllEntities()
-        val initialTxCounts = graph.txCounts
-
-        // when
-        val result = legacyProfile(query)
-
-        // then
-        val expectedTxCount = 10  // One per 10 rows of CSV file
-
-        graph.txCounts-initialTxCounts should equal(TxCounts(commits = expectedTxCount))
-        result.queryStatistics().containsUpdates should equal(true)
-        result.queryStatistics().nodesCreated should equal(100)
-      }
-
-      test("should not have a problem profiling empty results") {
-        val result = profileWithExecute(Configs.Interpreted + Configs.Morsel, "MATCH (n) WHERE (n)-->() RETURN n")
-
-        result shouldBe empty
-        result.executionPlanDescription().toString should include("AllNodes")
-      }
-
-      test("reports COST planner when showing plan description") {
-        val result = graph.execute("CYPHER planner=cost match (n) return n")
-        result.resultAsString()
-        result.getExecutionPlanDescription.toString should include("Planner COST" + System.lineSeparator())
-      }
-
-      test("does not use Apply for aggregation and order by") {
-        val a = profileWithExecute(Configs.Interpreted, "match (n) return n, count(*) as c order by c")
-
-        a.executionPlanDescription().toString should not include "Apply"
-      }
-
-      //this test asserts a specific optimization in pipe building and is not
-      //valid for the compiled runtime
-      test("should not use eager plans for distinct") {
-        val a = innerExecuteDeprecated("PROFILE CYPHER runtime=interpreted MATCH (n) RETURN DISTINCT n.name", Map.empty)
-        a.executionPlanDescription().toString should not include "Eager"
-      }
-
-      test("should not show  EstimatedRows in legacy profiling") {
-        val result = legacyProfile("create()")
-        result.executionPlanDescription().toString should not include "EstimatedRows"
-      }
-
-      test("match (p:Person {name:'Seymour'}) return (p)-[:RELATED_TO]->()") {
-        //GIVEN
-        val seymour = createLabeledNode(Map("name" -> "Seymour"), "Person")
-        relate(seymour, createLabeledNode(Map("name" -> "Buddy"), "Person"), "RELATED_TO")
-        relate(seymour, createLabeledNode(Map("name" -> "Boo Boo"), "Person"), "RELATED_TO")
-        relate(seymour, createLabeledNode(Map("name" -> "Walt"), "Person"), "RELATED_TO")
-        relate(seymour, createLabeledNode(Map("name" -> "Waker"), "Person"), "RELATED_TO")
-        relate(seymour, createLabeledNode(Map("name" -> "Zooey"), "Person"), "RELATED_TO")
-        relate(seymour, createLabeledNode(Map("name" -> "Franny"), "Person"), "RELATED_TO")
-        // pad with enough nodes to make index seek considered more efficient than label scan
-        createLabeledNode(Map("name" -> "Dummy1"), "Person")
-        createLabeledNode(Map("name" -> "Dummy2"), "Person")
-        createLabeledNode(Map("name" -> "Dummy3"), "Person")
-
-        graph.createConstraint("Person", "name")
-
-        //WHEN
-        val result = profileWithExecute(Configs.Interpreted, "match (p:Person {name:'Seymour'}) return (p)-[:RELATED_TO]->()")
-
-        //THEN
-        assertDbHits(7)(result)("Expand(All)")
-        assertDbHits(3)(result)("NodeUniqueIndexSeek")
-       }
-
-      test("should show expand without types in a simple form") {
-        val a = profileWithExecute(Configs.All + Configs.Morsel, "match (n)-->() return *")
-
-        a.executionPlanDescription().toString should include("()<--(n)")
-      }
-
-      test("should show expand with types in a simple form") {
-        val result = profileWithExecute(Configs.All + Configs.Morsel, "match (n)-[r:T]->() return *")
-
-        result.executionPlanDescription().toString should include("()<-[r:T]-(n)")
-      }
-
-      test("should report correct dbhits and rows for label scan") {
-        // given
-        createLabeledNode("Label1")
-
-        // when
-        val result = profileWithExecute(Configs.All, "match (n:Label1) return n")
-
-        // then
-        assertDbHits(2)(result)("NodeByLabelScan")
-        assertRows(1)(result)("NodeByLabelScan")
-      }
-
-      test("should report correct dbhits and rows for expand") {
-        // given
-        relate(createNode(), createNode())
-
-        // when
-        val result = profileWithExecute(Configs.All + Configs.Morsel, "match (n)-->(x) return x")
-
-        // then
-        assertDbHits(3)(result)("Expand(All)")
-        assertRows(1)(result)("Expand(All)")
-      }
-
-      test("should report correct dbhits and rows for literal addition") {
-        // when
-        val result = profileWithExecute(Configs.All + Configs.Morsel, "return 5 + 3")
-
-        // then
-        assertDbHits(0)(result)("Projection", "ProduceResults")
-        assertRows(1)(result)("ProduceResults")
-      }
-
-      test("should report correct dbhits and rows for property addition") {
-        // given
-        createNode("name" -> "foo")
-
-        // when
-        val result = profileWithExecute(Configs.All + Configs.Morsel, "match (n) return n.name + 3")
-
-        // then
-        assertDbHits(1)(result)("Projection")
-        assertRows(1)(result)("Projection")
-      }
-
-      test("should report correct dbhits and rows for property subtraction") {
-        // given
-        createNode("name" -> 10)
-
-        // when
-        val result = profileWithExecute(Configs.All + Configs.Morsel, "match (n) return n.name - 3")
-
-        // then
-        assertDbHits(1)(result)("Projection")
-        assertRows(1)(result)("Projection")
-      }
-
-      test("should throw if accessing profiled results before they have been materialized") {
-        createNode()
-        val result = graph.execute("profile match (n) return n")
-
-        val ex = intercept[QueryExecutionException](result.getExecutionPlanDescription)
-        ex.getCause.getCause shouldBe a [ProfilerStatisticsNotReadyException]
-        result.close() // ensure that the transaction is closed
-      }
-
-      test("should handle cartesian products") {
-        createNode()
-        createNode()
-        createNode()
-        createNode()
-
-        val result = profileWithExecute(Configs.All, "match (n), (m) return n, m")
-        assertRows(16)(result)("CartesianProduct")
-      }
-
-      test("should properly handle filters") {
-        // given
-        val n = createLabeledNode(Map("name" -> "Seymour"), "Glass")
-        val o = createNode()
-        relate(n, o, "R1")
-        relate(o, createLabeledNode(Map("name" -> "Zoey"), "Glass"), "R2")
-        relate(o, createLabeledNode(Map("name" -> "Franny"), "Glass"), "R2")
-        relate(o, createNode(), "R2")
-        relate(o, createNode(), "R2")
-        graph.createIndex("Glass", "name")
-
-        // when
-        val result = profileWithExecute(Configs.All,
-          "match (n:Glass {name: 'Seymour'})-[:R1]->(o)-[:R2]->(p:Glass) USING INDEX n:Glass(name) return p.name")
-
-        // then
-        assertRows(2)(result)("Filter")
-      }
-
-      test("interpreted runtime projections") {
-        // given
-        val n = createLabeledNode(Map("name" -> "Seymour"), "Glass")
-        val o = createNode()
-        relate(n, o, "R1")
-        relate(o, createLabeledNode(Map("name" -> "Zoey"), "Glass"), "R2")
-        relate(o, createLabeledNode(Map("name" -> "Franny"), "Glass"), "R2")
-        relate(o, createNode(), "R2")
-        relate(o, createNode(), "R2")
-        graph.createIndex("Glass", "name")
-
-        // when
-        val result = innerExecuteDeprecated(
-          "profile cypher runtime=interpreted match (n:Glass {name: 'Seymour'})-[:R1]->(o)-[:R2]->(p:Glass) USING INDEX n:Glass(name) return p.name", Map.empty)
-
-        // then
-        assertDbHits(2)(result)("Projection")
-      }
-
-      test("profile projections") {
-        // given
-        val n = createLabeledNode(Map("name" -> "Seymour"), "Glass")
-        val o = createNode()
-        relate(n, o, "R1")
-        relate(o, createLabeledNode(Map("name" -> "Zoey"), "Glass"), "R2")
-        relate(o, createLabeledNode(Map("name" -> "Franny"), "Glass"), "R2")
-        relate(o, createNode(), "R2")
-        relate(o, createNode(), "R2")
-        graph.createIndex("Glass", "name")
-
-        // when
-        val result = innerExecuteDeprecated(
-          "profile match (n:Glass {name: 'Seymour'})-[:R1]->(o)-[:R2]->(p:Glass) USING INDEX n:Glass(name) return p.name", Map.empty)
-
-        // then
-        assertDbHits(2)(result)("Projection")
-      }
-
-      test("profile filter") {
-        // given
-        val n = createLabeledNode(Map("name" -> "Seymour"), "Glass")
-        val o = createNode()
-        relate(n, o, "R1")
-        relate(o, createLabeledNode(Map("name" -> "Zoey"), "Glass"), "R2")
-        relate(o, createLabeledNode(Map("name" -> "Franny"), "Glass"), "R2")
-        relate(o, createNode(), "R2")
-        relate(o, createNode(), "R2")
-        graph.createIndex("Glass", "name")
-
-        // when
-        val result = innerExecuteDeprecated(
-          "profile match (n:Glass {name: 'Seymour'})-[:R1]->(o)-[:R2]->(p) USING INDEX n:Glass(name) WHERE p.name = 'Franny' return p.name", Map.empty)
-
-        // then
-        assertDbHits(1)(result)("Projection")
-        assertDbHits(4)(result)("Filter")
-      }
-
-      test("joins with identical scans") {
-        //given
-        val corp = createLabeledNode("Company")
-
-        //force a plan to have a scan on corp in both the lhs and the rhs of join
-        val query =
-          """PROFILE MATCH (a:Company) RETURN a
-            |UNION
-            |MATCH (a:Company) RETURN a""".stripMargin
-
-        //when
-        val result = innerExecuteDeprecated(query, Map.empty)
-
-        result.toSet should be(Set(Map("a" -> corp), Map("a" -> corp)))
-
-        //then
-        assertDbHits(2)(result)("NodeByLabelScan")
-        assertRows(1)(result)("NodeByLabelScan")
-      }
-
-      //this test asserts a specific optimization in pipe building and is not
-      //valid for the compiled runtime
-      test("distinct should not look up properties every time") {
-        // GIVEN
-        createNode("prop"-> 42)
-        createNode("prop"-> 42)
-
-        // WHEN
-        val result = innerExecuteDeprecated("PROFILE CYPHER runtime=interpreted MATCH (n) RETURN DISTINCT n.prop", Map.empty)
-
-        // THEN
-        assertDbHits(2)(result)("Distinct")
-      }
-
-      test("profile with filter using nested expressions pipe should report dbhits correctly") {
-        // GIVEN
-        createLabeledNode(Map("category_type"-> "cat"), "Category")
-        createLabeledNode(Map("category_type"-> "cat"), "Category")
-        val e1 = createLabeledNode(Map("domain_id"-> "1"), "Entity")
-        val e2 = createLabeledNode(Map("domain_id"-> "2"), "Entity")
-        val aNode = createNode()
-        relate(aNode, e1)
-        val anotherNode = createNode()
-        relate(anotherNode, e2)
-
-        relate(aNode, createNode(), "HAS_CATEGORY")
-        relate(anotherNode, createNode(), "HAS_CATEGORY")
-
-        // WHEN
-        val result = profileWithExecute(Configs.Interpreted,
-          """MATCH (cat:Category)
-            |WITH collect(cat) as categories
-            |MATCH (m:Entity)
-            |WITH m, categories
-            |MATCH (m)<-[r]-(n)
-            |WHERE ANY(x IN categories WHERE (n)-[:HAS_CATEGORY]->(x))
-            |RETURN count(n)""".stripMargin)
-
-        // THEN
-        assertDbHits(14)(result)("Filter")
-      }
+  }
+
+  test("match (n:A)-->(x:B) return *") {
+    //GIVEN
+    relate(createLabeledNode("A"), createLabeledNode("B"))
+
+    //WHEN
+    val result = profileWithExecute(Configs.All, "match (n:A)-->(x:B) return *")
+
+    //THEN
+    result.executionPlanDescription() should (
+      includeSomewhere.aPlan("ProduceResults").withRows(1).withDBHits(0) and
+        includeSomewhere.aPlan("Filter").withRows(1).withDBHits(1) and
+        includeSomewhere.aPlan("Expand(All)").withRows(1).withDBHits(2) and
+        includeSomewhere.aPlan("NodeByLabelScan").withRows(1).withDBHits(2)
+      )
+  }
+
+  test("PROFILE for Cypher 2.3") {
+    val result = graph.execute("cypher 2.3 profile match (n) where (n)-[:FOO]->() return *")
+
+    assert(result.getQueryExecutionType.requestedExecutionPlanDescription, "result not marked with planDescriptionRequested")
+    result.getExecutionPlanDescription.toString should include("DB Hits")
+  }
+
+  test("PROFILE for Cypher 3.1") {
+    val result = graph.execute("cypher 3.1 profile match (n) where (n)-[:FOO]->() return *")
+
+    assert(result.getQueryExecutionType.requestedExecutionPlanDescription, "result not marked with planDescriptionRequested")
+    result.getExecutionPlanDescription.toString should include("DB Hits")
+  }
+
+  test("match (n) where not (n)-[:FOO]->() return *") {
+    //GIVEN
+    relate(createNode(), createNode(), "FOO")
+
+    //WHEN
+    val result = profileWithExecute(Configs.Interpreted + Configs.Morsel, "match (n) where not (n)-[:FOO]->() return *")
+
+    //THEN
+    result.executionPlanDescription() should (
+      includeSomewhere.aPlan("Filter").withRows(1).withDBHits(4) and
+        includeSomewhere.aPlan("AllNodesScan").withRows(2).withDBHits(3)
+      )
+  }
+
+  test("unfinished profiler complains [using MATCH]") {
+    //GIVEN
+    createNode("foo" -> "bar")
+    val result = graph.execute("PROFILE match (n) where id(n) = 0 RETURN n")
+
+    //WHEN THEN
+    val ex = intercept[QueryExecutionException](result.getExecutionPlanDescription)
+    ex.getCause.getCause shouldBe a[ProfilerStatisticsNotReadyException]
+    result.close() // ensure that the transaction is closed
+  }
+
+  test("unfinished profiler complains [using CALL]") {
+    //GIVEN
+    createLabeledNode("Person")
+    val result = graph.execute("PROFILE CALL db.labels")
+
+    //WHEN THEN
+    val ex = intercept[QueryExecutionException](result.getExecutionPlanDescription)
+    ex.getCause.getCause shouldBe a[ProfilerStatisticsNotReadyException]
+    result.close() // ensure that the transaction is closed
+  }
+
+  test("unfinished profiler complains [using CALL within larger query]") {
+    //GIVEN
+    createLabeledNode("Person")
+    val result = graph.execute("PROFILE CALL db.labels() YIELD label WITH label as r RETURN r")
+
+    //WHEN THEN
+    val ex = intercept[QueryExecutionException](result.getExecutionPlanDescription)
+    ex.getCause.getCause shouldBe a[ProfilerStatisticsNotReadyException]
+    result.close() // ensure that the transaction is closed
+  }
+
+  test("tracks number of rows") {
+    //GIVEN
+    // due to the cost model, we need a bunch of nodes for the planner to pick a plan that does lookup by id
+    (1 to 100).foreach(_ => createNode())
+
+    val result = profileWithExecute(Configs.All, "match (n) where id(n) = 0 RETURN n")
+
+    //WHEN THEN
+    result.executionPlanDescription() should includeSomewhere.aPlan("NodeByIdSeek").withRows(1)
+  }
+
+  test("tracks number of graph accesses") {
+    //GIVEN
+    // due to the cost model, we need a bunch of nodes for the planner to pick a plan that does lookup by id
+    (1 to 100).foreach(_ => createNode("foo" -> "bar"))
+
+    val result = profileWithExecute(Configs.All, "match (n) where id(n) = 0 RETURN n.foo")
+
+    //WHEN THEN
+    result.executionPlanDescription() should (
+      includeSomewhere.aPlan("ProduceResults").withRows(1).withDBHits(0) and
+        includeSomewhere.aPlan("Projection").withRows(1).withDBHits(1) and
+        includeSomewhere.aPlan("NodeByIdSeek").withRows(1).withDBHits(1)
+      )
+  }
+
+  test("no problem measuring creation") {
+    //GIVEN
+    val result = legacyProfile("CREATE (n)")
+
+    //WHEN THEN
+    result.executionPlanDescription() should includeSomewhere.aPlan("EmptyResult").withDBHits(0)
+  }
+
+  test("tracks graph global queries") {
+    createNode()
+
+    //GIVEN
+    val result = profileWithExecute(Configs.All + Configs.Morsel, "MATCH (n) RETURN n.foo")
+
+    //WHEN THEN
+    result.executionPlanDescription() should (
+      includeSomewhere.aPlan("ProduceResults").withRows(1).withDBHits(0) and
+        includeSomewhere.aPlan("Projection").withRows(1).withDBHits(1) and
+        includeSomewhere.aPlan("AllNodesScan").withRows(1).withDBHits(2)
+      )
+  }
+
+  test("tracks optional matches") {
+    //GIVEN
+    createNode()
+
+    // WHEN
+    val result = profileWithExecute(Configs.Interpreted, "MATCH (n) optional match (n)-->(x) return x")
+
+    // THEN
+    result.executionPlanDescription() should (
+      includeSomewhere.aPlan("ProduceResults").withDBHits(0) and
+        includeSomewhere.aPlan("OptionalExpand(All)").withDBHits(1) and
+        includeSomewhere.aPlan("AllNodesScan").withDBHits(2)
+      )
+  }
+
+  test("allows optional match to start a query") {
+    // WHEN
+    val result = profileWithExecute(Configs.Interpreted, "optional match (n) return n")
+
+    // THEN
+    result.executionPlanDescription() should includeSomewhere.aPlan("Optional").withRows(1)
+  }
+
+  test("should produce profile when using limit") {
+    // GIVEN
+    createNode()
+    createNode()
+    createNode()
+    val result = profileWithExecute(Configs.All, """MATCH (n) RETURN n LIMIT 1""")
+
+    // WHEN
+    result.toList
+
+    // THEN PASS
+    result.executionPlanDescription() should (
+      includeSomewhere.aPlan("AllNodesScan").withRows(1).withDBHits(2) and
+        includeSomewhere.aPlan("ProduceResults").withRows(1).withDBHits(0)
+      )
+
+    result.executionPlanDescription()
+  }
+
+  test("LIMIT should influence cardinality estimation even when parameterized") {
+    (0 until 100).map(i => createLabeledNode("Person"))
+    val result = executeWith(Configs.All, s"PROFILE MATCH (p:Person) RETURN p LIMIT {limit}", params = Map("limit" -> 10))
+    result.executionPlanDescription() should includeSomewhere.aPlan("Limit").withEstimatedRows(GraphStatistics.DEFAULT_LIMIT_CARDINALITY.amount.toInt)
+  }
+
+  test("LIMIT should influence cardinality estimation with literal") {
+    (0 until 100).map(i => createLabeledNode("Person"))
+    val result = executeWith(Configs.All, s"PROFILE MATCH (p:Person) RETURN p LIMIT 10")
+    result.executionPlanDescription() should includeSomewhere.aPlan("Limit").withEstimatedRows(10)
+  }
+
+  test("LIMIT should influence cardinality estimation with literal and parameters") {
+    (0 until 100).map(i => createLabeledNode("Person"))
+    val result = executeWith(Configs.All, s"PROFILE MATCH (p:Person) WHERE 50 = {fifty} RETURN p LIMIT 10", params = Map("fifty" -> 50))
+    result.executionPlanDescription() should includeSomewhere.aPlan("Limit").withEstimatedRows(10)
+  }
+
+  test("LIMIT should influence cardinality estimation with independent parameterless expression") {
+    (0 until 100).map(i => createLabeledNode("Person"))
+    val result = executeWith(Configs.Interpreted, s"PROFILE MATCH (p:Person) with 10 as x, p RETURN p LIMIT toInt(ceil(cos(0))) + 4")
+    result.executionPlanDescription() should includeSomewhere.aPlan("Limit").withEstimatedRows(5)
+  }
+
+  test("LIMIT should influence cardinality estimation by default value when expression contains parameter") {
+    (0 until 100).map(i => createLabeledNode("Person"))
+    val result = executeWith(Configs.Interpreted, s"PROFILE MATCH (p:Person) with 10 as x, p RETURN p LIMIT toInt(sin({limit}))", params = Map("limit" -> 1))
+    result.executionPlanDescription() should includeSomewhere.aPlan("Limit").withEstimatedRows(GraphStatistics.DEFAULT_LIMIT_CARDINALITY.amount.toInt)
+  }
+
+  test("LIMIT should influence cardinality estimation by default value when expression contains rand()") {
+    (0 until 100).map(i => createLabeledNode("Person"))
+    // NOTE: We cannot executeWith because of random result
+    val result = innerExecuteDeprecated(s"PROFILE MATCH (p:Person) with 10 as x, p RETURN p LIMIT toInt(rand()*10)", Map.empty)
+    result.executionPlanDescription() should includeSomewhere.aPlan("Limit").withEstimatedRows(GraphStatistics.DEFAULT_LIMIT_CARDINALITY.amount.toInt)
+  }
+
+  test("LIMIT should influence cardinality estimation by default value when expression contains timestamp()") {
+    (0 until 100).map(i => createLabeledNode("Person"))
+    //TODO this cannot be run with executeWith since it will occasionally succeed on 2.3 and we have decided not
+    //to fix this on 2.3. So if we fix the issue on 2.3 or if we no longer need to depend on 2.3 we should update test
+    //to run with `executeWith`
+    val r1 = innerExecuteDeprecated(s"PROFILE MATCH (p:Person) with 10 as x, p RETURN p LIMIT timestamp()", Map.empty)
+    r1.executionPlanDescription() should includeSomewhere.aPlan("Limit").withEstimatedRows(GraphStatistics.DEFAULT_LIMIT_CARDINALITY.amount.toInt)
+
+    val r2 = innerExecuteDeprecated(s"PROFILE CYPHER runtime=slotted MATCH (p:Person) with 10 as x, p RETURN p LIMIT timestamp()", Map.empty)
+    r2.executionPlanDescription() should includeSomewhere.aPlan("Limit").withEstimatedRows(GraphStatistics.DEFAULT_LIMIT_CARDINALITY.amount.toInt)
+
+    val r3 = innerExecuteDeprecated(s"PROFILE CYPHER runtime=interpreted MATCH (p:Person) with 10 as x, p RETURN p LIMIT timestamp()", Map.empty)
+    r3.executionPlanDescription() should includeSomewhere.aPlan("Limit").withEstimatedRows(GraphStatistics.DEFAULT_LIMIT_CARDINALITY.amount.toInt)
+  }
+
+  test("should support profiling union queries") {
+    val result = profileWithExecute(Configs.Interpreted, "return 1 as A union return 2 as A")
+    result.toSet should equal(Set(Map("A" -> 1), Map("A" -> 2)))
+  }
+
+  test("should support profiling merge_queries") {
+    val result = legacyProfile("merge (a {x: 1}) return a.x as A")
+    result.toList.head("A") should equal(1)
+  }
+
+  test("should support profiling optional match queries") {
+    createLabeledNode(Map("x" -> 1), "Label")
+    val result = profileWithExecute(Configs.Interpreted, "match (a:Label {x: 1}) optional match (a)-[:REL]->(b) return a.x as A, b.x as B").toList.head
+    result("A") should equal(1)
+    result("B") should equal(null.asInstanceOf[Int])
+  }
+
+  test("should support profiling optional match and with") {
+    createLabeledNode(Map("x" -> 1), "Label")
+    val executionResult = profileWithExecute(Configs.Interpreted, "match (n) optional match (n)--(m) with n, m where m is null return n.x as A")
+    val result = executionResult.toList.head
+    result("A") should equal(1)
+  }
+
+  test("should handle PERIODIC COMMIT when profiling") {
+    val url = createTempFileURL("cypher", ".csv")(writer => {
+      (1 to 100).foreach(writer.println)
+    }).cypherEscape
+
+    val query = s"USING PERIODIC COMMIT 10 LOAD CSV FROM '$url' AS line CREATE()"
+
+    // given
+    executeWith(Configs.Interpreted - Configs.Cost2_3, query).toList
+    deleteAllEntities()
+    val initialTxCounts = graph.txCounts
+
+    // when
+    val result = legacyProfile(query)
+
+    // then
+    val expectedTxCount = 10 // One per 10 rows of CSV file
+
+    graph.txCounts - initialTxCounts should equal(TxCounts(commits = expectedTxCount))
+    result.queryStatistics().containsUpdates should equal(true)
+    result.queryStatistics().nodesCreated should equal(100)
+  }
+
+  test("should not have a problem profiling empty results") {
+    val result = profileWithExecute(Configs.Interpreted + Configs.Morsel, "MATCH (n) WHERE (n)-->() RETURN n")
+
+    result shouldBe empty
+    result.executionPlanDescription().toString should include("AllNodes")
+  }
+
+  test("reports COST planner when showing plan description") {
+    val result = graph.execute("CYPHER planner=cost match (n) return n")
+    result.resultAsString()
+    result.getExecutionPlanDescription.toString should include("Planner COST" + System.lineSeparator())
+  }
+
+  test("does not use Apply for aggregation and order by") {
+    val a = profileWithExecute(Configs.Interpreted, "match (n) return n, count(*) as c order by c")
+
+    a.executionPlanDescription().toString should not include "Apply"
+  }
+
+  //this test asserts a specific optimization in pipe building and is not
+  //valid for the compiled runtime
+  test("should not use eager plans for distinct") {
+    val a = innerExecuteDeprecated("PROFILE CYPHER runtime=interpreted MATCH (n) RETURN DISTINCT n.name", Map.empty)
+    a.executionPlanDescription().toString should not include "Eager"
+  }
+
+  test("should not show  EstimatedRows in legacy profiling") {
+    val result = legacyProfile("create()")
+    result.executionPlanDescription().toString should not include "EstimatedRows"
+  }
+
+  test("match (p:Person {name:'Seymour'}) return (p)-[:RELATED_TO]->()") {
+    //GIVEN
+    val seymour = createLabeledNode(Map("name" -> "Seymour"), "Person")
+    relate(seymour, createLabeledNode(Map("name" -> "Buddy"), "Person"), "RELATED_TO")
+    relate(seymour, createLabeledNode(Map("name" -> "Boo Boo"), "Person"), "RELATED_TO")
+    relate(seymour, createLabeledNode(Map("name" -> "Walt"), "Person"), "RELATED_TO")
+    relate(seymour, createLabeledNode(Map("name" -> "Waker"), "Person"), "RELATED_TO")
+    relate(seymour, createLabeledNode(Map("name" -> "Zooey"), "Person"), "RELATED_TO")
+    relate(seymour, createLabeledNode(Map("name" -> "Franny"), "Person"), "RELATED_TO")
+    // pad with enough nodes to make index seek considered more efficient than label scan
+    createLabeledNode(Map("name" -> "Dummy1"), "Person")
+    createLabeledNode(Map("name" -> "Dummy2"), "Person")
+    createLabeledNode(Map("name" -> "Dummy3"), "Person")
+
+    graph.createConstraint("Person", "name")
+
+    //WHEN
+    val result = profileWithExecute(Configs.Interpreted, "match (p:Person {name:'Seymour'}) return (p)-[:RELATED_TO]->()")
+
+    //THEN
+    result.executionPlanDescription() should (
+      includeSomewhere.aPlan("Expand(All)").withDBHits(7) and
+        includeSomewhere.aPlan("NodeUniqueIndexSeek").withDBHits(3)
+      )
+  }
+
+  test("should show expand without types in a simple form") {
+    val a = profileWithExecute(Configs.All + Configs.Morsel, "match (n)-->() return *")
+
+    a.executionPlanDescription().toString should include("()<--(n)")
+  }
+
+  test("should show expand with types in a simple form") {
+    val result = profileWithExecute(Configs.All + Configs.Morsel, "match (n)-[r:T]->() return *")
+
+    result.executionPlanDescription().toString should include("()<-[r:T]-(n)")
+  }
+
+  test("should report correct dbhits and rows for label scan") {
+    // given
+    createLabeledNode("Label1")
+
+    // when
+    val result = profileWithExecute(Configs.All, "match (n:Label1) return n")
+
+    // then
+    result.executionPlanDescription() should includeSomewhere.aPlan("NodeByLabelScan").withRows(1).withDBHits(2)
+  }
+
+  test("should report correct dbhits and rows for expand") {
+    // given
+    relate(createNode(), createNode())
+
+    // when
+    val result = profileWithExecute(Configs.All + Configs.Morsel, "match (n)-->(x) return x")
+
+    // then
+    result.executionPlanDescription() should includeSomewhere.aPlan("Expand(All)").withRows(1).withDBHits(3)
+  }
+
+  test("should report correct dbhits and rows for literal addition") {
+    // when
+    val result = profileWithExecute(Configs.All + Configs.Morsel, "return 5 + 3")
+
+    // then
+    result.executionPlanDescription() should (
+      includeSomewhere.aPlan("Projection").withDBHits(0) and
+        includeSomewhere.aPlan("ProduceResults").withRows(1).withDBHits(0)
+      )
+  }
+
+  test("should report correct dbhits and rows for property addition") {
+    // given
+    createNode("name" -> "foo")
+
+    // when
+    val result = profileWithExecute(Configs.All + Configs.Morsel, "match (n) return n.name + 3")
+
+    // then
+    result.executionPlanDescription() should includeSomewhere.aPlan("Projection").withRows(1).withDBHits(1)
+  }
+
+  test("should report correct dbhits and rows for property subtraction") {
+    // given
+    createNode("name" -> 10)
+
+    // when
+    val result = profileWithExecute(Configs.All + Configs.Morsel, "match (n) return n.name - 3")
+
+    // then
+    result.executionPlanDescription() should includeSomewhere.aPlan("Projection").withRows(1).withDBHits(1)
+  }
+
+  test("should throw if accessing profiled results before they have been materialized") {
+    createNode()
+    val result = graph.execute("profile match (n) return n")
+
+    val ex = intercept[QueryExecutionException](result.getExecutionPlanDescription)
+    ex.getCause.getCause shouldBe a[ProfilerStatisticsNotReadyException]
+    result.close() // ensure that the transaction is closed
+  }
+
+  test("should handle cartesian products") {
+    createNode()
+    createNode()
+    createNode()
+    createNode()
+
+    val result = profileWithExecute(Configs.All, "match (n), (m) return n, m")
+    result.executionPlanDescription() should includeSomewhere.aPlan("CartesianProduct").withRows(16)
+  }
+
+  test("should properly handle filters") {
+    // given
+    val n = createLabeledNode(Map("name" -> "Seymour"), "Glass")
+    val o = createNode()
+    relate(n, o, "R1")
+    relate(o, createLabeledNode(Map("name" -> "Zoey"), "Glass"), "R2")
+    relate(o, createLabeledNode(Map("name" -> "Franny"), "Glass"), "R2")
+    relate(o, createNode(), "R2")
+    relate(o, createNode(), "R2")
+    graph.createIndex("Glass", "name")
+
+    // when
+    val result = profileWithExecute(Configs.All,
+      "match (n:Glass {name: 'Seymour'})-[:R1]->(o)-[:R2]->(p:Glass) USING INDEX n:Glass(name) return p.name")
+
+    // then
+    result.executionPlanDescription() should includeSomewhere.aPlan("Filter").withRows(2)
+  }
+
+  test("interpreted runtime projections") {
+    // given
+    val n = createLabeledNode(Map("name" -> "Seymour"), "Glass")
+    val o = createNode()
+    relate(n, o, "R1")
+    relate(o, createLabeledNode(Map("name" -> "Zoey"), "Glass"), "R2")
+    relate(o, createLabeledNode(Map("name" -> "Franny"), "Glass"), "R2")
+    relate(o, createNode(), "R2")
+    relate(o, createNode(), "R2")
+    graph.createIndex("Glass", "name")
+
+    // when
+    val result = innerExecuteDeprecated(
+      "profile cypher runtime=interpreted match (n:Glass {name: 'Seymour'})-[:R1]->(o)-[:R2]->(p:Glass) USING INDEX n:Glass(name) return p.name", Map.empty)
+
+    // then
+    result.executionPlanDescription() should includeSomewhere.aPlan("Projection").withDBHits(2)
+  }
+
+  test("profile projections") {
+    // given
+    val n = createLabeledNode(Map("name" -> "Seymour"), "Glass")
+    val o = createNode()
+    relate(n, o, "R1")
+    relate(o, createLabeledNode(Map("name" -> "Zoey"), "Glass"), "R2")
+    relate(o, createLabeledNode(Map("name" -> "Franny"), "Glass"), "R2")
+    relate(o, createNode(), "R2")
+    relate(o, createNode(), "R2")
+    graph.createIndex("Glass", "name")
+
+    // when
+    val result = innerExecuteDeprecated(
+      "profile match (n:Glass {name: 'Seymour'})-[:R1]->(o)-[:R2]->(p:Glass) USING INDEX n:Glass(name) return p.name", Map.empty)
+
+    // then
+    result.executionPlanDescription() should includeSomewhere.aPlan("Projection").withDBHits(2)
+  }
+
+  test("profile filter") {
+    // given
+    val n = createLabeledNode(Map("name" -> "Seymour"), "Glass")
+    val o = createNode()
+    relate(n, o, "R1")
+    relate(o, createLabeledNode(Map("name" -> "Zoey"), "Glass"), "R2")
+    relate(o, createLabeledNode(Map("name" -> "Franny"), "Glass"), "R2")
+    relate(o, createNode(), "R2")
+    relate(o, createNode(), "R2")
+    graph.createIndex("Glass", "name")
+
+    // when
+    val result = innerExecuteDeprecated(
+      "profile match (n:Glass {name: 'Seymour'})-[:R1]->(o)-[:R2]->(p) USING INDEX n:Glass(name) WHERE p.name = 'Franny' return p.name", Map.empty)
+
+    // then
+    result.executionPlanDescription() should (
+      includeSomewhere.aPlan("Projection").withDBHits(1) and
+        includeSomewhere.aPlan("Filter").withDBHits(4)
+      )
+  }
+
+  test("joins with identical scans") {
+    //given
+    val corp = createLabeledNode("Company")
+
+    //force a plan to have a scan on corp in both the lhs and the rhs of join
+    val query =
+    """PROFILE MATCH (a:Company) RETURN a
+      |UNION
+      |MATCH (a:Company) RETURN a""".stripMargin
+
+    //when
+    val result = innerExecuteDeprecated(query, Map.empty)
+
+    result.toSet should be(Set(Map("a" -> corp), Map("a" -> corp)))
+
+    //then
+    result.executionPlanDescription() should includeSomewhere.aPlan("NodeByLabelScan").withRows(1).withDBHits(2)
+  }
+
+  //this test asserts a specific optimization in pipe building and is not
+  //valid for the compiled runtime
+  test("distinct should not look up properties every time") {
+    // GIVEN
+    createNode("prop" -> 42)
+    createNode("prop" -> 42)
+
+    // WHEN
+    val result = innerExecuteDeprecated("PROFILE CYPHER runtime=interpreted MATCH (n) RETURN DISTINCT n.prop", Map.empty)
+
+    // THEN
+    result.executionPlanDescription() should includeSomewhere.aPlan("Distinct").withDBHits(2)
+  }
+
+  test("profile with filter using nested expressions pipe should report dbhits correctly") {
+    // GIVEN
+    createLabeledNode(Map("category_type" -> "cat"), "Category")
+    createLabeledNode(Map("category_type" -> "cat"), "Category")
+    val e1 = createLabeledNode(Map("domain_id" -> "1"), "Entity")
+    val e2 = createLabeledNode(Map("domain_id" -> "2"), "Entity")
+    val aNode = createNode()
+    relate(aNode, e1)
+    val anotherNode = createNode()
+    relate(anotherNode, e2)
+
+    relate(aNode, createNode(), "HAS_CATEGORY")
+    relate(anotherNode, createNode(), "HAS_CATEGORY")
+
+    // WHEN
+    val result = profileWithExecute(Configs.Interpreted,
+      """MATCH (cat:Category)
+        |WITH collect(cat) as categories
+        |MATCH (m:Entity)
+        |WITH m, categories
+        |MATCH (m)<-[r]-(n)
+        |WHERE ANY(x IN categories WHERE (n)-[:HAS_CATEGORY]->(x))
+        |RETURN count(n)""".stripMargin)
+
+    // THEN
+    result.executionPlanDescription() should includeSomewhere.aPlan("Filter").withDBHits(14)
+  }
 
   test("profile pruning var length expand"){
     //some graph
@@ -681,567 +664,10 @@
     relate(b2, b4, "T1")
 
     val query = "profile match (b:Start)-[*3]->(d) return count(distinct d)"
-    val result = executeWith(Configs.Interpreted, query)
-
-    assertRows(2)(result)("VarLengthExpand(Pruning)")
-    assertDbHits(7)(result)("VarLengthExpand(Pruning)")
-
-  }
-
-  private def assertRows(expectedRows: Int)(result: InternalExecutionResult)(names: String*) {
-    getPlanDescriptions(result, names).foreach {
-      plan => assert(getArgument[Rows](plan).value === expectedRows, s" wrong row count for plan: ${plan.name}")
-    }
->>>>>>> 97b4528e
-  }
-
-  test("match (n:A)-->(x:B) return *") {
-    //GIVEN
-    relate(createLabeledNode("A"), createLabeledNode("B"))
-
-    //WHEN
-    val result = profileWithExecute(Configs.All, "match (n:A)-->(x:B) return *")
-
-    //THEN
-    result.executionPlanDescription() should (
-      includeSomewhere.aPlan("ProduceResults").withRows(1).withDBHits(0) and
-        includeSomewhere.aPlan("Filter").withRows(1).withDBHits(1) and
-        includeSomewhere.aPlan("Expand(All)").withRows(1).withDBHits(2) and
-        includeSomewhere.aPlan("NodeByLabelScan").withRows(1).withDBHits(2)
-      )
-  }
-
-  test("PROFILE for Cypher 2.3") {
-    val result = graph.execute("cypher 2.3 profile match (n) where (n)-[:FOO]->() return *")
-
-    assert(result.getQueryExecutionType.requestedExecutionPlanDescription, "result not marked with planDescriptionRequested")
-    result.getExecutionPlanDescription.toString should include("DB Hits")
-  }
-
-  test("PROFILE for Cypher 3.1") {
-    val result = graph.execute("cypher 3.1 profile match (n) where (n)-[:FOO]->() return *")
-
-    assert(result.getQueryExecutionType.requestedExecutionPlanDescription, "result not marked with planDescriptionRequested")
-    result.getExecutionPlanDescription.toString should include("DB Hits")
-  }
-
-  test("match (n) where not (n)-[:FOO]->() return *") {
-    //GIVEN
-    relate(createNode(), createNode(), "FOO")
-
-    //WHEN
-    val result = profileWithExecute(Configs.Interpreted + Configs.Morsel, "match (n) where not (n)-[:FOO]->() return *")
-
-    //THEN
-    result.executionPlanDescription() should (
-      includeSomewhere.aPlan("Filter").withRows(1).withDBHits(4) and
-        includeSomewhere.aPlan("AllNodesScan").withRows(2).withDBHits(3)
-      )
-  }
-
-  test("unfinished profiler complains [using MATCH]") {
-    //GIVEN
-    createNode("foo" -> "bar")
-    val result = graph.execute("PROFILE match (n) where id(n) = 0 RETURN n")
-
-    //WHEN THEN
-    val ex = intercept[QueryExecutionException](result.getExecutionPlanDescription)
-    ex.getCause.getCause shouldBe a[ProfilerStatisticsNotReadyException]
-    result.close() // ensure that the transaction is closed
-  }
-
-  test("unfinished profiler complains [using CALL]") {
-    //GIVEN
-    createLabeledNode("Person")
-    val result = graph.execute("PROFILE CALL db.labels")
-
-    //WHEN THEN
-    val ex = intercept[QueryExecutionException](result.getExecutionPlanDescription)
-    ex.getCause.getCause shouldBe a[ProfilerStatisticsNotReadyException]
-    result.close() // ensure that the transaction is closed
-  }
-
-  test("unfinished profiler complains [using CALL within larger query]") {
-    //GIVEN
-    createLabeledNode("Person")
-    val result = graph.execute("PROFILE CALL db.labels() YIELD label WITH label as r RETURN r")
-
-    //WHEN THEN
-    val ex = intercept[QueryExecutionException](result.getExecutionPlanDescription)
-    ex.getCause.getCause shouldBe a[ProfilerStatisticsNotReadyException]
-    result.close() // ensure that the transaction is closed
-  }
-
-  test("tracks number of rows") {
-    //GIVEN
-    // due to the cost model, we need a bunch of nodes for the planner to pick a plan that does lookup by id
-    (1 to 100).foreach(_ => createNode())
-
-    val result = profileWithExecute(Configs.All, "match (n) where id(n) = 0 RETURN n")
-
-    //WHEN THEN
-    result.executionPlanDescription() should includeSomewhere.aPlan("NodeByIdSeek").withRows(1)
-  }
-
-  test("tracks number of graph accesses") {
-    //GIVEN
-    // due to the cost model, we need a bunch of nodes for the planner to pick a plan that does lookup by id
-    (1 to 100).foreach(_ => createNode("foo" -> "bar"))
-
-    val result = profileWithExecute(Configs.All, "match (n) where id(n) = 0 RETURN n.foo")
-
-    //WHEN THEN
-    result.executionPlanDescription() should (
-      includeSomewhere.aPlan("ProduceResults").withRows(1).withDBHits(0) and
-        includeSomewhere.aPlan("Projection").withRows(1).withDBHits(1) and
-        includeSomewhere.aPlan("NodeByIdSeek").withRows(1).withDBHits(1)
-      )
-  }
-
-  test("no problem measuring creation") {
-    //GIVEN
-    val result = legacyProfile("CREATE (n)")
-
-    //WHEN THEN
-    result.executionPlanDescription() should includeSomewhere.aPlan("EmptyResult").withDBHits(0)
-  }
-
-  test("tracks graph global queries") {
-    createNode()
-
-    //GIVEN
-    val result = profileWithExecute(Configs.All + Configs.Morsel, "MATCH (n) RETURN n.foo")
-
-    //WHEN THEN
-    result.executionPlanDescription() should (
-      includeSomewhere.aPlan("ProduceResults").withRows(1).withDBHits(0) and
-        includeSomewhere.aPlan("Projection").withRows(1).withDBHits(1) and
-        includeSomewhere.aPlan("AllNodesScan").withRows(1).withDBHits(2)
-      )
-  }
-
-  test("tracks optional matches") {
-    //GIVEN
-    createNode()
-
-    // WHEN
-    val result = profileWithExecute(Configs.Interpreted, "MATCH (n) optional match (n)-->(x) return x")
-
-    // THEN
-    result.executionPlanDescription() should (
-      includeSomewhere.aPlan("ProduceResults").withDBHits(0) and
-        includeSomewhere.aPlan("OptionalExpand(All)").withDBHits(1) and
-        includeSomewhere.aPlan("AllNodesScan").withDBHits(2)
-      )
-  }
-
-  test("allows optional match to start a query") {
-    // WHEN
-    val result = profileWithExecute(Configs.Interpreted, "optional match (n) return n")
-
-    // THEN
-    result.executionPlanDescription() should includeSomewhere.aPlan("Optional").withRows(1)
-  }
-
-  test("should produce profile when using limit") {
-    // GIVEN
-    createNode()
-    createNode()
-    createNode()
-    val result = profileWithExecute(Configs.All, """MATCH (n) RETURN n LIMIT 1""")
-
-    // WHEN
-    result.toList
-
-    // THEN PASS
-    result.executionPlanDescription() should (
-      includeSomewhere.aPlan("AllNodesScan").withRows(1).withDBHits(2) and
-        includeSomewhere.aPlan("ProduceResults").withRows(1).withDBHits(0)
-      )
-
-    result.executionPlanDescription()
-  }
-
-  test("LIMIT should influence cardinality estimation even when parameterized") {
-    (0 until 100).map(i => createLabeledNode("Person"))
-    val result = executeWith(Configs.All, s"PROFILE MATCH (p:Person) RETURN p LIMIT {limit}", params = Map("limit" -> 10))
-    result.executionPlanDescription() should includeSomewhere.aPlan("Limit").withEstimatedRows(GraphStatistics.DEFAULT_LIMIT_CARDINALITY.amount.toInt)
-  }
-
-  test("LIMIT should influence cardinality estimation with literal") {
-    (0 until 100).map(i => createLabeledNode("Person"))
-    val result = executeWith(Configs.All, s"PROFILE MATCH (p:Person) RETURN p LIMIT 10")
-    result.executionPlanDescription() should includeSomewhere.aPlan("Limit").withEstimatedRows(10)
-  }
-
-  test("LIMIT should influence cardinality estimation with literal and parameters") {
-    (0 until 100).map(i => createLabeledNode("Person"))
-    val result = executeWith(Configs.All, s"PROFILE MATCH (p:Person) WHERE 50 = {fifty} RETURN p LIMIT 10", params = Map("fifty" -> 50))
-    result.executionPlanDescription() should includeSomewhere.aPlan("Limit").withEstimatedRows(10)
-  }
-
-  test("LIMIT should influence cardinality estimation with independent parameterless expression") {
-    (0 until 100).map(i => createLabeledNode("Person"))
-    val result = executeWith(Configs.Interpreted, s"PROFILE MATCH (p:Person) with 10 as x, p RETURN p LIMIT toInt(ceil(cos(0))) + 4")
-    result.executionPlanDescription() should includeSomewhere.aPlan("Limit").withEstimatedRows(5)
-  }
-
-  test("LIMIT should influence cardinality estimation by default value when expression contains parameter") {
-    (0 until 100).map(i => createLabeledNode("Person"))
-    val result = executeWith(Configs.Interpreted, s"PROFILE MATCH (p:Person) with 10 as x, p RETURN p LIMIT toInt(sin({limit}))", params = Map("limit" -> 1))
-    result.executionPlanDescription() should includeSomewhere.aPlan("Limit").withEstimatedRows(GraphStatistics.DEFAULT_LIMIT_CARDINALITY.amount.toInt)
-  }
-
-  test("LIMIT should influence cardinality estimation by default value when expression contains rand()") {
-    (0 until 100).map(i => createLabeledNode("Person"))
-    // NOTE: We cannot executeWith because of random result
-    val result = innerExecuteDeprecated(s"PROFILE MATCH (p:Person) with 10 as x, p RETURN p LIMIT toInt(rand()*10)", Map.empty)
-    result.executionPlanDescription() should includeSomewhere.aPlan("Limit").withEstimatedRows(GraphStatistics.DEFAULT_LIMIT_CARDINALITY.amount.toInt)
-  }
-
-  test("LIMIT should influence cardinality estimation by default value when expression contains timestamp()") {
-    (0 until 100).map(i => createLabeledNode("Person"))
-    //TODO this cannot be run with executeWith since it will occasionally succeed on 2.3 and we have decided not
-    //to fix this on 2.3. So if we fix the issue on 2.3 or if we no longer need to depend on 2.3 we should update test
-    //to run with `executeWith`
-    val r1 = innerExecuteDeprecated(s"PROFILE MATCH (p:Person) with 10 as x, p RETURN p LIMIT timestamp()", Map.empty)
-    r1.executionPlanDescription() should includeSomewhere.aPlan("Limit").withEstimatedRows(GraphStatistics.DEFAULT_LIMIT_CARDINALITY.amount.toInt)
-
-    val r2 = innerExecuteDeprecated(s"PROFILE CYPHER runtime=slotted MATCH (p:Person) with 10 as x, p RETURN p LIMIT timestamp()", Map.empty)
-    r2.executionPlanDescription() should includeSomewhere.aPlan("Limit").withEstimatedRows(GraphStatistics.DEFAULT_LIMIT_CARDINALITY.amount.toInt)
-
-    val r3 = innerExecuteDeprecated(s"PROFILE CYPHER runtime=interpreted MATCH (p:Person) with 10 as x, p RETURN p LIMIT timestamp()", Map.empty)
-    r3.executionPlanDescription() should includeSomewhere.aPlan("Limit").withEstimatedRows(GraphStatistics.DEFAULT_LIMIT_CARDINALITY.amount.toInt)
-  }
-
-  test("should support profiling union queries") {
-    val result = profileWithExecute(Configs.Interpreted, "return 1 as A union return 2 as A")
-    result.toSet should equal(Set(Map("A" -> 1), Map("A" -> 2)))
-  }
-
-  test("should support profiling merge_queries") {
-    val result = legacyProfile("merge (a {x: 1}) return a.x as A")
-    result.toList.head("A") should equal(1)
-  }
-
-  test("should support profiling optional match queries") {
-    createLabeledNode(Map("x" -> 1), "Label")
-    val result = profileWithExecute(Configs.Interpreted, "match (a:Label {x: 1}) optional match (a)-[:REL]->(b) return a.x as A, b.x as B").toList.head
-    result("A") should equal(1)
-    result("B") should equal(null.asInstanceOf[Int])
-  }
-
-  test("should support profiling optional match and with") {
-    createLabeledNode(Map("x" -> 1), "Label")
-    val executionResult = profileWithExecute(Configs.Interpreted, "match (n) optional match (n)--(m) with n, m where m is null return n.x as A")
-    val result = executionResult.toList.head
-    result("A") should equal(1)
-  }
-
-  test("should handle PERIODIC COMMIT when profiling") {
-    val url = createTempFileURL("cypher", ".csv")(writer => {
-      (1 to 100).foreach(writer.println)
-    }).cypherEscape
-
-    val query = s"USING PERIODIC COMMIT 10 LOAD CSV FROM '$url' AS line CREATE()"
-
-    // given
-    executeWith(Configs.Interpreted - Configs.Cost2_3, query).toList
-    deleteAllEntities()
-    val initialTxCounts = graph.txCounts
-
-    // when
-    val result = legacyProfile(query)
-
-    // then
-    val expectedTxCount = 10 // One per 10 rows of CSV file
-
-    graph.txCounts - initialTxCounts should equal(TxCounts(commits = expectedTxCount))
-    result.queryStatistics().containsUpdates should equal(true)
-    result.queryStatistics().nodesCreated should equal(100)
-  }
-
-  test("should not have a problem profiling empty results") {
-    val result = profileWithExecute(Configs.Interpreted + Configs.Morsel, "MATCH (n) WHERE (n)-->() RETURN n")
-
-    result shouldBe empty
-    result.executionPlanDescription().toString should include("AllNodes")
-  }
-
-  test("reports COST planner when showing plan description") {
-    val result = graph.execute("CYPHER planner=cost match (n) return n")
-    result.resultAsString()
-    result.getExecutionPlanDescription.toString should include("Planner COST" + System.lineSeparator())
-  }
-
-  test("does not use Apply for aggregation and order by") {
-    val a = profileWithExecute(Configs.Interpreted, "match (n) return n, count(*) as c order by c")
-
-    a.executionPlanDescription().toString should not include "Apply"
-  }
-
-  //this test asserts a specific optimization in pipe building and is not
-  //valid for the compiled runtime
-  test("should not use eager plans for distinct") {
-    val a = innerExecuteDeprecated("PROFILE CYPHER runtime=interpreted MATCH (n) RETURN DISTINCT n.name", Map.empty)
-    a.executionPlanDescription().toString should not include "Eager"
-  }
-
-  test("should not show  EstimatedRows in legacy profiling") {
-    val result = legacyProfile("create()")
-    result.executionPlanDescription().toString should not include "EstimatedRows"
-  }
-
-  test("match (p:Person {name:'Seymour'}) return (p)-[:RELATED_TO]->()") {
-    //GIVEN
-    val seymour = createLabeledNode(Map("name" -> "Seymour"), "Person")
-    relate(seymour, createLabeledNode(Map("name" -> "Buddy"), "Person"), "RELATED_TO")
-    relate(seymour, createLabeledNode(Map("name" -> "Boo Boo"), "Person"), "RELATED_TO")
-    relate(seymour, createLabeledNode(Map("name" -> "Walt"), "Person"), "RELATED_TO")
-    relate(seymour, createLabeledNode(Map("name" -> "Waker"), "Person"), "RELATED_TO")
-    relate(seymour, createLabeledNode(Map("name" -> "Zooey"), "Person"), "RELATED_TO")
-    relate(seymour, createLabeledNode(Map("name" -> "Franny"), "Person"), "RELATED_TO")
-    // pad with enough nodes to make index seek considered more efficient than label scan
-    createLabeledNode(Map("name" -> "Dummy1"), "Person")
-    createLabeledNode(Map("name" -> "Dummy2"), "Person")
-    createLabeledNode(Map("name" -> "Dummy3"), "Person")
-
-    graph.createConstraint("Person", "name")
-
-    //WHEN
-    val result = profileWithExecute(Configs.Interpreted, "match (p:Person {name:'Seymour'}) return (p)-[:RELATED_TO]->()")
-
-    //THEN
-    result.executionPlanDescription() should (
-      includeSomewhere.aPlan("Expand(All)").withDBHits(7) and
-        includeSomewhere.aPlan("NodeUniqueIndexSeek").withDBHits(3)
-      )
-  }
-
-  test("should show expand without types in a simple form") {
-    val a = profileWithExecute(Configs.All + Configs.Morsel, "match (n)-->() return *")
-
-    a.executionPlanDescription().toString should include("()<--(n)")
-  }
-
-  test("should show expand with types in a simple form") {
-    val result = profileWithExecute(Configs.All + Configs.Morsel, "match (n)-[r:T]->() return *")
-
-    result.executionPlanDescription().toString should include("()<-[r:T]-(n)")
-  }
-
-  test("should report correct dbhits and rows for label scan") {
-    // given
-    createLabeledNode("Label1")
-
-    // when
-    val result = profileWithExecute(Configs.All, "match (n:Label1) return n")
-
-    // then
-    result.executionPlanDescription() should includeSomewhere.aPlan("NodeByLabelScan").withRows(1).withDBHits(2)
-  }
-
-  test("should report correct dbhits and rows for expand") {
-    // given
-    relate(createNode(), createNode())
-
-    // when
-    val result = profileWithExecute(Configs.All + Configs.Morsel, "match (n)-->(x) return x")
-
-    // then
-    result.executionPlanDescription() should includeSomewhere.aPlan("Expand(All)").withRows(1).withDBHits(3)
-  }
-
-  test("should report correct dbhits and rows for literal addition") {
-    // when
-    val result = profileWithExecute(Configs.All + Configs.Morsel, "return 5 + 3")
-
-    // then
-    result.executionPlanDescription() should (
-      includeSomewhere.aPlan("Projection").withDBHits(0) and
-        includeSomewhere.aPlan("ProduceResults").withRows(1).withDBHits(0)
-      )
-  }
-
-  test("should report correct dbhits and rows for property addition") {
-    // given
-    createNode("name" -> "foo")
-
-    // when
-    val result = profileWithExecute(Configs.All + Configs.Morsel, "match (n) return n.name + 3")
-
-    // then
-    result.executionPlanDescription() should includeSomewhere.aPlan("Projection").withRows(1).withDBHits(1)
-  }
-
-  test("should report correct dbhits and rows for property subtraction") {
-    // given
-    createNode("name" -> 10)
-
-    // when
-    val result = profileWithExecute(Configs.All + Configs.Morsel, "match (n) return n.name - 3")
-
-    // then
-    result.executionPlanDescription() should includeSomewhere.aPlan("Projection").withRows(1).withDBHits(1)
-  }
-
-  test("should throw if accessing profiled results before they have been materialized") {
-    createNode()
-    val result = graph.execute("profile match (n) return n")
-
-    val ex = intercept[QueryExecutionException](result.getExecutionPlanDescription)
-    ex.getCause.getCause shouldBe a[ProfilerStatisticsNotReadyException]
-    result.close() // ensure that the transaction is closed
-  }
-
-  test("should handle cartesian products") {
-    createNode()
-    createNode()
-    createNode()
-    createNode()
-
-    val result = profileWithExecute(Configs.All, "match (n), (m) return n, m")
-    result.executionPlanDescription() should includeSomewhere.aPlan("CartesianProduct").withRows(16)
-  }
-
-  test("should properly handle filters") {
-    // given
-    val n = createLabeledNode(Map("name" -> "Seymour"), "Glass")
-    val o = createNode()
-    relate(n, o, "R1")
-    relate(o, createLabeledNode(Map("name" -> "Zoey"), "Glass"), "R2")
-    relate(o, createLabeledNode(Map("name" -> "Franny"), "Glass"), "R2")
-    relate(o, createNode(), "R2")
-    relate(o, createNode(), "R2")
-    graph.createIndex("Glass", "name")
-
-    // when
-    val result = profileWithExecute(Configs.All,
-      "match (n:Glass {name: 'Seymour'})-[:R1]->(o)-[:R2]->(p:Glass) USING INDEX n:Glass(name) return p.name")
-
-    // then
-    result.executionPlanDescription() should includeSomewhere.aPlan("Filter").withRows(2)
-  }
-
-  test("interpreted runtime projections") {
-    // given
-    val n = createLabeledNode(Map("name" -> "Seymour"), "Glass")
-    val o = createNode()
-    relate(n, o, "R1")
-    relate(o, createLabeledNode(Map("name" -> "Zoey"), "Glass"), "R2")
-    relate(o, createLabeledNode(Map("name" -> "Franny"), "Glass"), "R2")
-    relate(o, createNode(), "R2")
-    relate(o, createNode(), "R2")
-    graph.createIndex("Glass", "name")
-
-    // when
-    val result = innerExecuteDeprecated(
-      "profile cypher runtime=interpreted match (n:Glass {name: 'Seymour'})-[:R1]->(o)-[:R2]->(p:Glass) USING INDEX n:Glass(name) return p.name", Map.empty)
-
-    // then
-    result.executionPlanDescription() should includeSomewhere.aPlan("Projection").withDBHits(2)
-  }
-
-  test("profile projections") {
-    // given
-    val n = createLabeledNode(Map("name" -> "Seymour"), "Glass")
-    val o = createNode()
-    relate(n, o, "R1")
-    relate(o, createLabeledNode(Map("name" -> "Zoey"), "Glass"), "R2")
-    relate(o, createLabeledNode(Map("name" -> "Franny"), "Glass"), "R2")
-    relate(o, createNode(), "R2")
-    relate(o, createNode(), "R2")
-    graph.createIndex("Glass", "name")
-
-    // when
-    val result = innerExecuteDeprecated(
-      "profile match (n:Glass {name: 'Seymour'})-[:R1]->(o)-[:R2]->(p:Glass) USING INDEX n:Glass(name) return p.name", Map.empty)
-
-    // then
-    result.executionPlanDescription() should includeSomewhere.aPlan("Projection").withDBHits(2)
-  }
-
-  test("profile filter") {
-    // given
-    val n = createLabeledNode(Map("name" -> "Seymour"), "Glass")
-    val o = createNode()
-    relate(n, o, "R1")
-    relate(o, createLabeledNode(Map("name" -> "Zoey"), "Glass"), "R2")
-    relate(o, createLabeledNode(Map("name" -> "Franny"), "Glass"), "R2")
-    relate(o, createNode(), "R2")
-    relate(o, createNode(), "R2")
-    graph.createIndex("Glass", "name")
-
-    // when
-    val result = innerExecuteDeprecated(
-      "profile match (n:Glass {name: 'Seymour'})-[:R1]->(o)-[:R2]->(p) USING INDEX n:Glass(name) WHERE p.name = 'Franny' return p.name", Map.empty)
-
-    // then
-    result.executionPlanDescription() should (
-      includeSomewhere.aPlan("Projection").withDBHits(1) and
-        includeSomewhere.aPlan("Filter").withDBHits(4)
-      )
-  }
-
-  test("joins with identical scans") {
-    //given
-    val corp = createLabeledNode("Company")
-
-    //force a plan to have a scan on corp in both the lhs and the rhs of join
-    val query =
-    """PROFILE MATCH (a:Company) RETURN a
-      |UNION
-      |MATCH (a:Company) RETURN a""".stripMargin
-
-    //when
-    val result = innerExecuteDeprecated(query, Map.empty)
-
-    result.toSet should be(Set(Map("a" -> corp), Map("a" -> corp)))
-
-    //then
-    result.executionPlanDescription() should includeSomewhere.aPlan("NodeByLabelScan").withRows(1).withDBHits(2)
-  }
-
-  //this test asserts a specific optimization in pipe building and is not
-  //valid for the compiled runtime
-  test("distinct should not look up properties every time") {
-    // GIVEN
-    createNode("prop" -> 42)
-    createNode("prop" -> 42)
-
-    // WHEN
-    val result = innerExecuteDeprecated("PROFILE CYPHER runtime=interpreted MATCH (n) RETURN DISTINCT n.prop", Map.empty)
-
-    // THEN
-    result.executionPlanDescription() should includeSomewhere.aPlan("Distinct").withDBHits(2)
-  }
-
-  test("profile with filter using nested expressions pipe should report dbhits correctly") {
-    // GIVEN
-    createLabeledNode(Map("category_type" -> "cat"), "Category")
-    createLabeledNode(Map("category_type" -> "cat"), "Category")
-    val e1 = createLabeledNode(Map("domain_id" -> "1"), "Entity")
-    val e2 = createLabeledNode(Map("domain_id" -> "2"), "Entity")
-    val aNode = createNode()
-    relate(aNode, e1)
-    val anotherNode = createNode()
-    relate(anotherNode, e2)
-
-    relate(aNode, createNode(), "HAS_CATEGORY")
-    relate(anotherNode, createNode(), "HAS_CATEGORY")
-
-    // WHEN
-    val result = profileWithExecute(Configs.Interpreted,
-      """MATCH (cat:Category)
-        |WITH collect(cat) as categories
-        |MATCH (m:Entity)
-        |WITH m, categories
-        |MATCH (m)<-[r]-(n)
-        |WHERE ANY(x IN categories WHERE (n)-[:HAS_CATEGORY]->(x))
-        |RETURN count(n)""".stripMargin)
-
-    // THEN
-    result.executionPlanDescription() should includeSomewhere.aPlan("Filter").withDBHits(14)
+    val result = profileWithExecute(Configs.Interpreted, query)
+
+    result.executionPlanDescription() should includeSomewhere.aPlan("VarLengthExpand(Pruning)").withRows(2).withDBHits(7)
+
   }
 
   type Planner = (String, Map[String, Any]) => RewindableExecutionResult
