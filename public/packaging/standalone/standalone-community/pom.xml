--- conflicted
+++ resolved
@@ -134,13 +134,13 @@
     </dependency>
     <dependency>
       <groupId>org.neo4j</groupId>
-<<<<<<< HEAD
       <artifactId>neo4j-cypher-expression-evaluator</artifactId>
-=======
+      <version>${project.version}</version>
+    </dependency>
+    <dependency>
+      <groupId>org.neo4j</groupId>
       <artifactId>neo4j-push-to-cloud</artifactId>
->>>>>>> c3405254
       <version>${project.version}</version>
     </dependency>
   </dependencies>
-
 </project>