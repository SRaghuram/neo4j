/**
 * Copyright (c) 2002-2013 "Neo Technology,"
 * Network Engine for Objects in Lund AB [http://neotechnology.com]
 *
 * This file is part of Neo4j.
 *
 * Neo4j is free software: you can redistribute it and/or modify
 * it under the terms of the GNU General Public License as published by
 * the Free Software Foundation, either version 3 of the License, or
 * (at your option) any later version.
 *
 * This program is distributed in the hope that it will be useful,
 * but WITHOUT ANY WARRANTY; without even the implied warranty of
 * MERCHANTABILITY or FITNESS FOR A PARTICULAR PURPOSE.  See the
 * GNU General Public License for more details.
 *
 * You should have received a copy of the GNU General Public License
 * along with this program.  If not, see <http://www.gnu.org/licenses/>.
 */
package org.neo4j.helpers.collection;

import static java.util.Arrays.asList;
<<<<<<< HEAD
import static java.util.EnumSet.allOf;
import static org.neo4j.helpers.collection.Iterables.map;
=======
>>>>>>> 2376e5d6

import java.io.Closeable;
import java.io.File;
import java.io.IOException;
import java.io.PrintStream;
import java.util.ArrayDeque;
import java.util.ArrayList;
import java.util.Collection;
import java.util.Deque;
import java.util.HashSet;
import java.util.Iterator;
import java.util.NoSuchElementException;
import java.util.Set;
<<<<<<< HEAD

import org.neo4j.helpers.Function;
=======
>>>>>>> 2376e5d6

/**
 * Contains common functionality regarding {@link Iterator}s and
 * {@link Iterable}s.
 */
public abstract class IteratorUtil
{
    /**
     * Returns the given iterator's first element or {@code null} if no
     * element found.
     * 
     * @param <T> the type of elements in {@code iterator}.
     * @param iterator the {@link Iterator} to get elements from.
     * @return the first element in the {@code iterator}, or {@code null} if no
     * element found.
     */
    public static <T> T firstOrNull( Iterator<T> iterator )
    {
        return iterator.hasNext() ? iterator.next() : null;
    }
    
    /**
     * Returns the given iterator's first element. If no element is found a
     * {@link NoSuchElementException} is thrown.
     * 
     * @param <T> the type of elements in {@code iterator}.
     * @param iterator the {@link Iterator} to get elements from.
     * @return the first element in the {@code iterator}.
     * @throws {@link NoSuchElementException} if no element found.
     */
    public static <T> T first( Iterator<T> iterator )
    {
        return assertNotNull( iterator, firstOrNull( iterator ) );
    }
    
    /**
     * Returns the given iterator's last element or {@code null} if no
     * element found.
     * 
     * @param <T> the type of elements in {@code iterator}.
     * @param iterator the {@link Iterator} to get elements from.
     * @return the last element in the {@code iterator}, or {@code null} if no
     * element found.
     */
    public static <T> T lastOrNull( Iterator<T> iterator )
    {
        T result = null;
        while ( iterator.hasNext() )
        {
            result = iterator.next();
        }
        return result;
    }
    
    /**
     * Returns the given iterator's last element. If no element is found a
     * {@link NoSuchElementException} is thrown.
     * 
     * @param <T> the type of elements in {@code iterator}.
     * @param iterator the {@link Iterator} to get elements from.
     * @return the last element in the {@code iterator}.
     * @throws {@link NoSuchElementException} if no element found.
     */
    public static <T> T last( Iterator<T> iterator )
    {
        return assertNotNull( iterator, lastOrNull( iterator ) );
    }
    
    /**
     * Returns the given iterator's single element or {@code null} if no
     * element found. If there is more than one element in the iterator a
     * {@link NoSuchElementException} will be thrown.
     * 
     * @param <T> the type of elements in {@code iterator}.
     * @param iterator the {@link Iterator} to get elements from.
     * @return the single element in {@code iterator}, or {@code null} if no
     * element found.
     * @throws {@link NoSuchElementException} if more than one element was
     * found.
     */
    public static <T> T singleOrNull( Iterator<T> iterator )
    {
        T result = iterator.hasNext() ? iterator.next() : null;
        if ( iterator.hasNext() )
        {
            throw new NoSuchElementException( "More than one element in " +
                iterator + ". First element is '" + result +
                "' and the second element is '" + iterator.next() + "'" );
        }
        return result;
    }
    
    /**
     * Returns the given iterator's single element. If there are no elements
     * or more than one element in the iterator a {@link NoSuchElementException}
     * will be thrown.
     * 
     * @param <T> the type of elements in {@code iterator}.
     * @param iterator the {@link Iterator} to get elements from.
     * @return the single element in the {@code iterator}.
     * @throws {@link NoSuchElementException} if there isn't exactly one
     * element.
     */
    public static <T> T single( Iterator<T> iterator )
    {
        return assertNotNull( iterator, singleOrNull( iterator ) );
    }
    
    /**
     * Returns the iterator's n:th item from the end of the iteration.
     * If the iterator has got less than n-1 items in it
     * {@link NoSuchElementException} is thrown.
     * 
     * @param <T> the type of elements in {@code iterator}.
     * @param iterator the {@link Iterator} to get elements from.
     * @param n the n:th item from the end to get.
     * @return the iterator's n:th item from the end of the iteration.
     * @throws NoSuchElementException if the iterator contains less than n-1 items.
     */
    public static <T> T fromEnd( Iterator<T> iterator, int n )
    {
        return assertNotNull( iterator, fromEndOrNull( iterator, n ) );
    }

    /**
     * Returns the iterator's n:th item from the end of the iteration.
     * If the iterator has got less than n-1 items in it {@code null} is returned.
     * 
     * @param <T> the type of elements in {@code iterator}.
     * @param iterator the {@link Iterator} to get elements from.
     * @param n the n:th item from the end to get.
     * @return the iterator's n:th item from the end of the iteration,
     * or {@code null} if the iterator doesn't contain that many items.
     */
    public static <T> T fromEndOrNull( Iterator<T> iterator, int n )
    {
        Deque<T> trail = new ArrayDeque<T>( n );
        while ( iterator.hasNext() )
        {
            if ( trail.size() > n )
            {
                trail.removeLast();
            }
            trail.addFirst( iterator.next() );
        }
        return trail.size() == n + 1 ? trail.getLast() : null;
    }

    private static <T> T assertNotNull( Iterator<T> iterator, T result )
    {
        if ( result == null )
        {
            throw new NoSuchElementException( "No element found in " + iterator );
        }
        return result;
    }
    
    /**
     * Returns the given iterable's first element or {@code null} if no
     * element found.
     * 
     * @param <T> the type of elements in {@code iterable}.
     * @param iterable the {@link Iterable} to get elements from.
     * @return the first element in the {@code iterable}, or {@code null} if no
     * element found.
     */
    public static <T> T firstOrNull( Iterable<T> iterable )
    {
        return firstOrNull( iterable.iterator() );
    }
    
    /**
     * Returns the given iterable's first element. If no element is found a
     * {@link NoSuchElementException} is thrown.
     * 
     * @param <T> the type of elements in {@code iterable}.
     * @param iterable the {@link Iterable} to get elements from.
     * @return the first element in the {@code iterable}.
     * @throws {@link NoSuchElementException} if no element found.
     */
    public static <T> T first( Iterable<T> iterable )
    {
        return first( iterable.iterator() );
    }
    
    /**
     * Returns the given iterable's last element or {@code null} if no
     * element found.
     * 
     * @param <T> the type of elements in {@code iterable}.
     * @param iterable the {@link Iterable} to get elements from.
     * @return the last element in the {@code iterable}, or {@code null} if no
     * element found.
     */
    public static <T> T lastOrNull( Iterable<T> iterable )
    {
        return lastOrNull( iterable.iterator() );
    }
    
    /**
     * Returns the given iterable's last element. If no element is found a
     * {@link NoSuchElementException} is thrown.
     * 
     * @param <T> the type of elements in {@code iterable}.
     * @param iterable the {@link Iterable} to get elements from.
     * @return the last element in the {@code iterable}.
     * @throws {@link NoSuchElementException} if no element found.
     */
    public static <T> T last( Iterable<T> iterable )
    {
        return last( iterable.iterator() );
    }
    
    /**
     * Returns the given iterable's single element or {@code null} if no
     * element found. If there is more than one element in the iterable a
     * {@link NoSuchElementException} will be thrown.
     * 
     * @param <T> the type of elements in {@code iterable}.
     * @param iterable the {@link Iterable} to get elements from.
     * @return the single element in {@code iterable}, or {@code null} if no
     * element found.
     * @throws {@link NoSuchElementException} if more than one element was
     * found.
     */
    public static <T> T singleOrNull( Iterable<T> iterable )
    {
        return singleOrNull( iterable.iterator() );
    }
    
    /**
     * Returns the given iterable's single element. If there are no elements
     * or more than one element in the iterable a {@link NoSuchElementException}
     * will be thrown.
     * 
     * @param <T> the type of elements in {@code iterable}.
     * @param iterable the {@link Iterable} to get elements from.
     * @return the single element in the {@code iterable}.
     * @throws {@link NoSuchElementException} if there isn't exactly one
     * element.
     */
    public static <T> T single( Iterable<T> iterable )
    {
        return single( iterable.iterator() );
    }
    
    /**
     * Returns the iterator's n:th item from the end of the iteration.
     * If the iterator has got less than n-1 items in it {@code null} is returned.
     * 
     * @param <T> the type of elements in {@code iterator}.
     * @param iterable the {@link Iterable} to get elements from.
     * @param countFromEnd the n:th item from the end to get.
     * @return the iterator's n:th item from the end of the iteration,
     * or {@code null} if the iterator doesn't contain that many items.
     */
    public static <T> T fromEndOrNull( Iterable<T> iterable, int countFromEnd )
    {
        return fromEndOrNull( iterable.iterator(), countFromEnd );
    }
    
    /**
     * Returns the iterator's n:th item from the end of the iteration.
     * If the iterator has got less than n-1 items in it
     * {@link NoSuchElementException} is thrown.
     * 
     * @param <T> the type of elements in {@code iterator}.
     * @param iterable the {@link Iterable} to get elements from.
     * @param n the n:th item from the end to get.
     * @return the iterator's n:th item from the end of the iteration.
     * @throws NoSuchElementException if the iterator contains less than n-1 items.
     */
    public static <T> T fromEnd( Iterable<T> iterable, int n )
    {
        return fromEnd( iterable.iterator(), n );
    }
    
    /**
     * Adds all the items in {@code iterator} to {@code collection}.
     * @param <C> the type of {@link Collection} to add to items to.
     * @param <T> the type of items in the collection and iterator.
     * @param iterator the {@link Iterator} to grab the items from.
     * @param collection the {@link Collection} to add the items to.
     * @return the {@code collection} which was passed in, now filled
     * with the items from {@code iterator}.
     */
    public static <C extends Collection<T>,T> C addToCollection( Iterator<T> iterator,
            C collection )
    {
        while ( iterator.hasNext() )
        {
            collection.add( iterator.next() );
        }
        return collection;
    }

    /**
     * Adds all the items in {@code iterator} to {@code collection}.
     * @param <C> the type of {@link Collection} to add to items to.
     * @param <T> the type of items in the collection and iterator.
     * @param iterable the {@link Iterator} to grab the items from.
     * @param collection the {@link Collection} to add the items to.
     * @return the {@code collection} which was passed in, now filled
     * with the items from {@code iterator}.
     */
    public static <C extends Collection<T>,T> C addToCollection( Iterable<T> iterable,
            C collection )
    {
        return addToCollection(iterable.iterator(), collection);
    }

    /**
     * Convenience method for looping over an {@link Iterator}. Converts the
     * {@link Iterator} to an {@link Iterable} by wrapping it in an
     * {@link Iterable} that returns the {@link Iterator}. It breaks the
     * contract of {@link Iterable} in that it returns the supplied iterator
     * instance for each call to {@code iterator()} on the returned
     * {@link Iterable} instance. This method exists to make it easy to use an
     * {@link Iterator} in a for-loop.
     * 
     * @param <T> the type of items in the iterator.
     * @param iterator the iterator to expose as an {@link Iterable}.
     * @return the supplied iterator posing as an {@link Iterable}.
     */
    public static <T> Iterable<T> loop( final Iterator<T> iterator )
    {
        return new Iterable<T>()
        {
            @Override
            public Iterator<T> iterator()
            {
                return iterator;
            }
        };
    }
    
    /**
     * Exposes {@code iterator} as an {@link Iterable}. It breaks the contract
     * of {@link Iterable} in that it returns the supplied iterator instance for
     * each call to {@code iterator()} on the returned {@link Iterable}
     * instance. This method mostly exists to make it easy to use an
     * {@link Iterator} in a for-loop.
     * 
     * @param <T> the type of items in the iterator.
     * @param iterator the iterator to expose as an {@link Iterable}.
     * @return the supplied iterator posing as an {@link Iterable}.
     */
    //@Deprecated * @deprecated use {@link #loop(Iterator) the loop method} instead.
    public static <T> Iterable<T> asIterable( final Iterator<T> iterator )
    {
        return loop( iterator );
    }
    
    /**
     * Counts the number of items in the {@code iterator} by looping
     * through it.
     * @param <T> the type of items in the iterator.
     * @param iterator the {@link Iterator} to count items in.
     * @return the number of found in {@code iterator}.
     */
    public static <T> int count( Iterator<T> iterator )
    {
        int result = 0;
        while ( iterator.hasNext() )
        {
            iterator.next();
            result++;
        }
        return result;
    }

    /**
     * Counts the number of items in the {@code iterable} by looping through it.
     * 
     * @param <T> the type of items in the iterator.
     * @param iterable the {@link Iterable} to count items in.
     * @return the number of found in {@code iterator}.
     */
    public static <T> int count( Iterable<T> iterable )
    {
        return count( iterable.iterator() );
    }


    /**
     * Creates a collection from an iterable.
     *
     * @param iterable The iterable to create the collection from.
     * @param <T> The generic type of both the iterable and the collection.
     * @return a collection containing all items from the iterable.
     */
    public static <T> Collection<T> asCollection( Iterable<T> iterable )
    {
        return addToCollection( iterable, new ArrayList<T>() );
    }
    
    /**
     * Creates a {@link Set} from an {@link Iterable}.
     *
     * @param iterable The items to create the set from.
     * @param <T> The generic type of items.
     * @return a set containing all items from the {@link Iterable}.
     */
    public static <T> Set<T> asSet( Iterable<T> iterable )
    {
        return addToCollection( iterable, new HashSet<T>() );
    }
<<<<<<< HEAD
    
    /**
     * Creates a {@link Set} from an array of items.
     * 
=======

    /**
     * Creates a {@link Set} from an array of items.
     *
>>>>>>> 2376e5d6
     * @param items the items to add to the set.
     * @return the {@link Set} containing the items.
     */
    public static <T> Set<T> asSet( T... items )
    {
        return new HashSet<T>( asList( items ) );
    }
<<<<<<< HEAD

    /**
     * Function for converting Enum to String
     */
    public static Function<Enum, String> ENUM_NAME = new Function<Enum, String>()
    {
        @Override
        public String apply( Enum from )
        {
            return from.name();
        }
    };

    /**
     * Converts an {@link Iterable} of enums to {@link Set} of their names.
     *
     * @param enums the enums to convert.
     * @return the set of enum names
     */
    public static Set<String> asEnumNameSet( Iterable<Enum> enums )
    {
        return asSet( map( ENUM_NAME, enums ) );
    }

    /**
     * Converts an enum class to to {@link Set} of the names of all valid enum values
     *
     * @param clazz enum class
     * @param <E> enum type bound
     * @return the set of enum names
     */
    public static <E extends Enum<E>> Set<String> asEnumNameSet( Class<E> clazz)
    {
        return asSet( map( ENUM_NAME, allOf( clazz ) ) );
    }

=======
    
>>>>>>> 2376e5d6
    /**
     * Creates an {@link Iterable} for iterating over the lines of a text file.
     * @param file the file to get the lines for.
     * @return an {@link Iterable} for iterating over the lines of a text file.
     */
    public static ClosableIterable<String> asIterable( final File file )
    {
        return new ClosableIterable<String>()
        {
            private ClosableIterator<String> mostRecentIterator;
            
            @Override
            public Iterator<String> iterator()
            {
                try
                {
                    if ( mostRecentIterator != null ) mostRecentIterator.close();
                    mostRecentIterator = asIterator( file );
                    return mostRecentIterator;
                }
                catch ( IOException e )
                {
                    throw new RuntimeException( e );
                }
            }
            
            @Override
            public void close()
            {
                if ( mostRecentIterator != null ) mostRecentIterator.close();
            }
        };
    }
    
    /**
     * Creates an {@link Iterator} for iterating over the lines of a text file.
     * The opened file is closed if an exception occurs during reading or when
     * the files has been read through all the way.
     * @param file the file to get the lines for.
     * @return an {@link Iterator} for iterating over the lines of a text file.
     */
    public static ClosableIterator<String> asIterator( File file ) throws IOException
    {
        return new LinesOfFileIterator( file );
    }
    
    public static <T> void streamToFile( Iterable<T> iterable, File file, String encoding ) throws IOException
    {
        streamToFile( iterable.iterator(), file, encoding );
    }

    public static <T> void streamToFile( Iterator<T> iterator, File file, String encoding ) throws IOException
    {
        if ( file.exists() ) throw new IOException( "File '" + file + "' already exists" );
        PrintStream out = null;
        try
        {
            out = new PrintStream( file, encoding );
            while ( iterator.hasNext() ) out.println( iterator.next().toString() );
        }
        finally
        {
            safeClose( out );
        }
    }
    
    private static void safeClose( Closeable closeable )
    {
        if ( closeable != null )
        {
            try
            {
                closeable.close();
            }
            catch ( IOException e )
            {
                // What can we do?
                e.printStackTrace();
            }
        }
    }
    
    public static Iterable<Long> asIterable( final long... array )
    {
        return new Iterable<Long>()
        {
            @Override
            public Iterator<Long> iterator()
            {
                return new PrefetchingIterator<Long>()
                {
                    private int index;
                    
                    @Override
                    protected Long fetchNextOrNull()
                    {
                        try
                        {
                            return index < array.length ? array[index] : null;
                        }
                        finally
                        {
                            index++;
                        }
                    }
                };
            }
        };
    }
}<|MERGE_RESOLUTION|>--- conflicted
+++ resolved
@@ -20,11 +20,8 @@
 package org.neo4j.helpers.collection;
 
 import static java.util.Arrays.asList;
-<<<<<<< HEAD
 import static java.util.EnumSet.allOf;
 import static org.neo4j.helpers.collection.Iterables.map;
-=======
->>>>>>> 2376e5d6
 
 import java.io.Closeable;
 import java.io.File;
@@ -38,11 +35,8 @@
 import java.util.Iterator;
 import java.util.NoSuchElementException;
 import java.util.Set;
-<<<<<<< HEAD
 
 import org.neo4j.helpers.Function;
-=======
->>>>>>> 2376e5d6
 
 /**
  * Contains common functionality regarding {@link Iterator}s and
@@ -450,17 +444,10 @@
     {
         return addToCollection( iterable, new HashSet<T>() );
     }
-<<<<<<< HEAD
-    
-    /**
-     * Creates a {@link Set} from an array of items.
-     * 
-=======
 
     /**
      * Creates a {@link Set} from an array of items.
      *
->>>>>>> 2376e5d6
      * @param items the items to add to the set.
      * @return the {@link Set} containing the items.
      */
@@ -468,7 +455,6 @@
     {
         return new HashSet<T>( asList( items ) );
     }
-<<<<<<< HEAD
 
     /**
      * Function for converting Enum to String
@@ -505,9 +491,6 @@
         return asSet( map( ENUM_NAME, allOf( clazz ) ) );
     }
 
-=======
-    
->>>>>>> 2376e5d6
     /**
      * Creates an {@link Iterable} for iterating over the lines of a text file.
      * @param file the file to get the lines for.
