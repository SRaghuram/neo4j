/*
 * Copyright (c) 2002-2017 "Neo Technology,"
 * Network Engine for Objects in Lund AB [http://neotechnology.com]
 *
 * This file is part of Neo4j.
 *
 * Neo4j is free software: you can redistribute it and/or modify
 * it under the terms of the GNU General Public License as published by
 * the Free Software Foundation, either version 3 of the License, or
 * (at your option) any later version.
 *
 * This program is distributed in the hope that it will be useful,
 * but WITHOUT ANY WARRANTY; without even the implied warranty of
 * MERCHANTABILITY or FITNESS FOR A PARTICULAR PURPOSE.  See the
 * GNU General Public License for more details.
 *
 * You should have received a copy of the GNU General Public License
 * along with this program.  If not, see <http://www.gnu.org/licenses/>.
 */
package org.neo4j.kernel.impl.storemigration.participant;

import org.apache.commons.lang3.StringUtils;

import java.io.BufferedOutputStream;
import java.io.BufferedReader;
import java.io.File;
import java.io.FileOutputStream;
import java.io.IOException;
import java.io.OutputStream;
import java.io.Writer;
import java.nio.charset.StandardCharsets;
import java.nio.file.NoSuchFileException;
import java.nio.file.StandardCopyOption;
import java.nio.file.StandardOpenOption;
import java.util.ArrayList;
import java.util.Arrays;
import java.util.Collection;
import java.util.List;
import java.util.Optional;
import java.util.function.BiConsumer;
import java.util.function.Predicate;
import java.util.function.Supplier;
import java.util.stream.StreamSupport;

import org.neo4j.helpers.collection.Iterables;
import org.neo4j.io.fs.FileSystemAbstraction;
import org.neo4j.io.pagecache.FileHandle;
import org.neo4j.io.pagecache.PageCache;
import org.neo4j.io.pagecache.PageCursor;
import org.neo4j.io.pagecache.PagedFile;
import org.neo4j.kernel.configuration.Config;
import org.neo4j.kernel.impl.api.store.PropertyCursor;
import org.neo4j.kernel.impl.locking.LockService;
import org.neo4j.kernel.impl.logging.LogService;
import org.neo4j.kernel.impl.store.CountsComputer;
import org.neo4j.kernel.impl.store.MetaDataStore;
import org.neo4j.kernel.impl.store.MetaDataStore.Position;
import org.neo4j.kernel.impl.store.NeoStores;
import org.neo4j.kernel.impl.store.NodeStore;
import org.neo4j.kernel.impl.store.PropertyStore;
import org.neo4j.kernel.impl.store.RelationshipStore;
import org.neo4j.kernel.impl.store.StoreFactory;
import org.neo4j.kernel.impl.store.StoreFile;
import org.neo4j.kernel.impl.store.StoreType;
import org.neo4j.kernel.impl.store.TransactionId;
import org.neo4j.kernel.impl.store.counts.CountsTracker;
import org.neo4j.kernel.impl.store.format.CapabilityType;
import org.neo4j.kernel.impl.store.format.FormatFamily;
import org.neo4j.kernel.impl.store.format.RecordFormats;
import org.neo4j.kernel.impl.store.format.StoreVersion;
import org.neo4j.kernel.impl.store.format.standard.MetaDataRecordFormat;
import org.neo4j.kernel.impl.store.format.standard.NodeRecordFormat;
import org.neo4j.kernel.impl.store.format.standard.RelationshipRecordFormat;
import org.neo4j.kernel.impl.store.format.standard.StandardV2_3;
import org.neo4j.kernel.impl.store.format.standard.StandardV3_0;
import org.neo4j.kernel.impl.store.id.ReadOnlyIdGeneratorFactory;
import org.neo4j.kernel.impl.store.record.NodeRecord;
import org.neo4j.kernel.impl.store.record.PrimitiveRecord;
import org.neo4j.kernel.impl.store.record.RelationshipRecord;
import org.neo4j.kernel.impl.storemigration.DirectRecordStoreMigrator;
import org.neo4j.kernel.impl.storemigration.ExistingTargetStrategy;
import org.neo4j.kernel.impl.storemigration.StoreFileType;
import org.neo4j.kernel.impl.storemigration.StoreUpgrader;
import org.neo4j.kernel.impl.storemigration.legacylogs.LegacyLogs;
import org.neo4j.kernel.impl.storemigration.monitoring.MigrationProgressMonitor;
import org.neo4j.kernel.impl.storemigration.monitoring.SilentMigrationProgressMonitor;
import org.neo4j.kernel.impl.transaction.log.LogPosition;
import org.neo4j.kernel.impl.transaction.log.PhysicalLogFiles;
import org.neo4j.kernel.impl.transaction.log.TransactionIdStore;
import org.neo4j.kernel.impl.util.CustomIOConfigValidator;
import org.neo4j.kernel.lifecycle.Lifespan;
import org.neo4j.logging.NullLogProvider;
import org.neo4j.storageengine.api.txstate.PropertyContainerState;
import org.neo4j.unsafe.impl.batchimport.AdditionalInitialIds;
import org.neo4j.unsafe.impl.batchimport.BatchImporter;
import org.neo4j.unsafe.impl.batchimport.Configuration;
import org.neo4j.unsafe.impl.batchimport.InputIterable;
import org.neo4j.unsafe.impl.batchimport.ParallelBatchImporter;
import org.neo4j.unsafe.impl.batchimport.cache.idmapping.IdGenerators;
import org.neo4j.unsafe.impl.batchimport.cache.idmapping.IdMappers;
import org.neo4j.unsafe.impl.batchimport.input.Collectors;
import org.neo4j.unsafe.impl.batchimport.input.InputEntity;
import org.neo4j.unsafe.impl.batchimport.input.InputNode;
import org.neo4j.unsafe.impl.batchimport.input.InputRelationship;
import org.neo4j.unsafe.impl.batchimport.input.Inputs;
import org.neo4j.unsafe.impl.batchimport.staging.CoarseBoundedProgressExecutionMonitor;
import org.neo4j.unsafe.impl.batchimport.staging.ExecutionMonitor;

import static java.util.Arrays.asList;
import static org.neo4j.kernel.impl.store.MetaDataStore.DEFAULT_NAME;
import static org.neo4j.kernel.impl.store.format.RecordFormatSelector.selectForVersion;
import static org.neo4j.kernel.impl.store.format.standard.MetaDataRecordFormat.FIELD_NOT_PRESENT;
import static org.neo4j.kernel.impl.storemigration.FileOperation.COPY;
import static org.neo4j.kernel.impl.storemigration.FileOperation.DELETE;
import static org.neo4j.kernel.impl.storemigration.FileOperation.MOVE;
import static org.neo4j.kernel.impl.transaction.log.TransactionIdStore.BASE_TX_CHECKSUM;
import static org.neo4j.kernel.impl.transaction.log.TransactionIdStore.BASE_TX_COMMIT_TIMESTAMP;
import static org.neo4j.kernel.impl.transaction.log.TransactionIdStore.BASE_TX_LOG_BYTE_OFFSET;
import static org.neo4j.kernel.impl.transaction.log.TransactionIdStore.BASE_TX_LOG_VERSION;
import static org.neo4j.kernel.impl.transaction.log.TransactionIdStore.UNKNOWN_TX_CHECKSUM;
import static org.neo4j.kernel.impl.transaction.log.TransactionIdStore.UNKNOWN_TX_COMMIT_TIMESTAMP;
import static org.neo4j.unsafe.impl.batchimport.staging.ExecutionSupervisors.withDynamicProcessorAssignment;

/**
 * Migrates a neo4j kernel database from one version to the next.
 * <p>
 * Since only one store migration is supported at any given version (migration from the previous store version)
 * the migration code is specific for the current upgrade and changes with each store format version.
 * <p>
 * Just one out of many potential participants in a {@link StoreUpgrader migration}.
 *
 * @see StoreUpgrader
 */
public class StoreMigrator extends AbstractStoreMigrationParticipant
{
    // Developers: There is a benchmark, storemigrator-benchmark, that generates large stores and benchmarks
    // the upgrade process. Please utilize that when writing upgrade code to ensure the code is fast enough to
    // complete upgrades in a reasonable time period.

    private static final char TX_LOG_COUNTERS_SEPARATOR = 'A';
    public static final String CUSTOM_IO_EXCEPTION_MESSAGE =
            "Migrating this version is not supported for custom IO configurations.";

    private final Config config;
    private final LogService logService;
    private final LegacyLogs legacyLogs;
    private final FileSystemAbstraction fileSystem;
    private final PageCache pageCache;

    public StoreMigrator( FileSystemAbstraction fileSystem, PageCache pageCache, Config config,
            LogService logService )
    {
        this( fileSystem, pageCache, config, logService, new LegacyLogs( fileSystem ) );
    }

    public StoreMigrator( FileSystemAbstraction fileSystem, PageCache pageCache, Config config,
            LogService logService, LegacyLogs legacyLogs )
    {
        super( "Store files" );
        this.fileSystem = fileSystem;
        this.pageCache = pageCache;
        this.config = config;
        this.logService = logService;
        this.legacyLogs = legacyLogs;
    }

    @Override
    public void migrate( File storeDir, File migrationDir, MigrationProgressMonitor.Section progressMonitor,
            String versionToMigrateFrom, String versionToMigrateTo ) throws IOException
    {
        if ( versionToMigrateFrom.equals( StandardV2_3.STORE_VERSION ) )
        {
            // These versions are not supported for block devices.
            CustomIOConfigValidator.assertCustomIOConfigNotUsed( config, CUSTOM_IO_EXCEPTION_MESSAGE );
        }
        // Extract information about the last transaction from legacy neostore
        File neoStore = new File( storeDir, DEFAULT_NAME );
        long lastTxId = MetaDataStore.getRecord( pageCache, neoStore, Position.LAST_TRANSACTION_ID );
        TransactionId lastTxInfo = extractTransactionIdInformation( neoStore, storeDir, lastTxId );
        LogPosition lastTxLogPosition = extractTransactionLogPosition( neoStore, storeDir, lastTxId );
        // Write the tx checksum to file in migrationDir, because we need it later when moving files into storeDir
        writeLastTxInformation( migrationDir, lastTxInfo );
        writeLastTxLogPosition( migrationDir, lastTxLogPosition );

        if ( versionToMigrateFrom.equals( "vE.H.0" ) )
        {
            // NOTE for 3.0 here is a special case for vE.H.0 "from" record format.
            // Legend has it that 3.0.5 enterprise changed store format without changing store version.
            // This was done to cheat the migrator to avoid doing store migration since the
            // format itself was backwards compatible. Immediately a problem was detected:
            // if a user uses 3.0.5 for a while and then goes back to a previous 3.0.x patch release
            // the db wouldn't recognize it was an incompatible downgrade and start up normally,
            // but read records with scrambled values and pointers, sort of.
            //
            // This condition has two functions:
            //  1. preventing actual store migration between vE.H.0 --> vE.H.0b
            //  2. making vE.H.0b used in any migration where either vE.H.0 or vE.H.0b is the existing format,
            //     this because vE.H.0b is a superset of vE.H.0 and sometimes (for 3.0.5) vE.H.0
            //     actually means vE.H.0b (in later version).
            //
            // In later versions of neo4j there are better mechanics in place so that a non-migration like this
            // can be performed w/o special casing. To not require backporting that functionality
            // this condition is here and should be removed in 3.1.
            versionToMigrateFrom = "vE.H.0b";
        }
        RecordFormats oldFormat = selectForVersion( versionToMigrateFrom );
        RecordFormats newFormat = selectForVersion( versionToMigrateTo );
        if ( FormatFamily.isHigherFamilyFormat( newFormat, oldFormat ) ||
             (FormatFamily.isSameFamily( oldFormat, newFormat ) && isDifferentCapabilities( oldFormat, newFormat )) )
        {
            // TODO if this store has relationship indexes then warn user about that they will be incorrect
            // after migration, because now we're rewriting the relationship ids.

            // Some form of migration is required (a fallback/catch-all option)
            migrateWithBatchImporter( storeDir, migrationDir,
                    lastTxId, lastTxInfo.checksum(), lastTxLogPosition.getLogVersion(),
                    lastTxLogPosition.getByteOffset(), progressMonitor, oldFormat, newFormat );
        }
    }

    private boolean isDifferentCapabilities( RecordFormats oldFormat, RecordFormats newFormat )
    {
        return !oldFormat.hasSameCapabilities( newFormat, CapabilityType.FORMAT );
    }

    void writeLastTxInformation( File migrationDir, TransactionId txInfo ) throws IOException
    {
        writeTxLogCounters( fileSystem, lastTxInformationFile( migrationDir ),
                txInfo.transactionId(), txInfo.checksum(), txInfo.commitTimestamp() );
    }

    void writeLastTxLogPosition( File migrationDir, LogPosition lastTxLogPosition ) throws IOException
    {
        writeTxLogCounters( fileSystem, lastTxLogPositionFile( migrationDir ),
                lastTxLogPosition.getLogVersion(), lastTxLogPosition.getByteOffset() );
    }

    TransactionId readLastTxInformation( File migrationDir ) throws IOException
    {
        long[] counters = readTxLogCounters( fileSystem, lastTxInformationFile( migrationDir ), 3 );
        return new TransactionId( counters[0], counters[1], counters[2] );
    }

    LogPosition readLastTxLogPosition( File migrationDir ) throws IOException
    {
        long[] counters = readTxLogCounters( fileSystem, lastTxLogPositionFile( migrationDir ), 2 );
        return new LogPosition( counters[0], counters[1] );
    }

    private static void writeTxLogCounters( FileSystemAbstraction fs, File file, long... counters ) throws IOException
    {
        try ( Writer writer = fs.openAsWriter( file, StandardCharsets.UTF_8, false ) )
        {
            writer.write( StringUtils.join( counters, TX_LOG_COUNTERS_SEPARATOR ) );
        }
    }

    private static long[] readTxLogCounters( FileSystemAbstraction fs, File file, int numberOfCounters )
            throws IOException
    {
        try ( BufferedReader reader = new BufferedReader( fs.openAsReader( file, StandardCharsets.UTF_8 ) ) )
        {
            String line = reader.readLine();
            String[] split = StringUtils.split( line, TX_LOG_COUNTERS_SEPARATOR );
            if ( split.length != numberOfCounters )
            {
                throw new IllegalArgumentException( "Unexpected number of tx counters '" + numberOfCounters +
                                                    "', file contains: '" + line + "'" );
            }
            long[] counters = new long[numberOfCounters];
            for ( int i = 0; i < split.length; i++ )
            {
                counters[i] = Long.parseLong( split[i] );
            }
            return counters;
        }
    }

    private static File lastTxInformationFile( File migrationDir )
    {
        return new File( migrationDir, "lastxinformation" );
    }

    private static File lastTxLogPositionFile( File migrationDir )
    {
        return new File( migrationDir, "lastxlogposition" );
    }

    TransactionId extractTransactionIdInformation( File neoStore, File storeDir, long lastTransactionId )
            throws IOException
    {
        long checksum = MetaDataStore.getRecord( pageCache, neoStore, Position.LAST_TRANSACTION_CHECKSUM );
        long commitTimestamp = MetaDataStore.getRecord( pageCache, neoStore,
                Position.LAST_TRANSACTION_COMMIT_TIMESTAMP );
        if ( checksum != FIELD_NOT_PRESENT && commitTimestamp != FIELD_NOT_PRESENT )
        {
            return new TransactionId( lastTransactionId, checksum, commitTimestamp );
        }
        // The legacy store we're migrating doesn't have this record in neostore so try to extract it from tx log

        Optional<TransactionId> transactionInformation = legacyLogs.getTransactionInformation( storeDir, lastTransactionId );
        return transactionInformation.orElseGet( specificTransactionInformationSupplier( lastTransactionId ) );
    }

    /**
     * In case if we can't find information about transaction in legacy logs we will create new transaction
     * information record.
     * Those should be used <b>only</b> in case if we do not have any transaction logs available during
     * migration.
     *
     * Logs can be absent in two possible scenarios:
     * <ol>
     *     <li>We do not have any logs since there were not transaction.</li>
     *     <li>Logs are missing.</li>
     * </ol>
     * For both of those cases specific informational records will be produced.
     *
     * @param lastTransactionId last committed transaction id
     * @return supplier of custom id records.
     */
    private Supplier<TransactionId> specificTransactionInformationSupplier( long lastTransactionId )
    {
        return () -> lastTransactionId == TransactionIdStore.BASE_TX_ID
                                          ? new TransactionId( lastTransactionId, BASE_TX_CHECKSUM, BASE_TX_COMMIT_TIMESTAMP )
                                          : new TransactionId( lastTransactionId, UNKNOWN_TX_CHECKSUM, UNKNOWN_TX_COMMIT_TIMESTAMP );
    }

    private LogPosition extractTransactionLogPosition( File neoStore, File storeDir, long lastTxId ) throws IOException
    {
        long lastClosedTxLogVersion =
                MetaDataStore.getRecord( pageCache, neoStore, Position.LAST_CLOSED_TRANSACTION_LOG_VERSION );
        long lastClosedTxLogByteOffset =
                MetaDataStore.getRecord( pageCache, neoStore, Position.LAST_CLOSED_TRANSACTION_LOG_BYTE_OFFSET );
        if ( lastClosedTxLogVersion != MetaDataRecordFormat.FIELD_NOT_PRESENT &&
             lastClosedTxLogByteOffset != MetaDataRecordFormat.FIELD_NOT_PRESENT )
        {
            return new LogPosition( lastClosedTxLogVersion, lastClosedTxLogByteOffset );
        }

        // The legacy store we're migrating doesn't have this record in neostore so try to extract it from tx log
        if ( lastTxId == TransactionIdStore.BASE_TX_ID )
        {
            return new LogPosition( BASE_TX_LOG_VERSION, BASE_TX_LOG_BYTE_OFFSET );
        }

        PhysicalLogFiles logFiles = new PhysicalLogFiles( storeDir, fileSystem );
        long logVersion = logFiles.getHighestLogVersion();
        if ( logVersion == -1 )
        {
            return new LogPosition( BASE_TX_LOG_VERSION, BASE_TX_LOG_BYTE_OFFSET );
        }
        long offset = fileSystem.getFileSize( logFiles.getLogFileForVersion( logVersion ) );
        return new LogPosition( logVersion, offset );

    }

<<<<<<< HEAD
=======
    private void removeDuplicateEntityProperties( File storeDir, File migrationDir, PageCache pageCache,
            SchemaIndexProvider schemaIndexProvider, RecordFormats oldFormat )
            throws IOException
    {
        StoreFile.fileOperation( COPY, fileSystem, storeDir, migrationDir, Iterables.iterable(
                StoreFile.PROPERTY_STORE,
                StoreFile.PROPERTY_KEY_TOKEN_NAMES_STORE,
                StoreFile.PROPERTY_KEY_TOKEN_STORE,
                StoreFile.PROPERTY_ARRAY_STORE,
                StoreFile.PROPERTY_STRING_STORE,
                StoreFile.NODE_STORE,
                StoreFile.NODE_LABEL_STORE,
                StoreFile.SCHEMA_STORE ), false, ExistingTargetStrategy.SKIP, StoreFileType.STORE );

        // copy ids only if present
        StoreFile.fileOperation( COPY, fileSystem, storeDir, migrationDir, Iterables.iterable(
                StoreFile.PROPERTY_STORE,
                StoreFile.PROPERTY_KEY_TOKEN_NAMES_STORE,
                StoreFile.PROPERTY_KEY_TOKEN_STORE,
                StoreFile.NODE_STORE ), true, ExistingTargetStrategy.SKIP, StoreFileType.ID );

        // let's remove trailers here on the copied files since the new code doesn't remove them since in 2.3
        // there are no store trailers
        StoreFile.removeTrailers( oldFormat.storeVersion(), fileSystem, migrationDir, pageCache.pageSize() );

        new PropertyDeduplicator( fileSystem, migrationDir, pageCache, schemaIndexProvider )
                .deduplicateProperties();
    }

    private void rebuildCountsFromScratch( File storeDir, long lastTxId, String versionToMigrateTo,
            PageCache pageCache )
    {
        final File storeFileBase = new File( storeDir, MetaDataStore.DEFAULT_NAME + StoreFactory.COUNTS_STORE );

        RecordFormats recordFormats = selectForVersion( versionToMigrateTo );
        StoreFactory storeFactory = new StoreFactory( storeDir, pageCache, fileSystem, recordFormats,
                NullLogProvider.getInstance() );
        try ( NeoStores neoStores = storeFactory.openAllNeoStores() )
        {
            NodeStore nodeStore = neoStores.getNodeStore();
            RelationshipStore relationshipStore = neoStores.getRelationshipStore();
            try ( Lifespan life = new Lifespan() )
            {
                int highLabelId = (int) neoStores.getLabelTokenStore().getHighId();
                int highRelationshipTypeId = (int) neoStores.getRelationshipTypeTokenStore().getHighId();
                CountsComputer initializer = new CountsComputer(
                        lastTxId, nodeStore, relationshipStore, highLabelId, highRelationshipTypeId );
                life.add( new CountsTracker(
                        logService.getInternalLogProvider(), fileSystem, pageCache, config, storeFileBase )
                        .setInitializer( initializer ) );
            }
        }
    }

>>>>>>> a23de29c
    private void migrateWithBatchImporter( File storeDir, File migrationDir, long lastTxId, long lastTxChecksum,
            long lastTxLogVersion, long lastTxLogByteOffset, MigrationProgressMonitor.Section progressMonitor,
            RecordFormats oldFormat, RecordFormats newFormat )
            throws IOException
    {
        prepareBatchImportMigration( storeDir, migrationDir, oldFormat, newFormat );

        boolean requiresDynamicStoreMigration = !newFormat.dynamic().equals( oldFormat.dynamic() );
        boolean requiresPropertyMigration =
                !newFormat.property().equals( oldFormat.property() ) || requiresDynamicStoreMigration;
        File badFile = new File( storeDir, Configuration.BAD_FILE_NAME );
        try ( NeoStores legacyStore = instantiateLegacyStore( oldFormat, storeDir );
                OutputStream badOutput = new BufferedOutputStream( new FileOutputStream( badFile, false ) ) )
        {
            Configuration importConfig = new Configuration.Overridden( config );
            AdditionalInitialIds additionalInitialIds =
                    readAdditionalIds( lastTxId, lastTxChecksum, lastTxLogVersion, lastTxLogByteOffset );

            // We have to make sure to keep the token ids if we're migrating properties/labels
            BatchImporter importer = new ParallelBatchImporter( migrationDir.getAbsoluteFile(), fileSystem, pageCache,
                    importConfig, logService,
                    withDynamicProcessorAssignment( migrationBatchImporterMonitor( legacyStore, progressMonitor,
                            importConfig ), importConfig ), additionalInitialIds, config, newFormat );
            InputIterable<InputNode> nodes = legacyNodesAsInput( legacyStore, requiresPropertyMigration );
            InputIterable<InputRelationship> relationships =
                    legacyRelationshipsAsInput( legacyStore, requiresPropertyMigration );
            importer.doImport(
                    Inputs.input( nodes, relationships, IdMappers.actual(), IdGenerators.fromInput(),
                            Collectors.badCollector( badOutput, 0 ) ) );

            // During migration the batch importer doesn't necessarily writes all entities, depending on
            // which stores needs migration. Node, relationship, relationship group stores are always written
            // anyways and cannot be avoided with the importer, but delete the store files that weren't written
            // (left empty) so that we don't overwrite those in the real store directory later.
            Collection<StoreFile> storesToDeleteFromMigratedDirectory = new ArrayList<>();
            storesToDeleteFromMigratedDirectory.add( StoreFile.NEO_STORE );
            if ( !requiresPropertyMigration )
            {
                // We didn't migrate properties, so the property stores in the migrated store are just empty/bogus
                storesToDeleteFromMigratedDirectory.addAll( asList(
                        StoreFile.PROPERTY_STORE,
                        StoreFile.PROPERTY_STRING_STORE,
                        StoreFile.PROPERTY_ARRAY_STORE ) );
            }
            if ( !requiresDynamicStoreMigration )
            {
                // We didn't migrate labels (dynamic node labels) or any other dynamic store
                storesToDeleteFromMigratedDirectory.addAll( asList(
                        StoreFile.NODE_LABEL_STORE,
                        StoreFile.LABEL_TOKEN_STORE,
                        StoreFile.LABEL_TOKEN_NAMES_STORE,
                        StoreFile.RELATIONSHIP_TYPE_TOKEN_STORE,
                        StoreFile.RELATIONSHIP_TYPE_TOKEN_NAMES_STORE,
                        StoreFile.PROPERTY_KEY_TOKEN_STORE,
                        StoreFile.PROPERTY_KEY_TOKEN_NAMES_STORE,
                        StoreFile.SCHEMA_STORE ) );
            }
            StoreFile.fileOperation( DELETE, fileSystem, migrationDir, null, storesToDeleteFromMigratedDirectory,
                    true, null, StoreFileType.values() );
            // When migrating on a block device there might be some files only accessible via the page cache.
            try
            {
                Predicate<FileHandle> fileHandlePredicate = fileHandle -> storesToDeleteFromMigratedDirectory.stream()
                        .anyMatch( storeFile -> storeFile.fileName( StoreFileType.STORE )
                                .equals( fileHandle.getFile().getName() ) );
                pageCache.streamFilesRecursive( migrationDir ).filter( fileHandlePredicate )
                        .forEach( FileHandle.HANDLE_DELETE );
            }
            catch ( NoSuchFileException e )
            {
                // This means that we had no files only present in the page cache, this is fine.
            }
        }
    }

    private NeoStores instantiateLegacyStore( RecordFormats format, File storeDir )
    {
        return new StoreFactory( storeDir, config, new ReadOnlyIdGeneratorFactory(), pageCache, fileSystem,
                format, NullLogProvider.getInstance() ).openAllNeoStores( true );
    }

    private void prepareBatchImportMigration( File storeDir, File migrationDir, RecordFormats oldFormat,
            RecordFormats newFormat ) throws IOException
    {
        createStore( migrationDir, newFormat );

        // We use the batch importer for migrating the data, and we use it in a special way where we only
        // rewrite the stores that have actually changed format. We know that to be node and relationship
        // stores. Although since the batch importer also populates the counts store, all labels need to
        // be read, i.e. both inlined and those existing in dynamic records. That's why we need to copy
        // that dynamic record store over before doing the "batch import".
        //   Copying this file just as-is assumes that the format hasn't change. If that happens we're in
        // a different situation, where we first need to migrate this file.

        // The token stores also need to be migrated because we use those as-is and ask for their high ids
        // when using the importer in the store migration scenario.
        StoreFile[] storesFilesToMigrate = {
                StoreFile.LABEL_TOKEN_STORE, StoreFile.LABEL_TOKEN_NAMES_STORE,
                StoreFile.PROPERTY_KEY_TOKEN_STORE, StoreFile.PROPERTY_KEY_TOKEN_NAMES_STORE,
                StoreFile.RELATIONSHIP_TYPE_TOKEN_STORE, StoreFile.RELATIONSHIP_TYPE_TOKEN_NAMES_STORE,
                StoreFile.NODE_LABEL_STORE};
        if ( newFormat.dynamic().equals( oldFormat.dynamic() ) )
        {
            // We use the page cache for copying the STORE files since these might be on a block device.
            for ( StoreFile file : storesFilesToMigrate )
            {
                File fromPath = new File( storeDir, file.fileName( StoreFileType.STORE ) );
                File toPath = new File( migrationDir, file.fileName( StoreFileType.STORE ) );
                int pageSize = pageCache.pageSize();
                try ( PagedFile fromFile = pageCache.map( fromPath, pageSize );
                      PagedFile toFile = pageCache.map( toPath, pageSize, StandardOpenOption.CREATE );
                      PageCursor fromCursor = fromFile.io( 0L, PagedFile.PF_SHARED_READ_LOCK );
                      PageCursor toCursor = toFile.io( 0L, PagedFile.PF_SHARED_WRITE_LOCK ) )
                {
                    while ( fromCursor.next() )
                    {
                        toCursor.next();
                        do
                        {
                            fromCursor.copyTo( 0, toCursor, 0, pageSize );
                        }
                        while ( fromCursor.shouldRetry() );
                    }
                }
                catch ( NoSuchFileException e )
                {
                    // It is okay for the file to not be there.
                }
            }

            // The ID files are to be kept on the normal file system, hence we use fileOperation to copy them.
            StoreFile.fileOperation( COPY, fileSystem, storeDir, migrationDir, Arrays.asList( storesFilesToMigrate ),
                    true, // OK if it's not there (1.9)
                    ExistingTargetStrategy.FAIL, StoreFileType.ID);
        }
        else
        {
            // Migrate all token stores, schema store and dynamic node label ids, keeping their ids intact
            DirectRecordStoreMigrator migrator = new DirectRecordStoreMigrator( pageCache, fileSystem, config );

            StoreType[] storesToMigrate = {
                    StoreType.LABEL_TOKEN, StoreType.LABEL_TOKEN_NAME,
                    StoreType.PROPERTY_KEY_TOKEN, StoreType.PROPERTY_KEY_TOKEN_NAME,
                    StoreType.RELATIONSHIP_TYPE_TOKEN, StoreType.RELATIONSHIP_TYPE_TOKEN_NAME,
                    StoreType.NODE_LABEL,
                    StoreType.SCHEMA};

            // Migrate these stores silently because they are usually very small
            MigrationProgressMonitor.Section section = SilentMigrationProgressMonitor.NO_OP_SECTION;

            migrator.migrate( storeDir, oldFormat, migrationDir, newFormat, section, storesToMigrate, StoreType.NODE );
        }
    }

    private void createStore( File migrationDir, RecordFormats newFormat )
    {
        StoreFactory storeFactory = new StoreFactory( new File( migrationDir.getPath() ), pageCache, fileSystem,
                newFormat, NullLogProvider.getInstance() );
        try ( NeoStores neoStores = storeFactory.openAllNeoStores( true ) )
        {
            neoStores.getMetaDataStore();
            neoStores.getLabelTokenStore();
            neoStores.getNodeStore();
            neoStores.getPropertyStore();
            neoStores.getRelationshipGroupStore();
            neoStores.getRelationshipStore();
            neoStores.getSchemaStore();
        }
    }

    private AdditionalInitialIds readAdditionalIds( final long lastTxId, final long lastTxChecksum,
            final long lastTxLogVersion, final long lastTxLogByteOffset ) throws IOException
    {
        return new AdditionalInitialIds()
        {
            @Override
            public long lastCommittedTransactionId()
            {
                return lastTxId;
            }

            @Override
            public long lastCommittedTransactionChecksum()
            {
                return lastTxChecksum;
            }

            @Override
            public long lastCommittedTransactionLogVersion()
            {
                return lastTxLogVersion;
            }

            @Override
            public long lastCommittedTransactionLogByteOffset()
            {
                return lastTxLogByteOffset;
            }
        };
    }

    private ExecutionMonitor migrationBatchImporterMonitor( NeoStores legacyStore,
            final MigrationProgressMonitor.Section progressMonitor, Configuration config )
    {
        return new BatchImporterProgressMonitor(
                legacyStore.getNodeStore().getHighId(), legacyStore.getRelationshipStore().getHighId(),
                config, progressMonitor );
    }

    private InputIterable<InputRelationship> legacyRelationshipsAsInput( NeoStores legacyStore,
            boolean requiresPropertyMigration )
    {
        RelationshipStore store = legacyStore.getRelationshipStore();
        final BiConsumer<InputRelationship,RelationshipRecord> propertyDecorator =
                propertyDecorator( requiresPropertyMigration, legacyStore.getPropertyStore() );
        return new StoreScanAsInputIterable<InputRelationship,RelationshipRecord>( store )
        {
            @Override
            protected InputRelationship inputEntityOf( RelationshipRecord record )
            {
                InputRelationship result = new InputRelationship(
                        "legacy store", record.getId(), record.getId() * RelationshipRecordFormat.RECORD_SIZE,
                        InputEntity.NO_PROPERTIES, record.getNextProp(),
                        record.getFirstNode(), record.getSecondNode(), null, record.getType() );
                propertyDecorator.accept( result, record );
                return result;
            }
        };
    }

    private InputIterable<InputNode> legacyNodesAsInput( NeoStores legacyStore, boolean requiresPropertyMigration )
    {
        NodeStore store = legacyStore.getNodeStore();
        BiConsumer<InputNode,NodeRecord> propertyDecorator =
                propertyDecorator( requiresPropertyMigration, legacyStore.getPropertyStore() );

        return new StoreScanAsInputIterable<InputNode,NodeRecord>( store )
        {
            @Override
            protected InputNode inputEntityOf( NodeRecord record )
            {
                InputNode node = new InputNode(
                        "legacy store", record.getId(), record.getId() * NodeRecordFormat.RECORD_SIZE,
                        record.getId(), InputEntity.NO_PROPERTIES, record.getNextProp(),
                        InputNode.NO_LABELS, record.getLabelField() );
                propertyDecorator.accept( node, record );
                return node;
            }
        };
    }

    private <ENTITY extends InputEntity, RECORD extends PrimitiveRecord> BiConsumer<ENTITY,RECORD> propertyDecorator(
            boolean requiresPropertyMigration, PropertyStore propertyStore )
    {
        if ( !requiresPropertyMigration )
        {
            return ( a, b ) ->
            {
            };
        }

        final PropertyCursor cursor = new PropertyCursor( propertyStore, ignored -> {} );
        final List<Object> scratch = new ArrayList<>();
        return ( ENTITY entity, RECORD record ) ->
        {
            cursor.init( record.getNextProp(), LockService.NO_LOCK, PropertyContainerState.EMPTY );
            scratch.clear();
            while ( cursor.next() )
            {
                scratch.add( cursor.propertyKeyId() ); // add key as int here as to have the importer use the token id
                scratch.add( cursor.value() );
            }
            entity.setProperties( scratch.isEmpty() ? InputEntity.NO_PROPERTIES : scratch.toArray() );
            cursor.close();
        };
    }

    @Override
    public void moveMigratedFiles( File migrationDir, File storeDir, String versionToUpgradeFrom,
            String versionToUpgradeTo ) throws IOException
    {
        // Move the migrated ones into the store directory
        StoreFile.fileOperation( MOVE, fileSystem, migrationDir, storeDir, StoreFile.currentStoreFiles(),
                true, // allow to skip non existent source files
                ExistingTargetStrategy.OVERWRITE, // allow to overwrite target files
                StoreFileType.values() );
        // Since some of the files might only be accessible through the page cache (i.e. block devices), we also try to
        // move the files with the page cache.
        try
        {
            Iterable<FileHandle> fileHandles = pageCache.streamFilesRecursive( migrationDir )::iterator;
            for ( FileHandle fh : fileHandles )
            {
                Predicate<StoreFile> predicate =
                        storeFile -> storeFile.fileName( StoreFileType.STORE ).equals( fh.getFile().getName() );
                if ( StreamSupport.stream( StoreFile.currentStoreFiles().spliterator(), false ).anyMatch( predicate ) )
                {
                    final Optional<PagedFile> optionalPagedFile = pageCache.getExistingMapping( fh.getFile() );
                    if ( optionalPagedFile.isPresent() )
                    {
                        optionalPagedFile.get().close();
                    }
                    fh.rename( new File( storeDir, fh.getFile().getName() ), StandardCopyOption.REPLACE_EXISTING );
                }
            }
        }
        catch ( NoSuchFileException e )
        {
            //This means that we had no files only present in the page cache, this is fine.
        }

        // update necessary neostore records
        LogPosition logPosition = readLastTxLogPosition( migrationDir );
        updateOrAddNeoStoreFieldsAsPartOfMigration( migrationDir, storeDir, versionToUpgradeTo, logPosition );

        // delete old logs
        legacyLogs.deleteUnusedLogFiles( storeDir );
    }

    @Override
    public void rebuildCounts( File storeDir, String versionToMigrateFrom, String versionToMigrateTo ) throws
            IOException
    {
        if ( countStoreRebuildRequired( versionToMigrateFrom ) )
        {
            // create counters from scratch
            Iterable<StoreFile> countsStoreFiles =
                    Iterables.iterable( StoreFile.COUNTS_STORE_LEFT, StoreFile.COUNTS_STORE_RIGHT );
            StoreFile.fileOperation( DELETE, fileSystem, storeDir, storeDir,
                    countsStoreFiles, true, null, StoreFileType.STORE );
            File neoStore = new File( storeDir, DEFAULT_NAME );
            long lastTxId = MetaDataStore.getRecord( pageCache, neoStore, Position.LAST_TRANSACTION_ID );
            rebuildCountsFromScratch( storeDir, lastTxId, versionToMigrateTo, pageCache );
        }
    }

    boolean countStoreRebuildRequired( String versionToMigrateFrom )
    {
        return StandardV2_3.STORE_VERSION.equals( versionToMigrateFrom ) ||
                StandardV3_0.STORE_VERSION.equals( versionToMigrateFrom ) ||
                StoreVersion.HIGH_LIMIT_V3_0_0.versionString().equals( versionToMigrateFrom ) ||
                StoreVersion.HIGH_LIMIT_V3_0_6.versionString().equals( versionToMigrateFrom ) ||
                StoreVersion.HIGH_LIMIT_V3_1_0.versionString().equals( versionToMigrateFrom );
    }

    private void rebuildCountsFromScratch( File storeDir, long lastTxId, PageCache pageCache )
    {
        final File storeFileBase = new File( storeDir, MetaDataStore.DEFAULT_NAME + StoreFactory.COUNTS_STORE );

        StoreFactory storeFactory = new StoreFactory( storeDir, pageCache, fileSystem, NullLogProvider.getInstance() );
        try ( NeoStores neoStores = storeFactory.openAllNeoStores() )
        {
            NodeStore nodeStore = neoStores.getNodeStore();
            RelationshipStore relationshipStore = neoStores.getRelationshipStore();
            try ( Lifespan life = new Lifespan() )
            {
                int highLabelId = (int) neoStores.getLabelTokenStore().getHighId();
                int highRelationshipTypeId = (int) neoStores.getRelationshipTypeTokenStore().getHighId();
                CountsComputer initializer = new CountsComputer( lastTxId, nodeStore, relationshipStore, highLabelId,
                        highRelationshipTypeId );
                life.add( new CountsTracker( logService.getInternalLogProvider(), fileSystem, pageCache, config,
                        storeFileBase ).setInitializer( initializer ) );
            }
        }
    }

    private void updateOrAddNeoStoreFieldsAsPartOfMigration( File migrationDir, File storeDir,
            String versionToMigrateTo, LogPosition lastClosedTxLogPosition ) throws IOException
    {
        final File storeDirNeoStore = new File( storeDir, DEFAULT_NAME );
        MetaDataStore.setRecord( pageCache, storeDirNeoStore, Position.UPGRADE_TRANSACTION_ID,
                MetaDataStore.getRecord( pageCache, storeDirNeoStore, Position.LAST_TRANSACTION_ID ) );
        MetaDataStore.setRecord( pageCache, storeDirNeoStore, Position.UPGRADE_TIME, System.currentTimeMillis() );

        // Store the checksum of the transaction id the upgrade is at right now. Store it both as
        // LAST_TRANSACTION_CHECKSUM and UPGRADE_TRANSACTION_CHECKSUM. Initially the last transaction and the
        // upgrade transaction will be the same, but imagine this scenario:
        //  - legacy store is migrated on instance A at transaction T
        //  - upgraded store is copied, via backup or HA or whatever to instance B
        //  - instance A performs a transaction
        //  - instance B would like to communicate with A where B's last transaction checksum
        //    is verified on A. A, at this point not having logs from pre-migration era, will need to
        //    know the checksum of transaction T to accommodate for this request from B. A will be able
        //    to look up checksums for transactions succeeding T by looking at its transaction logs,
        //    but T needs to be stored in neostore to be accessible. Obviously this scenario is only
        //    problematic as long as we don't migrate and translate old logs.
        TransactionId lastTxInfo = readLastTxInformation( migrationDir );

        MetaDataStore.setRecord( pageCache, storeDirNeoStore, Position.LAST_TRANSACTION_CHECKSUM,
                lastTxInfo.checksum() );
        MetaDataStore.setRecord( pageCache, storeDirNeoStore, Position.UPGRADE_TRANSACTION_CHECKSUM,
                lastTxInfo.checksum() );
        MetaDataStore.setRecord( pageCache, storeDirNeoStore, Position.LAST_TRANSACTION_COMMIT_TIMESTAMP,
                lastTxInfo.commitTimestamp() );
        MetaDataStore.setRecord( pageCache, storeDirNeoStore, Position.UPGRADE_TRANSACTION_COMMIT_TIMESTAMP,
                lastTxInfo.commitTimestamp() );

        // add LAST_CLOSED_TRANSACTION_LOG_VERSION and LAST_CLOSED_TRANSACTION_LOG_BYTE_OFFSET to the migrated
        // NeoStore
        MetaDataStore.setRecord( pageCache, storeDirNeoStore, Position.LAST_CLOSED_TRANSACTION_LOG_VERSION,
                lastClosedTxLogPosition.getLogVersion() );
        MetaDataStore.setRecord( pageCache, storeDirNeoStore, Position.LAST_CLOSED_TRANSACTION_LOG_BYTE_OFFSET,
                lastClosedTxLogPosition.getByteOffset() );

        // Upgrade version in NeoStore
        MetaDataStore.setRecord( pageCache, storeDirNeoStore, Position.STORE_VERSION,
                MetaDataStore.versionStringToLong( versionToMigrateTo ) );
    }

    @Override
    public void cleanup( File migrationDir ) throws IOException
    {
        fileSystem.deleteRecursively( migrationDir );
    }

    @Override
    public String toString()
    {
        return "Kernel StoreMigrator";
    }

    private class BatchImporterProgressMonitor extends CoarseBoundedProgressExecutionMonitor
    {
        private final MigrationProgressMonitor.Section progressMonitor;

        BatchImporterProgressMonitor( long highNodeId, long highRelationshipId,
                org.neo4j.unsafe.impl.batchimport.Configuration configuration,
                MigrationProgressMonitor.Section progressMonitor )
        {
            super( highNodeId, highRelationshipId, configuration );
            this.progressMonitor = progressMonitor;
            this.progressMonitor.start( total() );
        }

        @Override
        protected void progress( long progress )
        {
            progressMonitor.progress( progress );
        }
    }
}<|MERGE_RESOLUTION|>--- conflicted
+++ resolved
@@ -354,63 +354,6 @@
 
     }
 
-<<<<<<< HEAD
-=======
-    private void removeDuplicateEntityProperties( File storeDir, File migrationDir, PageCache pageCache,
-            SchemaIndexProvider schemaIndexProvider, RecordFormats oldFormat )
-            throws IOException
-    {
-        StoreFile.fileOperation( COPY, fileSystem, storeDir, migrationDir, Iterables.iterable(
-                StoreFile.PROPERTY_STORE,
-                StoreFile.PROPERTY_KEY_TOKEN_NAMES_STORE,
-                StoreFile.PROPERTY_KEY_TOKEN_STORE,
-                StoreFile.PROPERTY_ARRAY_STORE,
-                StoreFile.PROPERTY_STRING_STORE,
-                StoreFile.NODE_STORE,
-                StoreFile.NODE_LABEL_STORE,
-                StoreFile.SCHEMA_STORE ), false, ExistingTargetStrategy.SKIP, StoreFileType.STORE );
-
-        // copy ids only if present
-        StoreFile.fileOperation( COPY, fileSystem, storeDir, migrationDir, Iterables.iterable(
-                StoreFile.PROPERTY_STORE,
-                StoreFile.PROPERTY_KEY_TOKEN_NAMES_STORE,
-                StoreFile.PROPERTY_KEY_TOKEN_STORE,
-                StoreFile.NODE_STORE ), true, ExistingTargetStrategy.SKIP, StoreFileType.ID );
-
-        // let's remove trailers here on the copied files since the new code doesn't remove them since in 2.3
-        // there are no store trailers
-        StoreFile.removeTrailers( oldFormat.storeVersion(), fileSystem, migrationDir, pageCache.pageSize() );
-
-        new PropertyDeduplicator( fileSystem, migrationDir, pageCache, schemaIndexProvider )
-                .deduplicateProperties();
-    }
-
-    private void rebuildCountsFromScratch( File storeDir, long lastTxId, String versionToMigrateTo,
-            PageCache pageCache )
-    {
-        final File storeFileBase = new File( storeDir, MetaDataStore.DEFAULT_NAME + StoreFactory.COUNTS_STORE );
-
-        RecordFormats recordFormats = selectForVersion( versionToMigrateTo );
-        StoreFactory storeFactory = new StoreFactory( storeDir, pageCache, fileSystem, recordFormats,
-                NullLogProvider.getInstance() );
-        try ( NeoStores neoStores = storeFactory.openAllNeoStores() )
-        {
-            NodeStore nodeStore = neoStores.getNodeStore();
-            RelationshipStore relationshipStore = neoStores.getRelationshipStore();
-            try ( Lifespan life = new Lifespan() )
-            {
-                int highLabelId = (int) neoStores.getLabelTokenStore().getHighId();
-                int highRelationshipTypeId = (int) neoStores.getRelationshipTypeTokenStore().getHighId();
-                CountsComputer initializer = new CountsComputer(
-                        lastTxId, nodeStore, relationshipStore, highLabelId, highRelationshipTypeId );
-                life.add( new CountsTracker(
-                        logService.getInternalLogProvider(), fileSystem, pageCache, config, storeFileBase )
-                        .setInitializer( initializer ) );
-            }
-        }
-    }
-
->>>>>>> a23de29c
     private void migrateWithBatchImporter( File storeDir, File migrationDir, long lastTxId, long lastTxChecksum,
             long lastTxLogVersion, long lastTxLogByteOffset, MigrationProgressMonitor.Section progressMonitor,
             RecordFormats oldFormat, RecordFormats newFormat )
@@ -756,11 +699,14 @@
                 StoreVersion.HIGH_LIMIT_V3_1_0.versionString().equals( versionToMigrateFrom );
     }
 
-    private void rebuildCountsFromScratch( File storeDir, long lastTxId, PageCache pageCache )
+    private void rebuildCountsFromScratch( File storeDir, long lastTxId, String versionToMigrateTo,
+                                           PageCache pageCache )
     {
         final File storeFileBase = new File( storeDir, MetaDataStore.DEFAULT_NAME + StoreFactory.COUNTS_STORE );
 
-        StoreFactory storeFactory = new StoreFactory( storeDir, pageCache, fileSystem, NullLogProvider.getInstance() );
+        RecordFormats recordFormats = selectForVersion( versionToMigrateTo );
+        StoreFactory storeFactory = new StoreFactory( storeDir, pageCache, fileSystem, recordFormats,
+                NullLogProvider.getInstance() );
         try ( NeoStores neoStores = storeFactory.openAllNeoStores() )
         {
             NodeStore nodeStore = neoStores.getNodeStore();
