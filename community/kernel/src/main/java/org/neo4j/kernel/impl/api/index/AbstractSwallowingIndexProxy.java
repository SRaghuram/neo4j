--- conflicted
+++ resolved
@@ -76,16 +76,7 @@
     }
 
     @Override
-<<<<<<< HEAD
-    public void flush()
-    {
-    }
-
-    @Override
     public NewIndexDescriptor getDescriptor()
-=======
-    public IndexDescriptor getDescriptor()
->>>>>>> 980bcb0e
     {
         return descriptor;
     }
