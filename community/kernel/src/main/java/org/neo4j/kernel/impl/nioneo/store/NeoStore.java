/**
 * Copyright (c) 2002-2014 "Neo Technology,"
 * Network Engine for Objects in Lund AB [http://neotechnology.com]
 *
 * This file is part of Neo4j.
 *
 * Neo4j is free software: you can redistribute it and/or modify
 * it under the terms of the GNU General Public License as published by
 * the Free Software Foundation, either version 3 of the License, or
 * (at your option) any later version.
 *
 * This program is distributed in the hope that it will be useful,
 * but WITHOUT ANY WARRANTY; without even the implied warranty of
 * MERCHANTABILITY or FITNESS FOR A PARTICULAR PURPOSE.  See the
 * GNU General Public License for more details.
 *
 * You should have received a copy of the GNU General Public License
 * along with this program.  If not, see <http://www.gnu.org/licenses/>.
 */
package org.neo4j.kernel.impl.nioneo.store;

import java.io.File;
import java.io.IOException;
import java.nio.ByteBuffer;
import java.util.ArrayList;
import java.util.List;

import org.neo4j.graphdb.config.Setting;
import org.neo4j.graphdb.factory.GraphDatabaseSettings;
import org.neo4j.kernel.IdGeneratorFactory;
import org.neo4j.kernel.IdType;
import org.neo4j.kernel.configuration.Config;
import org.neo4j.kernel.impl.nioneo.store.windowpool.WindowPoolFactory;
import org.neo4j.kernel.impl.transaction.RemoteTxHook;
import org.neo4j.kernel.impl.util.Bits;
import org.neo4j.kernel.impl.util.StringLogger;

import static java.lang.String.format;

/**
 * This class contains the references to the "NodeStore,RelationshipStore,
 * PropertyStore and RelationshipTypeStore". NeoStore doesn't actually "store"
 * anything but extends the AbstractStore for the "type and version" validation
 * performed in there.
 */
public class NeoStore extends AbstractStore
{
    public static abstract class Configuration
        extends AbstractStore.Configuration
    {
        public static final Setting<Integer> relationship_grab_size = GraphDatabaseSettings.relationship_grab_size;
        public static final Setting<Integer> dense_node_threshold = GraphDatabaseSettings.dense_node_threshold;
    }

    public static final String TYPE_DESCRIPTOR = "NeoStore";

    /*
     *  7 longs in header (long + in use), time | random | version | txid | store version | graph next prop | latest constraint tx
     */
    public static final int RECORD_SIZE = 9;

    public static final String DEFAULT_NAME = "neostore";

    // Positions of meta-data records

    private static final int TIME_POSITION = 0;
    private static final int RANDOM_POSITION = 1;
    private static final int VERSION_POSITION = 2;
    private static final int LATEST_TX_POSITION = 3;
    private static final int STORE_VERSION_POSITION = 4;
    private static final int NEXT_GRAPH_PROP_POSITION = 5;
    private static final int LATEST_CONSTRAINT_TX_POSITION = 6;

    public static boolean isStorePresent( FileSystemAbstraction fs, Config config )
    {
        File neoStore = config.get( org.neo4j.kernel.impl.nioneo.store.CommonAbstractStore.Configuration.neo_store );
        return fs.fileExists( neoStore );
    }

    private NodeStore nodeStore;
    private PropertyStore propStore;
    private RelationshipStore relStore;
    private RelationshipTypeTokenStore relTypeStore;
    private LabelTokenStore labelTokenStore;
    private SchemaStore schemaStore;
    private RelationshipGroupStore relGroupStore;
    private final RemoteTxHook txHook;
    private long lastCommittedTx = -1;
    private long latestConstraintIntroducingTx = -1;
    private final int denseNodeThreshold;

    private final int REL_GRAB_SIZE;

    public NeoStore( File fileName, Config conf,
                     IdGeneratorFactory idGeneratorFactory, WindowPoolFactory windowPoolFactory,
                     FileSystemAbstraction fileSystemAbstraction,
                     StringLogger stringLogger, RemoteTxHook txHook,
                     RelationshipTypeTokenStore relTypeStore, LabelTokenStore labelTokenStore,
                     PropertyStore propStore, RelationshipStore relStore,
                     NodeStore nodeStore, SchemaStore schemaStore, RelationshipGroupStore relGroupStore )
    {
        super( fileName, conf, IdType.NEOSTORE_BLOCK, idGeneratorFactory, windowPoolFactory,
                fileSystemAbstraction, stringLogger);
        this.relTypeStore = relTypeStore;
        this.labelTokenStore = labelTokenStore;
        this.propStore = propStore;
        this.relStore = relStore;
        this.nodeStore = nodeStore;
        this.schemaStore = schemaStore;
        this.relGroupStore = relGroupStore;
        REL_GRAB_SIZE = conf.get( Configuration.relationship_grab_size );
        this.txHook = txHook;
        this.denseNodeThreshold = conf.get( Configuration.dense_node_threshold );

        /* [MP:2012-01-03] Fix for the problem in 1.5.M02 where store version got upgraded but
         * corresponding store version record was not added. That record was added in the release
         * thereafter so this missing record doesn't trigger an upgrade of the neostore file and so any
         * unclean shutdown on such a db with 1.5.M02 < neo4j version <= 1.6.M02 would make that
         * db unable to start for that version with a "Mismatching store version found" exception.
         *
         * This will make a cleanly shut down 1.5.M02, then started and cleanly shut down with 1.6.M03 (or higher)
         * successfully add the missing record.
         */
        setRecovered();
        try
        {
            if ( getCreationTime() != 0 /*Store that wasn't just now created*/ &&
                    getStoreVersion() == 0 /*Store is missing the store version record*/ )
            {
                setStoreVersion( versionStringToLong( CommonAbstractStore.ALL_STORES_VERSION ) );
                updateHighId();
            }
        }
        finally
        {
            unsetRecovered();
        }
    }

    @Override
    protected void checkVersion()
    {
        try
        {
            verifyCorrectTypeDescriptorAndVersion();
            /*
             * If the trailing version string check returns normally, either
             * the store is not ok and needs recovery or everything is fine. The
             * latter is boring. The first case however is interesting. If we
             * need recovery we have no idea what the store version is - we erase
             * that information on startup and write it back out on clean shutdown.
             * So, if the above passes and the store is not ok, we check the
             * version field in our store vs the expected one. If it is the same,
             * we can recover and proceed, otherwise we are allowed to die a horrible death.
             */
            if ( !getStoreOk() )
            {
                /*
                 * Could we check that before? Well, yes. But. When we would read in the store version
                 * field it could very well overshoot and read in the version descriptor if the
                 * store is cleanly shutdown. If we are here though the store is not ok, so no
                 * version descriptor so the file is actually smaller than expected so we won't read
                 * in garbage.
                 * Yes, this has to be fixed to be prettier.
                 */
                String foundVersion = versionLongToString( getStoreVersion(fileSystemAbstraction, configuration.get( org.neo4j.kernel.impl.nioneo.store.CommonAbstractStore.Configuration.neo_store) ));
                if ( !CommonAbstractStore.ALL_STORES_VERSION.equals( foundVersion ) )
                {
                    throw new IllegalStateException( format(
                            "Mismatching store version found (%s while expecting %s). The store cannot be automatically upgraded since it isn't cleanly shutdown." +
                            " Recover by starting the database using the previous Neo4j version, followed by a clean shutdown. Then start with this version again.",
                            foundVersion, CommonAbstractStore.ALL_STORES_VERSION ) );
                }
            }
        }
        catch ( IOException e )
        {
            throw new UnderlyingStorageException( "Unable to check version "
                    + getStorageFileName(), e );
        }
    }

    @Override
    protected void verifyFileSizeAndTruncate() throws IOException
    {
        super.verifyFileSizeAndTruncate();

        /* MP: 2011-11-23
         * A little silent upgrade for the "next prop" record. It adds one record last to the neostore file.
         * It's backwards compatible, that's why it can be a silent and automatic upgrade.
         */
        if ( getFileChannel().size() == RECORD_SIZE*5 )
        {
            insertRecord( NEXT_GRAPH_PROP_POSITION, -1 );
            registerIdFromUpdateRecord( NEXT_GRAPH_PROP_POSITION );
        }

        /* Silent upgrade for latest constraint introducing tx
         */
        if ( getFileChannel().size() == RECORD_SIZE*6 )
        {
            insertRecord( LATEST_CONSTRAINT_TX_POSITION, 0 );
            registerIdFromUpdateRecord( LATEST_CONSTRAINT_TX_POSITION );
        }
    }

    private void insertRecord( int recordPosition, long value ) throws IOException
    {
        try
        {
            StoreChannel channel = getFileChannel();
            long previousPosition = channel.position();
            channel.position( RECORD_SIZE*recordPosition );
            int trail = (int) (channel.size()-channel.position());
            ByteBuffer trailBuffer = null;
            if ( trail > 0 )
            {
                trailBuffer = ByteBuffer.allocate( trail );
                channel.read( trailBuffer );
                trailBuffer.flip();
            }
            ByteBuffer buffer = ByteBuffer.allocate( RECORD_SIZE );
            buffer.put( Record.IN_USE.byteValue() );
            buffer.putLong( value );
            buffer.flip();
            channel.position( RECORD_SIZE*recordPosition );
            channel.write( buffer );
            if ( trail > 0 )
            {
                channel.write( trailBuffer );
            }
            channel.position( previousPosition );
        }
        catch ( IOException e )
        {
            throw new RuntimeException( e );
        }
    }

    /**
     * Closes the node,relationship,property and relationship type stores.
     */
    @Override
    protected void closeStorage()
    {
        if ( relTypeStore != null )
        {
            relTypeStore.close();
            relTypeStore = null;
        }
        if ( labelTokenStore != null )
        {
            labelTokenStore.close();
            labelTokenStore = null;
        }
        if ( propStore != null )
        {
            propStore.close();
            propStore = null;
        }
        if ( relStore != null )
        {
            relStore.close();
            relStore = null;
        }
        if ( nodeStore != null )
        {
            nodeStore.close();
            nodeStore = null;
        }
        if ( schemaStore != null )
        {
            schemaStore.close();
            schemaStore = null;
        }
        if ( relGroupStore != null )
        {
            relGroupStore.close();
            relGroupStore = null;
        }
    }

    @Override
    public void flushAll()
    {
        if ( relTypeStore == null || labelTokenStore == null || propStore == null || relStore == null ||
                nodeStore == null || schemaStore == null || relGroupStore == null )
        {
            return;
        }
        super.flushAll();
        relTypeStore.flushAll();
        labelTokenStore.flushAll();
        propStore.flushAll();
        relStore.flushAll();
        nodeStore.flushAll();
        schemaStore.flushAll();
        relGroupStore.flushAll();
    }

    @Override
    public String getTypeDescriptor()
    {
        return TYPE_DESCRIPTOR;
    }

    @Override
    public int getRecordSize()
    {
        return RECORD_SIZE;
    }

    public boolean freeIdsDuringRollback()
    {
        return txHook.freeIdsDuringRollback();
    }

    /**
     * Sets the version for the given {@code neoStore} file.
     * @param neoStore the NeoStore file.
     * @param version the version to set.
     * @return the previous version before writing.
     */
    public static long setVersion( FileSystemAbstraction fileSystem, File neoStore, long version )
    {
<<<<<<< HEAD
        return setRecord( fileSystem, neoStore, VERSION_POSITION, version );
    }
    
    /**
     * Sets the store version for the given {@code neoStore} file.
     * @param neoStore the NeoStore file.
     * @param version the version to set.
     * @return the previous version before writing.
     */
    public static long setStoreVersion( FileSystemAbstraction fileSystem, File neoStore, long storeVersion )
    {
        return setRecord( fileSystem, neoStore, STORE_VERSION_POSITION, storeVersion );
    }
    
    private static long setRecord( FileSystemAbstraction fileSystem, File neoStore, int position, long value )
    {
        try ( FileChannel channel = fileSystem.open( neoStore, "rw" ) )
=======
        StoreChannel channel = null;
        try
>>>>>>> 0a2935ff
        {
            channel.position( RECORD_SIZE*position+1/*inUse*/ );
            ByteBuffer buffer = ByteBuffer.allocate( 8 );
            channel.read( buffer );
            buffer.flip();
            long previous = buffer.getLong();
            channel.position( RECORD_SIZE*position+1/*inUse*/ );
            buffer.clear();
            buffer.putLong( value ).flip();
            channel.write( buffer );
            return previous;
        }
        catch ( IOException e )
        {
            throw new RuntimeException( e );
        }
    }

    public static long getStoreVersion( FileSystemAbstraction fs, File neoStore )
    {
        return getRecord( fs, neoStore, 4 );
    }

    public static long getTxId( FileSystemAbstraction fs, File neoStore )
    {
        return getRecord( fs, neoStore, 3 );
    }

    private static long getRecord( FileSystemAbstraction fs, File neoStore, int recordPosition )
    {
<<<<<<< HEAD
        try ( FileChannel channel = fs.open( neoStore, "r" ) )
=======
        StoreChannel channel = null;
        try
>>>>>>> 0a2935ff
        {
            /*
             * We have to check size, because the store version
             * field was introduced with 1.5, so if there is a non-clean
             * shutdown we may have a buffer underflow.
             */
            if ( recordPosition > 3 && channel.size() < RECORD_SIZE * 5 )
            {
                return -1;
            }
            channel.position( RECORD_SIZE * recordPosition + 1/*inUse*/);
            ByteBuffer buffer = ByteBuffer.allocate( 8 );
            channel.read( buffer );
            buffer.flip();
            return buffer.getLong();
        }
        catch ( IOException e )
        {
            throw new RuntimeException( e );
        }
    }

    public StoreId getStoreId()
    {
        return new StoreId( getCreationTime(), getRandomNumber(), getStoreVersion() );
    }

    public long getCreationTime()
    {
        return getRecord( 0 );
    }

    public void setCreationTime( long time )
    {
        setRecord( 0, time );
    }

    public long getRandomNumber()
    {
        return getRecord( 1 );
    }

    public void setRandomNumber( long nr )
    {
        setRecord( 1, nr );
    }

    public void setRecoveredStatus( boolean status )
    {
        if ( status )
        {
            setRecovered();
            nodeStore.setRecovered();
            propStore.setRecovered();
            relStore.setRecovered();
            relTypeStore.setRecovered();
            labelTokenStore.setRecovered();
            schemaStore.setRecovered();
            relGroupStore.setRecovered();
        }
        else
        {
            unsetRecovered();
            nodeStore.unsetRecovered();
            propStore.unsetRecovered();
            relStore.unsetRecovered();
            relTypeStore.unsetRecovered();
            labelTokenStore.unsetRecovered();
            schemaStore.unsetRecovered();
            relGroupStore.unsetRecovered();
        }
    }

    public long getVersion()
    {
        return getRecord( 2 );
    }

    public void setVersion( long version )
    {
        setRecord( 2, version );
    }

    public synchronized void setLastCommittedTx( long txId )
    {
        long current = getLastCommittedTx();
        if ( (current + 1) != txId && !isInRecoveryMode() )
        {
            throw new InvalidRecordException( "Could not set tx commit id[" +
                txId + "] since the current one is[" + current + "]" );
        }
        setRecord( 3, txId );
        lastCommittedTx = txId;
    }

    public synchronized long getLastCommittedTx()
    {
        if ( lastCommittedTx == -1 )
        {
            lastCommittedTx = getRecord( 3 );
        }
        return lastCommittedTx;
    }

    public long getLatestConstraintIntroducingTx()
    {
        if(latestConstraintIntroducingTx == -1)
        {
            latestConstraintIntroducingTx = getRecord( LATEST_CONSTRAINT_TX_POSITION );
        }
        return latestConstraintIntroducingTx;
    }

    public void setLatestConstraintIntroducingTx( long latestConstraintIntroducingTx )
    {
        setRecord( LATEST_CONSTRAINT_TX_POSITION, latestConstraintIntroducingTx );
        this.latestConstraintIntroducingTx = latestConstraintIntroducingTx;
    }

    public long incrementVersion()
    {
        long current = getVersion();
        setVersion( current + 1 );
        return current;
    }

    private long getRecord( long id )
    {
        PersistenceWindow window = acquireWindow( id, OperationType.READ );
        try
        {
            Buffer buffer = window.getOffsettedBuffer( id );
            buffer.get();
            return buffer.getLong();
        }
        finally
        {
            releaseWindow( window );
        }
    }

    private void setRecord( long id, long value )
    {
        PersistenceWindow window = acquireWindow( id, OperationType.WRITE );
        try
        {
            Buffer buffer = window.getOffsettedBuffer( id );
            buffer.put( Record.IN_USE.byteValue() ).putLong( value );
            registerIdFromUpdateRecord( id );
        }
        finally
        {
            releaseWindow( window );
        }
    }

    public long getStoreVersion()
    {
        return getRecord( 4 );
    }

    public void setStoreVersion( long version )
    {
        setRecord( 4, version );
    }

    public long getGraphNextProp()
    {
        return getRecord( 5 );
    }

    public void setGraphNextProp( long propId )
    {
        setRecord( 5, propId );
    }

    /**
     * Returns the node store.
     *
     * @return The node store
     */
    public NodeStore getNodeStore()
    {
        return nodeStore;
    }
    
    /**
     * @return the schema store.
     */
    public SchemaStore getSchemaStore()
    {
        return schemaStore;
    }

    /**
     * The relationship store.
     *
     * @return The relationship store
     */
    public RelationshipStore getRelationshipStore()
    {
        return relStore;
    }

    /**
     * Returns the relationship type store.
     *
     * @return The relationship type store
     */
    public RelationshipTypeTokenStore getRelationshipTypeStore()
    {
        return relTypeStore;
    }

    /**
     * Returns the label store.
     *
     * @return The label store
     */
    public LabelTokenStore getLabelTokenStore()
    {
        return labelTokenStore;
    }

    /**
     * Returns the property store.
     *
     * @return The property store
     */
    public PropertyStore getPropertyStore()
    {
        return propStore;
    }
    
    public RelationshipGroupStore getRelationshipGroupStore()
    {
        return relGroupStore;
    }

    @Override
    public void makeStoreOk()
    {
        relTypeStore.makeStoreOk();
        labelTokenStore.makeStoreOk();
        propStore.makeStoreOk();
        relStore.makeStoreOk();
        nodeStore.makeStoreOk();
        schemaStore.makeStoreOk();
        relGroupStore.makeStoreOk();
        super.makeStoreOk();
    }

    @Override
    public void rebuildIdGenerators()
    {
        relTypeStore.rebuildIdGenerators();
        labelTokenStore.rebuildIdGenerators();
        propStore.rebuildIdGenerators();
        relStore.rebuildIdGenerators();
        nodeStore.rebuildIdGenerators();
        schemaStore.rebuildIdGenerators();
        relGroupStore.rebuildIdGenerators();
        super.rebuildIdGenerators();
    }

    public void updateIdGenerators()
    {
        this.updateHighId();
        relTypeStore.updateIdGenerators();
        labelTokenStore.updateIdGenerators();
        propStore.updateIdGenerators();
        relStore.updateHighId();
        nodeStore.updateIdGenerators();
        schemaStore.updateHighId();
        relGroupStore.updateHighId();
    }

    public int getRelationshipGrabSize()
    {
        return REL_GRAB_SIZE;
    }

    @Override
    public List<WindowPoolStats> getAllWindowPoolStats()
    {
        // Reverse order from everything else
        List<WindowPoolStats> list = new ArrayList<WindowPoolStats>();
        // TODO no stats for schema store?
        list.addAll( nodeStore.getAllWindowPoolStats() );
        list.addAll( propStore.getAllWindowPoolStats() );
        list.addAll( relStore.getAllWindowPoolStats() );
        list.addAll( relTypeStore.getAllWindowPoolStats() );
        list.addAll( labelTokenStore.getAllWindowPoolStats() );
        list.addAll( relGroupStore.getAllWindowPoolStats() );
        return list;
    }

    @Override
    public void logAllWindowPoolStats( StringLogger.LineLogger logger )
    {
        super.logAllWindowPoolStats( logger );
        // TODO no stats for schema store?
        nodeStore.logAllWindowPoolStats( logger );
        relStore.logAllWindowPoolStats( logger );
        relTypeStore.logAllWindowPoolStats( logger );
        labelTokenStore.logAllWindowPoolStats( logger );
        propStore.logAllWindowPoolStats( logger );
        relGroupStore.logAllWindowPoolStats( logger );
    }

    public boolean isStoreOk()
    {
        return getStoreOk() && relTypeStore.getStoreOk() && labelTokenStore.getStoreOk() &&
            propStore.getStoreOk() && relStore.getStoreOk() && nodeStore.getStoreOk() && schemaStore.getStoreOk() &&
            relGroupStore.getStoreOk();
    }

    @Override
    public void logVersions( StringLogger.LineLogger msgLog)
    {
        msgLog.logLine( "Store versions:" );

        super.logVersions( msgLog );
        schemaStore.logVersions( msgLog );
        nodeStore.logVersions( msgLog );
        relStore.logVersions( msgLog );
        relTypeStore.logVersions( msgLog );
        labelTokenStore.logVersions( msgLog );
        propStore.logVersions( msgLog );
        relGroupStore.logVersions( msgLog );

        stringLogger.flush();
    }

    @Override
    public void logIdUsage( StringLogger.LineLogger msgLog )
    {
        msgLog.logLine( "Id usage:" );
        schemaStore.logIdUsage( msgLog );
        nodeStore.logIdUsage( msgLog );
        relStore.logIdUsage( msgLog );
        relTypeStore.logIdUsage( msgLog );
        labelTokenStore.logIdUsage( msgLog );
        propStore.logIdUsage( msgLog );
        relGroupStore.logIdUsage( msgLog );
        
        stringLogger.flush();
    }

    public NeoStoreRecord asRecord()
    {
        NeoStoreRecord result = new NeoStoreRecord();
        result.setNextProp( getRecord( 5 ) );
        return result;
    }

    /*
     * The following two methods encode and decode a string that is presumably
     * the store version into a long via Latin1 encoding. This leaves room for
     * 7 characters and 1 byte for the length. Current string is
     * 0.A.0 which is 5 chars, so we have room for expansion. When that
     * becomes a problem we will be in a yacht, sipping alcoholic
     * beverages of our choice. Or taking turns crashing golden
     * helicopters. Anyway, it should suffice for some time and by then
     * it should have become SEP.
     */

    public static long versionStringToLong( String storeVersion )
    {
        if ( CommonAbstractStore.UNKNOWN_VERSION.equals( storeVersion ) )
        {
            return -1;
        }
        Bits bits = Bits.bits(8);
        int length = storeVersion.length();
        if ( length == 0 || length > 7 )
        {
            throw new IllegalArgumentException(
                    String.format(
                            "The given string %s is not of proper size for a store version string",
                            storeVersion ) );
        }
        bits.put( length, 8 );
        for ( int i = 0; i < length; i++ )
        {
            char c = storeVersion.charAt( i );
            if ( c < 0 || c >= 256 )
            {
                throw new IllegalArgumentException(
                        String.format(
                                "Store version strings should be encode-able as Latin1 - %s is not",
                                storeVersion ) );
            }
            bits.put( c, 8 ); // Just the lower byte
        }
        return bits.getLong();
    }

    public static String versionLongToString( long storeVersion )
    {
        if ( storeVersion == -1 )
        {
            return CommonAbstractStore.UNKNOWN_VERSION;
        }
        Bits bits = Bits.bitsFromLongs(new long[]{storeVersion});
        int length = bits.getShort( 8 );
        if ( length == 0 || length > 7 )
        {
            throw new IllegalArgumentException( String.format(
                    "The read in version string length %d is not proper.",
                    length ) );
        }
        char[] result = new char[length];
        for ( int i = 0; i < length; i++ )
        {
            result[i] = (char) bits.getShort( 8 );
        }
        return new String( result );
    }

    public int getDenseNodeThreshold()
    {
        return getRelationshipGroupStore().getDenseNodeThreshold();
    }
}<|MERGE_RESOLUTION|>--- conflicted
+++ resolved
@@ -323,7 +323,6 @@
      */
     public static long setVersion( FileSystemAbstraction fileSystem, File neoStore, long version )
     {
-<<<<<<< HEAD
         return setRecord( fileSystem, neoStore, VERSION_POSITION, version );
     }
     
@@ -340,11 +339,7 @@
     
     private static long setRecord( FileSystemAbstraction fileSystem, File neoStore, int position, long value )
     {
-        try ( FileChannel channel = fileSystem.open( neoStore, "rw" ) )
-=======
-        StoreChannel channel = null;
-        try
->>>>>>> 0a2935ff
+        try ( StoreChannel channel = fileSystem.open( neoStore, "rw" ) )
         {
             channel.position( RECORD_SIZE*position+1/*inUse*/ );
             ByteBuffer buffer = ByteBuffer.allocate( 8 );
@@ -375,12 +370,7 @@
 
     private static long getRecord( FileSystemAbstraction fs, File neoStore, int recordPosition )
     {
-<<<<<<< HEAD
-        try ( FileChannel channel = fs.open( neoStore, "r" ) )
-=======
-        StoreChannel channel = null;
-        try
->>>>>>> 0a2935ff
+        try ( StoreChannel channel = fs.open( neoStore, "r" ) )
         {
             /*
              * We have to check size, because the store version
