/*
 * Copyright (c) 2002-2016 "Neo Technology,"
 * Network Engine for Objects in Lund AB [http://neotechnology.com]
 *
 * This file is part of Neo4j.
 *
 * Neo4j is free software: you can redistribute it and/or modify
 * it under the terms of the GNU General Public License as published by
 * the Free Software Foundation, either version 3 of the License, or
 * (at your option) any later version.
 *
 * This program is distributed in the hope that it will be useful,
 * but WITHOUT ANY WARRANTY; without even the implied warranty of
 * MERCHANTABILITY or FITNESS FOR A PARTICULAR PURPOSE.  See the
 * GNU General Public License for more details.
 *
 * You should have received a copy of the GNU General Public License
 * along with this program.  If not, see <http://www.gnu.org/licenses/>.
 */
package org.neo4j.kernel.impl.api.store;

import java.util.function.IntSupplier;

import org.neo4j.collection.primitive.Primitive;
import org.neo4j.collection.primitive.PrimitiveIntIterator;
import org.neo4j.collection.primitive.PrimitiveIntObjectMap;
import org.neo4j.collection.primitive.PrimitiveIntSet;
import org.neo4j.cursor.Cursor;
import org.neo4j.cursor.IntValue;
<<<<<<< HEAD
import org.neo4j.kernel.api.cursor.NodeItemHelper;
=======
import org.neo4j.function.IntSupplier;
import org.neo4j.graphdb.Direction;
import org.neo4j.kernel.api.cursor.DegreeItem;
import org.neo4j.kernel.api.cursor.LabelItem;
import org.neo4j.kernel.api.cursor.NodeItem;
import org.neo4j.kernel.api.cursor.PropertyItem;
import org.neo4j.kernel.api.cursor.RelationshipItem;
import org.neo4j.kernel.impl.locking.Lock;
import org.neo4j.kernel.impl.locking.LockService;
>>>>>>> c9162121
import org.neo4j.kernel.impl.store.InvalidRecordException;
import org.neo4j.kernel.impl.store.NeoStores;
import org.neo4j.kernel.impl.store.NodeStore;
import org.neo4j.kernel.impl.store.RecordCursors;
import org.neo4j.kernel.impl.store.RecordStore;
import org.neo4j.kernel.impl.store.RelationshipStore;
import org.neo4j.kernel.impl.store.record.NodeRecord;
import org.neo4j.kernel.impl.store.record.Record;
import org.neo4j.kernel.impl.store.record.RelationshipGroupRecord;
import org.neo4j.kernel.impl.store.record.RelationshipRecord;
import org.neo4j.kernel.impl.util.InstanceCache;
import org.neo4j.storageengine.api.DegreeItem;
import org.neo4j.storageengine.api.Direction;
import org.neo4j.storageengine.api.LabelItem;
import org.neo4j.storageengine.api.NodeItem;
import org.neo4j.storageengine.api.PropertyItem;
import org.neo4j.storageengine.api.RelationshipItem;

import static org.neo4j.kernel.impl.store.record.RecordLoad.NORMAL;

<<<<<<< HEAD
=======
import static org.neo4j.kernel.impl.locking.LockService.NO_LOCK_SERVICE;
import static org.neo4j.kernel.impl.store.NodeLabelsField.parseLabelsField;
>>>>>>> c9162121

/**
 * Base cursor for nodes.
 */
public abstract class StoreAbstractNodeCursor extends NodeItemHelper implements Cursor<NodeItem>, NodeItem
{
    protected final NodeRecord nodeRecord;
<<<<<<< HEAD
    protected final NodeStore nodeStore;
    protected final RelationshipStore relationshipStore;
    protected final RecordStore<RelationshipGroupRecord> relationshipGroupStore;

    protected final StoreStatement storeStatement;
=======
    protected NodeStore nodeStore;
    protected RelationshipGroupStore relationshipGroupStore;
    protected RelationshipStore relationshipStore;
    protected final LockService lockService;
    protected StoreStatement storeStatement;
>>>>>>> c9162121

    private final InstanceCache<StoreLabelCursor> labelCursor;
    private final InstanceCache<StoreSingleLabelCursor> singleLabelCursor;
    private final InstanceCache<StoreNodeRelationshipCursor> nodeRelationshipCursor;
    private final InstanceCache<StoreSinglePropertyCursor> singlePropertyCursor;
    private final InstanceCache<StorePropertyCursor> allPropertyCursor;
    protected final RecordCursors cursors;

    public StoreAbstractNodeCursor( NodeRecord nodeRecord,
            final NeoStores neoStores,
            final StoreStatement storeStatement,
<<<<<<< HEAD
            final RecordCursors cursors )
=======
            final LockService lockService )
>>>>>>> c9162121
    {
        this.nodeRecord = nodeRecord;
        this.cursors = cursors;
        this.nodeStore = neoStores.getNodeStore();
        this.relationshipStore = neoStores.getRelationshipStore();
        this.relationshipGroupStore = neoStores.getRelationshipGroupStore();
        this.storeStatement = storeStatement;
        this.lockService = lockService;

        labelCursor = new InstanceCache<StoreLabelCursor>()
        {
            @Override
            protected StoreLabelCursor create()
            {
                return new StoreLabelCursor( cursors.label(), this );
            }
        };
        singleLabelCursor = new InstanceCache<StoreSingleLabelCursor>()
        {
            @Override
            protected StoreSingleLabelCursor create()
            {
                return new StoreSingleLabelCursor( cursors.label(), this );
            }
        };
        nodeRelationshipCursor = new InstanceCache<StoreNodeRelationshipCursor>()
        {
            @Override
            protected StoreNodeRelationshipCursor create()
            {
<<<<<<< HEAD
                return new StoreNodeRelationshipCursor( relationshipStore.newRecord(),
                        relationshipGroupStore.newRecord(), this, cursors );
=======
                return new StoreNodeRelationshipCursor( new RelationshipRecord( -1 ),
                        neoStores,
                        new RelationshipGroupRecord( -1, -1 ), storeStatement, this, lockService );
>>>>>>> c9162121
            }
        };
        singlePropertyCursor = new InstanceCache<StoreSinglePropertyCursor>()
        {
            @Override
            protected StoreSinglePropertyCursor create()
            {
                return new StoreSinglePropertyCursor( cursors, this );
            }
        };
        allPropertyCursor = new InstanceCache<StorePropertyCursor>()
        {
            @Override
            protected StorePropertyCursor create()
            {
                return new StorePropertyCursor( cursors, allPropertyCursor );
            }
        };
    }

    @Override
    public NodeItem get()
    {
        return this;
    }

    @Override
    public long id()
    {
        return nodeRecord.getId();
    }

    @Override
    public Cursor<LabelItem> labels()
    {
        return labelCursor.get().init( nodeRecord );
    }

    @Override
    public Cursor<LabelItem> label( int labelId )
    {
        return singleLabelCursor.get().init( nodeRecord, labelId );
    }

    private Lock shortLivedReadLock()
    {
        Lock lock = lockService.acquireNodeLock( nodeRecord.getId(), LockService.LockType.READ_LOCK );
        if ( lockService != NO_LOCK_SERVICE )
        {
            boolean success = false;
            try
            {
                // It's safer to re-read the node record here, specifically nextProp, after acquiring the lock
                nodeStore.loadRecord( nodeRecord.getId(), nodeRecord );
                if ( !nodeRecord.inUse() )
                {
                    // So it looks like the node has been deleted. The current behavior of NodeStore#loadRecord
                    // is to only set the inUse field on loading an unused record. This should (and will)
                    // change to be more of a centralized behavior by the stores. Anyway, setting this pointer
                    // to the primitive equivalent of null the property cursor will just look empty from the
                    // outside and the releasing of the lock will be done as usual.
                    nodeRecord.setNextProp( Record.NO_NEXT_PROPERTY.intValue() );
                }
                success = true;
            }
            finally
            {
                if ( !success )
                {
                    lock.release();
                }
            }
        }
        return lock;
    }

    @Override
    public Cursor<PropertyItem> properties()
    {
        return allPropertyCursor.get().init( nodeRecord.getNextProp(), shortLivedReadLock() );
    }

    @Override
    public Cursor<PropertyItem> property( int propertyKeyId )
    {
        return singlePropertyCursor.get().init( nodeRecord.getNextProp(), propertyKeyId, shortLivedReadLock() );
    }

    @Override
    public Cursor<RelationshipItem> relationships( Direction direction )
    {
        return nodeRelationshipCursor.get().init( nodeRecord.isDense(), nodeRecord.getNextRel(), nodeRecord.getId(),
                direction, null );
    }

    @Override
    public Cursor<RelationshipItem> relationships( Direction direction, int... relTypes )
    {
        return nodeRelationshipCursor.get().init( nodeRecord.isDense(), nodeRecord.getNextRel(), nodeRecord.getId(),
                direction, relTypes );
    }

    @Override
    public Cursor<IntSupplier> relationshipTypes()
    {
        if ( nodeRecord.isDense() )
        {
            return new Cursor<IntSupplier>()
            {
                private long groupId = nodeRecord.getNextRel();
                private final IntValue value = new IntValue();
                private final RelationshipGroupRecord group = relationshipGroupStore.newRecord();

                @Override
                public boolean next()
                {
                    if ( groupId == Record.NO_NEXT_RELATIONSHIP.intValue() )
                    {
                        return false;
                    }

                    cursors.relationshipGroup().next( groupId, group, NORMAL );
                    try
                    {
                        value.setValue( group.getType() );
                        return true;
                    }
                    finally
                    {
                        groupId = group.getNext();
                    }
                }

                @Override
                public void close()
                {
                }

                @Override
                public IntSupplier get()
                {
                    return value;
                }
            };
        }
        else
        {
            final Cursor<RelationshipItem> relationships = relationships( Direction.BOTH );
            return new Cursor<IntSupplier>()
            {
                private final PrimitiveIntSet foundTypes = Primitive.intSet( 5 );
                private final IntValue value = new IntValue();

                @Override
                public boolean next()
                {
                    while ( relationships.next() )
                    {
                        if ( !foundTypes.contains( relationships.get().type() ) )
                        {
                            foundTypes.add( relationships.get().type() );
                            value.setValue( relationships.get().type() );
                            return true;
                        }
                    }

                    return false;
                }

                @Override
                public void close()
                {
                }

                @Override
                public IntSupplier get()
                {
                    return value;
                }
            };
        }
    }

    @Override
    public int degree( Direction direction )
    {
        if ( nodeRecord.isDense() )
        {
            long groupId = nodeRecord.getNextRel();
            long count = 0;
            RelationshipGroupRecord group = relationshipGroupStore.newRecord();
            RelationshipRecord relationship = relationshipStore.newRecord();
            while ( groupId != Record.NO_NEXT_RELATIONSHIP.intValue() )
            {
                cursors.relationshipGroup().next( groupId, group, NORMAL );
                count += nodeDegreeByDirection( group, direction, relationship );
                groupId = group.getNext();
            }
            return (int) count;
        }
        else
        {
            try ( Cursor<RelationshipItem> relationship = relationships( direction ) )
            {
                int count = 0;
                while ( relationship.next() )
                {
                    count++;
                }
                return count;
            }
        }
    }

    @Override
    public int degree( Direction direction, int relType )
    {
        if ( nodeRecord.isDense() )
        {
            long groupId = nodeRecord.getNextRel();
            RelationshipGroupRecord group = relationshipGroupStore.newRecord();
            RelationshipRecord relationship = relationshipStore.newRecord();
            while ( groupId != Record.NO_NEXT_RELATIONSHIP.intValue() )
            {
                cursors.relationshipGroup().next( groupId, group, NORMAL );
                if ( group.getType() == relType )
                {
                    return (int) nodeDegreeByDirection( group, direction, relationship );
                }
                groupId = group.getNext();
            }
            return 0;
        }
        else
        {
            try ( Cursor<RelationshipItem> relationship = relationships( direction, relType ) )
            {
                int count = 0;
                while ( relationship.next() )
                {
                    count++;
                }
                return count;
            }
        }
    }

    @Override
    public Cursor<DegreeItem> degrees()
    {
        if ( nodeRecord.isDense() )
        {
            long groupId = nodeRecord.getNextRel();
            return new DegreeItemDenseCursor( groupId );
        }
        else
        {
            final PrimitiveIntObjectMap<int[]> degrees = Primitive.intObjectMap( 5 );

            try ( Cursor<RelationshipItem> relationship = relationships( Direction.BOTH ) )
            {
                while ( relationship.next() )
                {
                    RelationshipItem rel = relationship.get();

                    int[] byType = degrees.get( rel.type() );
                    if ( byType == null )
                    {
                        degrees.put( rel.type(), byType = new int[3] );
                    }
                    byType[directionOf( nodeRecord.getId(), rel.id(), rel.startNode(), rel.endNode() ).ordinal()]++;
                }
            }

            final PrimitiveIntIterator keys = degrees.iterator();

            return new DegreeItemIterator( keys, degrees );
        }
    }

    @Override
    public boolean isDense()
    {
        return nodeRecord.isDense();
    }

    private long nodeDegreeByDirection( RelationshipGroupRecord group, Direction direction,
            RelationshipRecord relationship )
    {
        long loopCount = countByFirstPrevPointer( group.getFirstLoop(), relationship );
        switch ( direction )
        {
            case OUTGOING:
                return countByFirstPrevPointer( group.getFirstOut(), relationship ) + loopCount;
            case INCOMING:
                return countByFirstPrevPointer( group.getFirstIn(), relationship ) + loopCount;
            case BOTH:
                return countByFirstPrevPointer( group.getFirstOut(), relationship ) +
                        countByFirstPrevPointer( group.getFirstIn(), relationship ) + loopCount;
            default:
                throw new IllegalArgumentException( direction.name() );
        }
    }

    private long countByFirstPrevPointer( long relationshipId, RelationshipRecord record )
    {
        if ( relationshipId == Record.NO_NEXT_RELATIONSHIP.intValue() )
        {
            return 0;
        }
        cursors.relationship().next( relationshipId, record, NORMAL );
        if ( record.getFirstNode() == nodeRecord.getId() )
        {
            return record.getFirstPrevRel();
        }
        if ( record.getSecondNode() == nodeRecord.getId() )
        {
            return record.getSecondPrevRel();
        }
        throw new InvalidRecordException( "Node " + nodeRecord.getId() + " neither start nor end node of " + record );
    }

    private Direction directionOf( long nodeId, long relationshipId, long startNode, long endNode )
    {
        if ( startNode == nodeId )
        {
            return endNode == nodeId ? Direction.BOTH : Direction.OUTGOING;
        }
        if ( endNode == nodeId )
        {
            return Direction.INCOMING;
        }
        throw new InvalidRecordException( "Node " + nodeId + " neither start nor end node of relationship " +
                relationshipId + " with startNode:" + startNode + " and endNode:" + endNode );
    }

    private static class DegreeItemIterator implements Cursor<DegreeItem>, DegreeItem
    {
        private final PrimitiveIntObjectMap<int[]> degrees;
        private PrimitiveIntIterator keys;

        private int type;
        private int outgoing;
        private int incoming;

        public DegreeItemIterator( PrimitiveIntIterator keys, PrimitiveIntObjectMap<int[]> degrees )
        {
            this.keys = keys;
            this.degrees = degrees;
        }

        @Override
        public void close()
        {
            keys = null;
        }

        @Override
        public int type()
        {
            return type;
        }

        @Override
        public long outgoing()
        {
            return outgoing;
        }

        @Override
        public long incoming()
        {
            return incoming;
        }

        @Override
        public DegreeItem get()
        {
            if ( keys == null )
            {
                throw new IllegalStateException();
            }

            return this;
        }

        @Override
        public boolean next()
        {
            if ( keys != null && keys.hasNext() )
            {
                type = keys.next();
                int[] degreeValues = degrees.get( type );
                outgoing = degreeValues[0] + degreeValues[2];
                incoming = degreeValues[1] + degreeValues[2];

                return true;
            }
            keys = null;
            return false;
        }
    }

    private class DegreeItemDenseCursor implements Cursor<DegreeItem>, DegreeItem
    {
        private long groupId;

        private int type;
        private long outgoing;
        private long incoming;
        private final RelationshipGroupRecord group = relationshipGroupStore.newRecord();
        private final RelationshipRecord relationship = relationshipStore.newRecord();

        public DegreeItemDenseCursor( long groupId )
        {
            this.groupId = groupId;
        }

        @Override
        public boolean next()
        {
            if ( groupId != Record.NO_NEXT_RELATIONSHIP.intValue() )
            {
                cursors.relationshipGroup().next( groupId, group, NORMAL );
                this.type = group.getType();
                long loop = countByFirstPrevPointer( group.getFirstLoop(), relationship );
                outgoing = countByFirstPrevPointer( group.getFirstOut(), relationship ) + loop;
                incoming = countByFirstPrevPointer( group.getFirstIn(), relationship ) + loop;
                groupId = group.getNext();

                return true;
            }
            return false;
        }

        @Override
        public void close()
        {
        }

        @Override
        public DegreeItem get()
        {
            return this;
        }

        @Override
        public int type()
        {
            return type;
        }

        @Override
        public long outgoing()
        {
            return outgoing;
        }

        @Override
        public long incoming()
        {
            return incoming;
        }
    }
}<|MERGE_RESOLUTION|>--- conflicted
+++ resolved
@@ -27,19 +27,9 @@
 import org.neo4j.collection.primitive.PrimitiveIntSet;
 import org.neo4j.cursor.Cursor;
 import org.neo4j.cursor.IntValue;
-<<<<<<< HEAD
 import org.neo4j.kernel.api.cursor.NodeItemHelper;
-=======
-import org.neo4j.function.IntSupplier;
-import org.neo4j.graphdb.Direction;
-import org.neo4j.kernel.api.cursor.DegreeItem;
-import org.neo4j.kernel.api.cursor.LabelItem;
-import org.neo4j.kernel.api.cursor.NodeItem;
-import org.neo4j.kernel.api.cursor.PropertyItem;
-import org.neo4j.kernel.api.cursor.RelationshipItem;
 import org.neo4j.kernel.impl.locking.Lock;
 import org.neo4j.kernel.impl.locking.LockService;
->>>>>>> c9162121
 import org.neo4j.kernel.impl.store.InvalidRecordException;
 import org.neo4j.kernel.impl.store.NeoStores;
 import org.neo4j.kernel.impl.store.NodeStore;
@@ -58,13 +48,9 @@
 import org.neo4j.storageengine.api.PropertyItem;
 import org.neo4j.storageengine.api.RelationshipItem;
 
+import static org.neo4j.kernel.impl.locking.LockService.NO_LOCK_SERVICE;
+import static org.neo4j.kernel.impl.store.record.RecordLoad.CHECK;
 import static org.neo4j.kernel.impl.store.record.RecordLoad.NORMAL;
-
-<<<<<<< HEAD
-=======
-import static org.neo4j.kernel.impl.locking.LockService.NO_LOCK_SERVICE;
-import static org.neo4j.kernel.impl.store.NodeLabelsField.parseLabelsField;
->>>>>>> c9162121
 
 /**
  * Base cursor for nodes.
@@ -72,20 +58,13 @@
 public abstract class StoreAbstractNodeCursor extends NodeItemHelper implements Cursor<NodeItem>, NodeItem
 {
     protected final NodeRecord nodeRecord;
-<<<<<<< HEAD
     protected final NodeStore nodeStore;
     protected final RelationshipStore relationshipStore;
     protected final RecordStore<RelationshipGroupRecord> relationshipGroupStore;
 
     protected final StoreStatement storeStatement;
-=======
-    protected NodeStore nodeStore;
-    protected RelationshipGroupStore relationshipGroupStore;
-    protected RelationshipStore relationshipStore;
-    protected final LockService lockService;
-    protected StoreStatement storeStatement;
->>>>>>> c9162121
-
+
+    private final LockService lockService;
     private final InstanceCache<StoreLabelCursor> labelCursor;
     private final InstanceCache<StoreSingleLabelCursor> singleLabelCursor;
     private final InstanceCache<StoreNodeRelationshipCursor> nodeRelationshipCursor;
@@ -96,11 +75,8 @@
     public StoreAbstractNodeCursor( NodeRecord nodeRecord,
             final NeoStores neoStores,
             final StoreStatement storeStatement,
-<<<<<<< HEAD
-            final RecordCursors cursors )
-=======
+            final RecordCursors cursors,
             final LockService lockService )
->>>>>>> c9162121
     {
         this.nodeRecord = nodeRecord;
         this.cursors = cursors;
@@ -131,14 +107,8 @@
             @Override
             protected StoreNodeRelationshipCursor create()
             {
-<<<<<<< HEAD
                 return new StoreNodeRelationshipCursor( relationshipStore.newRecord(),
-                        relationshipGroupStore.newRecord(), this, cursors );
-=======
-                return new StoreNodeRelationshipCursor( new RelationshipRecord( -1 ),
-                        neoStores,
-                        new RelationshipGroupRecord( -1, -1 ), storeStatement, this, lockService );
->>>>>>> c9162121
+                        relationshipGroupStore.newRecord(), this, cursors, lockService );
             }
         };
         singlePropertyCursor = new InstanceCache<StoreSinglePropertyCursor>()
@@ -192,8 +162,7 @@
             try
             {
                 // It's safer to re-read the node record here, specifically nextProp, after acquiring the lock
-                nodeStore.loadRecord( nodeRecord.getId(), nodeRecord );
-                if ( !nodeRecord.inUse() )
+                if ( !cursors.node().next( nodeRecord.getId(), nodeRecord, CHECK ) )
                 {
                     // So it looks like the node has been deleted. The current behavior of NodeStore#loadRecord
                     // is to only set the inUse field on loading an unused record. This should (and will)
@@ -230,7 +199,7 @@
     @Override
     public Cursor<RelationshipItem> relationships( Direction direction )
     {
-        return nodeRelationshipCursor.get().init( nodeRecord.isDense(), nodeRecord.getNextRel(), nodeRecord.getId(),
+        return nodeRelationshipCursor.get().init(  nodeRecord.isDense(), nodeRecord.getNextRel(), nodeRecord.getId(),
                 direction, null );
     }
 
