/**
 * Copyright (c) 2002-2014 "Neo Technology,"
 * Network Engine for Objects in Lund AB [http://neotechnology.com]
 *
 * This file is part of Neo4j.
 *
 * Neo4j is free software: you can redistribute it and/or modify
 * it under the terms of the GNU General Public License as published by
 * the Free Software Foundation, either version 3 of the License, or
 * (at your option) any later version.
 *
 * This program is distributed in the hope that it will be useful,
 * but WITHOUT ANY WARRANTY; without even the implied warranty of
 * MERCHANTABILITY or FITNESS FOR A PARTICULAR PURPOSE.  See the
 * GNU General Public License for more details.
 *
 * You should have received a copy of the GNU General Public License
 * along with this program.  If not, see <http://www.gnu.org/licenses/>.
 */
package org.neo4j.kernel.impl.util;

import java.util.concurrent.TimeUnit;

import org.neo4j.kernel.lifecycle.Lifecycle;

/**
 * To be expanded, the idea here is to have a database-global service for running jobs, handling jobs crashing and so on.
 */
public interface JobScheduler extends Lifecycle
{
    /**
     * This is an exhaustive list of job types that run in the database. It should be expanded as needed for new groups
     * of jobs.
     *
     * For now, this does naming only, but it will allow us to define per-group configuration, such as how to handle
     * failures, shared threads and (later on) affinity strategies.
     */
    enum Group
    {
        indexPopulation,
        masterTransactionPushing,
        serverTransactionTimeout,
<<<<<<< HEAD

        /**
         * Gathers approximated data about the underlying data store.
         */
        heuristics,
=======
        pullUpdates,
>>>>>>> b447c791
    }

    void schedule( Group group, Runnable job );

    void scheduleRecurring( Group group, Runnable runnable, long period, TimeUnit timeUnit );

<<<<<<< HEAD
    void cancelRecurring( Group group, Runnable runnable );
=======
    void scheduleRecurring( Group group, Runnable runnable, long initialDelay, long period, TimeUnit timeUnit );
>>>>>>> b447c791
}<|MERGE_RESOLUTION|>--- conflicted
+++ resolved
@@ -40,24 +40,19 @@
         indexPopulation,
         masterTransactionPushing,
         serverTransactionTimeout,
-<<<<<<< HEAD
+        pullUpdates,
 
         /**
          * Gathers approximated data about the underlying data store.
          */
         heuristics,
-=======
-        pullUpdates,
->>>>>>> b447c791
     }
 
     void schedule( Group group, Runnable job );
 
     void scheduleRecurring( Group group, Runnable runnable, long period, TimeUnit timeUnit );
 
-<<<<<<< HEAD
+    void scheduleRecurring( Group group, Runnable runnable, long initialDelay, long period, TimeUnit timeUnit );
+
     void cancelRecurring( Group group, Runnable runnable );
-=======
-    void scheduleRecurring( Group group, Runnable runnable, long initialDelay, long period, TimeUnit timeUnit );
->>>>>>> b447c791
 }