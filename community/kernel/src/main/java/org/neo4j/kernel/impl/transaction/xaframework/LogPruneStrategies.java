--- conflicted
+++ resolved
@@ -45,11 +45,7 @@
         }
     };
     
-<<<<<<< HEAD
-    private interface Threshold
-=======
     static interface Threshold
->>>>>>> b02b8e7c
     {
         boolean reached( File file, long version, LogLoader source );
     }
@@ -205,13 +201,7 @@
                 @Override
                 public boolean reached( File file, long version, LogLoader source )
                 {
-<<<<<<< HEAD
-                    // Here we know that the log version exists (checked in AbstractPruneStrategy#prune)
-                    long tx = source.getFirstCommittedTxId( version );
-                    if ( highest == null )
-=======
                     try
->>>>>>> b02b8e7c
                     {
                         // Here we know that the log version exists (checked in AbstractPruneStrategy#prune)
                         long tx = source.getFirstCommittedTxId( version );
@@ -233,10 +223,6 @@
                             throw e;
                         }
                     }
-<<<<<<< HEAD
-                    return highest-tx >= maxTransactionCount;
-=======
->>>>>>> b02b8e7c
                 }
             };
         }
