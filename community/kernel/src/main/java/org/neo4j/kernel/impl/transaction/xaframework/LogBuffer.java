--- conflicted
+++ resolved
@@ -61,9 +61,5 @@
 
     long getFileChannelPosition() throws IOException;
 
-<<<<<<< HEAD
-    FileChannel getFileChannel();
-=======
-    public StoreChannel getFileChannel();
->>>>>>> 1492b144
+    StoreChannel getFileChannel();
 }