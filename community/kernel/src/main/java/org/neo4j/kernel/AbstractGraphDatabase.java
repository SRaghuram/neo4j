/**
 * Copyright (c) 2002-2012 "Neo Technology,"
 * Network Engine for Objects in Lund AB [http://neotechnology.com]
 *
 * This file is part of Neo4j.
 *
 * Neo4j is free software: you can redistribute it and/or modify
 * it under the terms of the GNU General Public License as published by
 * the Free Software Foundation, either version 3 of the License, or
 * (at your option) any later version.
 *
 * This program is distributed in the hope that it will be useful,
 * but WITHOUT ANY WARRANTY; without even the implied warranty of
 * MERCHANTABILITY or FITNESS FOR A PARTICULAR PURPOSE.  See the
 * GNU General Public License for more details.
 *
 * You should have received a copy of the GNU General Public License
 * along with this program.  If not, see <http://www.gnu.org/licenses/>.
 */
package org.neo4j.kernel;

import java.io.File;
import java.io.FileInputStream;
import java.io.IOException;
import java.lang.reflect.InvocationTargetException;
import java.lang.reflect.Method;
import java.util.ArrayList;
import java.util.Collection;
import java.util.Collections;
import java.util.HashMap;
import java.util.Iterator;
import java.util.List;
import java.util.Map;
import java.util.Properties;
import java.util.Set;
import javax.transaction.TransactionManager;
import org.neo4j.graphdb.DependencyResolver;
import org.neo4j.graphdb.GraphDatabaseService;
import org.neo4j.graphdb.Node;
import org.neo4j.graphdb.NotFoundException;
import org.neo4j.graphdb.Relationship;
import org.neo4j.graphdb.RelationshipType;
import org.neo4j.graphdb.Transaction;
import org.neo4j.graphdb.TransactionFailureException;
import org.neo4j.graphdb.event.KernelEventHandler;
import org.neo4j.graphdb.event.TransactionEventHandler;
import org.neo4j.graphdb.factory.GraphDatabaseSetting;
import org.neo4j.graphdb.factory.GraphDatabaseSettings;
import org.neo4j.graphdb.index.IndexManager;
import org.neo4j.graphdb.index.IndexProvider;
import org.neo4j.helpers.Pair;
import org.neo4j.helpers.Service;
import org.neo4j.kernel.impl.cache.AdaptiveCacheManager;
import org.neo4j.kernel.impl.core.DefaultRelationshipTypeCreator;
import org.neo4j.kernel.impl.core.KernelPanicEventGenerator;
import org.neo4j.kernel.impl.core.LastCommittedTxIdSetter;
import org.neo4j.kernel.impl.core.LockReleaser;
import org.neo4j.kernel.impl.core.NodeImpl;
import org.neo4j.kernel.impl.core.NodeManager;
import org.neo4j.kernel.impl.core.NodeProxy;
import org.neo4j.kernel.impl.core.PropertyIndexManager;
import org.neo4j.kernel.impl.core.ReadOnlyNodeManager;
import org.neo4j.kernel.impl.core.RelationshipImpl;
import org.neo4j.kernel.impl.core.RelationshipProxy;
import org.neo4j.kernel.impl.core.RelationshipTypeCreator;
import org.neo4j.kernel.impl.core.RelationshipTypeHolder;
import org.neo4j.kernel.impl.core.TransactionEventsSyncHook;
import org.neo4j.kernel.impl.core.TxEventSyncHookFactory;
import org.neo4j.kernel.impl.index.IndexStore;
import org.neo4j.kernel.impl.nioneo.store.CommonAbstractStore;
import org.neo4j.kernel.impl.nioneo.store.FileSystemAbstraction;
import org.neo4j.kernel.impl.nioneo.store.NeoStore;
import org.neo4j.kernel.impl.nioneo.store.StoreFactory;
import org.neo4j.kernel.impl.nioneo.store.StoreId;
import org.neo4j.kernel.impl.nioneo.xa.NeoStoreXaDataSource;
import org.neo4j.kernel.impl.nioneo.xa.NioNeoDbPersistenceSource;
import org.neo4j.kernel.impl.persistence.PersistenceManager;
import org.neo4j.kernel.impl.persistence.PersistenceSource;
import org.neo4j.kernel.impl.transaction.AbstractTransactionManager;
import org.neo4j.kernel.impl.transaction.LockManager;
import org.neo4j.kernel.impl.transaction.LockType;
import org.neo4j.kernel.impl.transaction.RagManager;
import org.neo4j.kernel.impl.transaction.ReadOnlyTxManager;
import org.neo4j.kernel.impl.transaction.TransactionManagerProvider;
import org.neo4j.kernel.impl.transaction.TxHook;
import org.neo4j.kernel.impl.transaction.TxManager;
import org.neo4j.kernel.impl.transaction.XaDataSourceManager;
import org.neo4j.kernel.impl.transaction.xaframework.DefaultLogBufferFactory;
import org.neo4j.kernel.impl.transaction.xaframework.ForceMode;
import org.neo4j.kernel.impl.transaction.xaframework.LogBufferFactory;
import org.neo4j.kernel.impl.transaction.xaframework.RecoveryVerifier;
import org.neo4j.kernel.impl.transaction.xaframework.TransactionInterceptorProvider;
import org.neo4j.kernel.impl.transaction.xaframework.TxIdGenerator;
import org.neo4j.kernel.impl.transaction.xaframework.XaFactory;
import org.neo4j.kernel.impl.util.FileUtils;
import org.neo4j.kernel.impl.util.StringLogger;
import org.neo4j.kernel.info.DiagnosticsManager;
import org.neo4j.tooling.GlobalGraphOperations;

<<<<<<< HEAD
import static org.neo4j.helpers.Exceptions.*;
=======
import static org.neo4j.helpers.Exceptions.launderedException;
>>>>>>> a1502819


/**
 * Exposes the methods {@link #getManagementBeans(Class)}() a.s.o.
 */
public abstract class AbstractGraphDatabase
        implements GraphDatabaseService, GraphDatabaseSPI
{
    public static class Configuration
    {
        public static final GraphDatabaseSetting.BooleanSetting dump_configuration = GraphDatabaseSettings.dump_configuration;
        public static final GraphDatabaseSetting.BooleanSetting read_only = GraphDatabaseSettings.read_only;
        public static final GraphDatabaseSetting.BooleanSetting use_memory_mapped_buffers = GraphDatabaseSettings.use_memory_mapped_buffers;
        public static final GraphDatabaseSetting.CacheTypeSetting cache_type = GraphDatabaseSettings.cache_type;
        public static final GraphDatabaseSetting.BooleanSetting load_kernel_extensions = GraphDatabaseSettings.load_kernel_extensions;
        public static final GraphDatabaseSetting.BooleanSetting ephemeral = new GraphDatabaseSetting.BooleanSetting("ephemeral");
    }

    private static final long MAX_NODE_ID = IdType.NODE.getMaxValue();
    private static final long MAX_RELATIONSHIP_ID = IdType.RELATIONSHIP.getMaxValue();

    protected String storeDir;
    protected Map<String, String> params;
    private StoreId storeId;
    private Transaction placeboTransaction = null;
    private final TransactionBuilder defaultTxBuilder = new TransactionBuilderImpl( this, ForceMode.forced );

    protected StringLogger msgLog;
    protected KernelEventHandlers kernelEventHandlers;
    protected TransactionEventHandlers transactionEventHandlers;
    protected RelationshipTypeHolder relationshipTypeHolder;
    protected NodeManager nodeManager;
    protected Iterable<IndexProvider> indexProviders;
    protected IndexManagerImpl indexManager;
    protected Config config;
    protected KernelPanicEventGenerator kernelPanicEventGenerator;
    protected TxHook txHook;
    protected FileSystemAbstraction fileSystem;
    protected XaDataSourceManager xaDataSourceManager;
    protected RagManager ragManager;
    protected LockManager lockManager;
    protected AdaptiveCacheManager cacheManager;
    protected IdGeneratorFactory idGeneratorFactory;
    protected RelationshipTypeCreator relationshipTypeCreator;
    protected LastCommittedTxIdSetter lastCommittedTxIdSetter;
    protected NioNeoDbPersistenceSource persistenceSource;
    protected TxEventSyncHookFactory syncHook;
    protected PersistenceManager persistenceManager;
    protected PropertyIndexManager propertyIndexManager;
    protected LockReleaser lockReleaser;
    protected IndexStore indexStore;
    protected LogBufferFactory logBufferFactory;
    protected AbstractTransactionManager txManager;
    protected TxIdGenerator txIdGenerator;
    protected StoreFactory storeFactory;
    protected XaFactory xaFactory;
    protected DiagnosticsManager diagnosticsManager;
    protected NeoStoreXaDataSource neoDataSource;
    protected RecoveryVerifier recoveryVerifier;

    protected NodeAutoIndexerImpl nodeAutoIndexer;
    protected RelationshipAutoIndexerImpl relAutoIndexer;
    protected KernelData extensions;

    private final LifeSupport life = new LifeSupport();

    protected AbstractGraphDatabase(String storeDir, Map<String, String> params,
                                    Iterable<IndexProvider> indexProviders)
    {
        this.params = params;
        this.storeDir = FileUtils.fixSeparatorsInPath( canonicalize( storeDir ));

        // SPI - provided services
        this.indexProviders = indexProviders;
    }

    protected void run()
    {
        create();

        try
        {
            life.start();
        }
        catch( LifecycleException throwable )
        {
            msgLog.logMessage( "Startup failed", throwable );

            shutdown();

//            throw new IllegalStateException( "Startup failed", throwable );
            throw throwable;
        }
    }

    private void create()
    {
        this.msgLog = createStringLogger();
<<<<<<< HEAD
=======
        params = new ConfigurationMigrator(msgLog).migrateConfiguration( params );

        Configuration conf = ConfigProxy.config(params, Configuration.class);
>>>>>>> a1502819

        // TODO THIS IS A SMELL - SHOULD BE AVAILABLE THROUGH OTHER MEANS!
        String separator = System.getProperty( "file.separator" );
        String store = this.storeDir + separator + NeoStore.DEFAULT_NAME;
        params.put( CommonAbstractStore.Configuration.store_dir.name(), this.storeDir );
        params.put( "neo_store", store );
        String logicalLog = this.storeDir + separator + NeoStoreXaDataSource.LOGICAL_LOG_DEFAULT_NAME;
        params.put( "logical_log", logicalLog );
        // END SMELL

        // Setup proper configuration
        config = new Config( msgLog, params );
        
        // Instantiate all services - some are overridable by subclasses
        boolean readOnly = config.getBoolean( Configuration.read_only );

        NodeManager.CacheType cacheType = config.getEnum(NodeManager.CacheType.class, Configuration.cache_type);

        kernelEventHandlers = new KernelEventHandlers();

        diagnosticsManager = life.add(new DiagnosticsManager( msgLog ));

        kernelPanicEventGenerator = new KernelPanicEventGenerator( kernelEventHandlers );

        txHook = createTxHook();

        fileSystem = life.add(createFileSystemAbstraction());

        xaDataSourceManager = life.add( new XaDataSourceManager( msgLog ) );

        if (readOnly)
        {
            txManager = new ReadOnlyTxManager(xaDataSourceManager);

        } else
        {
            String serviceName = config.get( GraphDatabaseSettings.tx_manager_impl );
            if ( serviceName == null )
            {
                txManager = new TxManager( this.storeDir, xaDataSourceManager, kernelPanicEventGenerator, txHook, msgLog, fileSystem);
            }
            else {
                TransactionManagerProvider provider;
                provider = Service.load(TransactionManagerProvider.class, serviceName);
                if ( provider == null )
                {
                    throw new IllegalStateException( "Unknown transaction manager implementation: "
                            + serviceName );
                }
                txManager = provider.loadTransactionManager( this.storeDir, kernelPanicEventGenerator, txHook, msgLog, fileSystem);
            }
        }
        life.add( txManager );

        transactionEventHandlers = new TransactionEventHandlers(txManager);

        txIdGenerator = createTxIdGenerator();

        ragManager = new RagManager(txManager );
        lockManager = createLockManager();

        cacheManager = life.add( new AdaptiveCacheManager( config ) );

        idGeneratorFactory = createIdGeneratorFactory();

        relationshipTypeCreator = new DefaultRelationshipTypeCreator();

        lastCommittedTxIdSetter = createLastCommittedTxIdSetter();

        persistenceSource = life.add(new NioNeoDbPersistenceSource(xaDataSourceManager));

        syncHook = new DefaultTxEventSyncHookFactory();

        // TODO Cyclic dependency! lockReleaser is null here
        persistenceManager = new PersistenceManager(txManager,
                persistenceSource, syncHook, lockReleaser );

        propertyIndexManager = life.add(new PropertyIndexManager(
                txManager, persistenceManager, persistenceSource));

        lockReleaser = new LockReleaser(lockManager, txManager, nodeManager, propertyIndexManager);
        persistenceManager.setLockReleaser(lockReleaser); // TODO This cyclic dep needs to be refactored

        relationshipTypeHolder = new RelationshipTypeHolder( txManager,
            persistenceManager, persistenceSource, relationshipTypeCreator );

        nodeManager = !readOnly ? new NodeManager( config, this, cacheManager,
                lockManager, lockReleaser, txManager,
                persistenceManager, persistenceSource, relationshipTypeHolder, cacheType, propertyIndexManager,

                createNodeLookup(), createRelationshipLookups() ):
                new ReadOnlyNodeManager( config, this,
                        cacheManager, lockManager, lockReleaser,
                        txManager, persistenceManager, persistenceSource,
                        relationshipTypeHolder, cacheType, propertyIndexManager,
                        createNodeLookup(), createRelationshipLookups());
        life.add( nodeManager );

        lockReleaser.setNodeManager(nodeManager); // TODO Another cyclic dep that needs to be refactored

        indexStore = new IndexStore( this.storeDir, fileSystem);

<<<<<<< HEAD
=======
        // Default settings that need to be available
        // TODO THIS IS A SMELL - SHOULD BE AVAILABLE THROUGH OTHER MEANS!
        String separator = System.getProperty( "file.separator" );
        String store = this.storeDir + separator + NeoStore.DEFAULT_NAME;
        params.put( "store_dir", this.storeDir );
        params.put( "neo_store", store );
        String logicalLog = this.storeDir + separator + NeoStoreXaDataSource.LOGICAL_LOG_DEFAULT_NAME;
        params.put( "logical_log", logicalLog );
        // END SMELL

        config = new Config( fileSystem, this.storeDir,  params );
>>>>>>> a1502819
        diagnosticsManager.prependProvider( config );

        // Config can auto-configure memory mapping settings and what not, so reassign params
        // after we've instantiated Config.
        params = config.getParams();

        /*
         *  LogBufferFactory needs access to the parameters so it has to be added after the default and
         *  user supplied configurations are consolidated
         */

        logBufferFactory = new DefaultLogBufferFactory();

        extensions = life.add(createKernelData());

        if ( config.getBoolean( Configuration.load_kernel_extensions ))
        {
            life.add(new DefaultKernelExtensionLoader( extensions ));
        }

        if (indexProviders == null)
        	indexProviders = new LegacyIndexIterable();
        indexManager = new IndexManagerImpl(config, indexStore, xaDataSourceManager, txManager, this);
        nodeAutoIndexer = life.add(new NodeAutoIndexerImpl( config, indexManager, nodeManager));
        relAutoIndexer = life.add(new RelationshipAutoIndexerImpl( config, indexManager, nodeManager));

        // TODO This cyclic dependency should be resolved
        indexManager.setNodeAutoIndexer( nodeAutoIndexer );
        indexManager.setRelAutoIndexer( relAutoIndexer );

        recoveryVerifier = createRecoveryVerifier();

        // Factories for things that needs to be created later
        storeFactory = createStoreFactory();
        xaFactory = new XaFactory(config, txIdGenerator, txManager, logBufferFactory, fileSystem, msgLog, recoveryVerifier );

        // Create DataSource
        List<Pair<TransactionInterceptorProvider, Object>> providers = new ArrayList<Pair<TransactionInterceptorProvider, Object>>( 2 );
        for ( TransactionInterceptorProvider provider : Service.load( TransactionInterceptorProvider.class ) )
        {
            Object prov = params.get( TransactionInterceptorProvider.class.getSimpleName() + "." + provider.name() );
            if ( prov != null )
            {
                providers.add( Pair.of( provider, prov ) );
            }
        }

        try
        {
            // TODO IO stuff should be done in lifecycle. Refactor!
<<<<<<< HEAD
            neoDataSource = new NeoStoreXaDataSource( config,
                    storeFactory, lockManager, lockReleaser, msgLog, xaFactory, providers, new DependencyResolverImpl());
=======
            neoDataSource = new NeoStoreXaDataSource( ConfigProxy.config( params, NeoStoreXaDataSource.Configuration.class ),
                                                      fileSystem, storeFactory, lockManager, lockReleaser, msgLog, xaFactory,
                                                      providers, new DependencyResolverImpl() );
>>>>>>> a1502819
            xaDataSourceManager.registerDataSource( neoDataSource );
        } catch (IOException e)
        {
            throw new IllegalStateException("Could not create Neo XA datasource", e);
        }

        life.add( new StuffToDoAfterRecovery() );

        // This is how we lock the entire database to avoid threads using it during lifecycle events
        life.add( new DatabaseAvailability() );

        // Kernel event handlers should be the very last, i.e. very first to receive shutdown events
        life.add( kernelEventHandlers );
    }

    @Override
    public void shutdown()
    {
        try
        {
            life.shutdown();
        }
        catch( LifecycleException throwable )
        {
            msgLog.logMessage( "Shutdown failed", throwable );
        }
    }

    protected StoreFactory createStoreFactory()
    {
        return new StoreFactory(config, idGeneratorFactory, fileSystem, lastCommittedTxIdSetter, msgLog, txHook);
    }

    protected RecoveryVerifier createRecoveryVerifier()
    {
        return CommonFactories.defaultRecoveryVerifier();
    }

    protected KernelData createKernelData()
    {
        return new DefaultKernelData(config, this);
    }

    protected LastCommittedTxIdSetter createLastCommittedTxIdSetter()
    {
        return new DefaultLastCommittedTxIdSetter();
    }

    protected TxIdGenerator createTxIdGenerator()
    {
        return TxIdGenerator.DEFAULT;
    }

    protected RelationshipProxy.RelationshipLookups createRelationshipLookups()
    {
        return new RelationshipProxy.RelationshipLookups()
        {
            @Override
            public Node lookupNode( long nodeId )
            {
                // TODO: add CAS check here for requests not in tx to guard against shutdown
                return nodeManager.getNodeById( nodeId );
            }

            @Override
            public RelationshipImpl lookupRelationship( long relationshipId )
            {
                // TODO: add CAS check here for requests not in tx to guard against shutdown
                return nodeManager.getRelationshipForProxy( relationshipId, null );
            }

            @Override
            public RelationshipImpl lookupRelationship( long relationshipId, LockType lock )
            {
                return nodeManager.getRelationshipForProxy( relationshipId, lock );
            }

            @Override
            public GraphDatabaseService getGraphDatabaseService()
            {
                return AbstractGraphDatabase.this;
            }

            @Override
            public NodeManager getNodeManager()
            {
                return nodeManager;
            }

            @Override
            public Node newNodeProxy( long nodeId )
            {
                // only used by relationship already checked as valid in cache
                return nodeManager.newNodeProxyById( nodeId );
            }
        };
    }

    protected NodeProxy.NodeLookup createNodeLookup()
    {
        return new NodeProxy.NodeLookup()
        {
            @Override
            public NodeImpl lookup( long nodeId )
            {
                // TODO: add CAS check here for requests not in tx to guard against shutdown
                return nodeManager.getNodeForProxy( nodeId, null );
            }

            @Override
            public NodeImpl lookup( long nodeId, LockType lock )
            {
                return nodeManager.getNodeForProxy( nodeId, lock );
            }

            @Override
            public GraphDatabaseService getGraphDatabase()
            {
                // TODO This should be wrapped as well
                return AbstractGraphDatabase.this;
            }

            @Override
            public NodeManager getNodeManager()
            {
                return nodeManager;
            }
        };
    }

    protected TxHook createTxHook()
    {
        return new DefaultTxHook();
    }

    protected FileSystemAbstraction createFileSystemAbstraction()
    {
        return new DefaultFileSystemAbstraction();
    }

    protected IdGeneratorFactory createIdGeneratorFactory()
    {
        return new CommonFactories.DefaultIdGeneratorFactory();
    }

    protected LockManager createLockManager()
    {
        return new LockManager(ragManager);
    }

    protected StringLogger createStringLogger()
    {
        final StringLogger stringLogger = StringLogger.logger( this.storeDir );
        life.add( new LifecycleAdapter()
        {
            @Override
            public void shutdown()
                throws Throwable
            {
                stringLogger.close();
            }
        });
        return stringLogger;
    }

    public final String getStoreDir()
    {
        return storeDir;
    }

    public StoreId getStoreId()
    {
        return storeId;
    }

    @Override
    public Transaction beginTx()
    {
        return tx().begin();
    }

    Transaction beginTx( ForceMode forceMode )
    {
        if ( transactionRunning() )
        {
            if ( placeboTransaction == null )
            {
                placeboTransaction = new PlaceboTransaction(
                        txManager );
            }
            return placeboTransaction;
        }
        Transaction result = null;
        try
        {
            txManager.begin( forceMode );
            result = new TopLevelTransaction( txManager, lockManager, lockReleaser );
        }
        catch ( Exception e )
        {
            throw new TransactionFailureException(
                "Unable to begin transaction", e );
        }
        return result;
    }

    public boolean transactionRunning()
    {
        try
        {
            return txManager.getTransaction() != null;
        }
        catch ( Exception e )
        {
            throw new TransactionFailureException(
                    "Unable to get transaction.", e );
        }
    }

    /**
     * Get a single management bean. Delegates to {@link #getSingleManagementBean(Class)}.
     *
     * @deprecated since Neo4j may now have multiple beans implementing the same bean interface, this method has been
     *             deprecated in favor of {@link #getSingleManagementBean(Class)} and {@link #getManagementBeans(Class)}
     *             . Version 1.5 of Neo4j will be the last version to contain this method.
     */
    @Deprecated
    public final <T> T getManagementBean( Class<T> type )
    {
        return getSingleManagementBean( type );
    }

    public final <T> T getSingleManagementBean( Class<T> type )
    {
        Iterator<T> beans = getManagementBeans( type ).iterator();
        if ( beans.hasNext() )
        {
            T bean = beans.next();
            if ( beans.hasNext() )
                throw new NotFoundException( "More than one management bean for " + type.getName() );
            return bean;
        }
        return null;
    }

    protected boolean isEphemeral()
    {
        return false;
    }

    @Override
    public String toString()
    {
        return getClass().getSimpleName() + " [" + getStoreDir() + "]";
    }

    @Override
    public Iterable<Node> getAllNodes()
    {
        return GlobalGraphOperations.at( this ).getAllNodes();
    }

    @Override
    public Iterable<RelationshipType> getRelationshipTypes()
    {
        return GlobalGraphOperations.at( this ).getAllRelationshipTypes();
    }

    public KernelEventHandler registerKernelEventHandler(
            KernelEventHandler handler )
    {
        return kernelEventHandlers.registerKernelEventHandler( handler );
    }

    public <T> TransactionEventHandler<T> registerTransactionEventHandler(
            TransactionEventHandler<T> handler )
    {
        return transactionEventHandlers.registerTransactionEventHandler( handler );
    }

    public KernelEventHandler unregisterKernelEventHandler(
            KernelEventHandler handler )
    {
        return kernelEventHandlers.unregisterKernelEventHandler( handler );
    }

    public <T> TransactionEventHandler<T> unregisterTransactionEventHandler(
            TransactionEventHandler<T> handler )
    {
        return transactionEventHandlers.unregisterTransactionEventHandler( handler );
    }

    /**
     * A non-standard Convenience method that loads a standard property file and
     * converts it into a generic <Code>Map<String,String></CODE>. Will most
     * likely be removed in future releases.
     *
     * @param file the property file to load
     * @return a map containing the properties from the file
     * @throws IllegalArgumentException if file does not exist
     */
    public static Map<String,String> loadConfigurations( String file )
    {
        Properties props = new Properties();
        try
        {
            FileInputStream stream = new FileInputStream( new File( file ) );
            try
            {
                props.load( stream );
            }
            finally
            {
                stream.close();
            }
        }
        catch ( Exception e )
        {
            throw new IllegalArgumentException( "Unable to load " + file, e );
        }
        Set<Map.Entry<Object,Object>> entries = props.entrySet();
        Map<String,String> stringProps = new HashMap<String,String>();
        for ( Map.Entry<Object,Object> entry : entries )
        {
            String key = (String) entry.getKey();
            String value = (String) entry.getValue();
            stringProps.put( key, value );
        }
        return stringProps;
    }

    public Node createNode()
    {
        return nodeManager.createNode();
    }

    public Node getNodeById( long id )
    {
        if ( id < 0 || id > MAX_NODE_ID )
        {
            throw new NotFoundException( "Node[" + id + "]" );
        }
        return nodeManager.getNodeById( id );
    }

    public Relationship getRelationshipById( long id )
    {
        if ( id < 0 || id > MAX_RELATIONSHIP_ID )
        {
            throw new NotFoundException( "Relationship[" + id + "]" );
        }
        return nodeManager.getRelationshipById( id );
    }

    public Node getReferenceNode()
    {
        return nodeManager.getReferenceNode();
    }

    public TransactionBuilder tx()
    {
        return defaultTxBuilder;
    }

    public <T> Collection<T> getManagementBeans( Class<T> beanClass )
    {
        KernelExtension<?> jmx = Service.load( KernelExtension.class, "kernel jmx" );
        if ( jmx != null )
        {
            Method getManagementBeans = null;
            Object state = jmx.getState( extensions );
            if ( state != null )
            {
                try
                {
                    getManagementBeans = state.getClass().getMethod( "getManagementBeans", Class.class );
                }
                catch ( Exception e )
                {
                    // getManagementBean will be null
                }
            }
            if ( getManagementBeans != null )
            {
                try
                {
                    @SuppressWarnings( "unchecked" ) Collection<T> result =
                            (Collection<T>) getManagementBeans.invoke( state, beanClass );
                    if ( result == null ) return Collections.emptySet();
                    return result;
                }
                catch ( InvocationTargetException ex )
                {
                    Throwable cause = ex.getTargetException();
                    if ( cause instanceof Error )
                    {
                        throw (Error) cause;
                    }
                    if ( cause instanceof RuntimeException )
                    {
                        throw (RuntimeException) cause;
                    }
                }
                catch ( Exception ignored )
                {
                    // exception thrown below
                }
            }
        }
        throw new UnsupportedOperationException( "Neo4j JMX support not enabled" );
    }

    public KernelData getKernelData()
    {
        return extensions;
    }

    public IndexManager index()
    {
        return indexManager;
    }

    // GraphDatabaseSPI implementation - THESE SHOULD EVENTUALLY BE REMOVED! DON'T ADD dependencies on these!
    public Config getConfig()
    {
        return config;
    }

    public NodeManager getNodeManager()
    {
        return nodeManager;
    }

    public LockReleaser getLockReleaser()
    {
        return lockReleaser;
    }

    public LockManager getLockManager()
    {
        return lockManager;
    }

    public XaDataSourceManager getXaDataSourceManager()
    {
        return xaDataSourceManager;
    }

    public TransactionManager getTxManager()
    {
        return txManager;
    }

    @Override
    public RelationshipTypeHolder getRelationshipTypeHolder()
    {
        return relationshipTypeHolder;
    }

    public IdGeneratorFactory getIdGeneratorFactory()
    {
        return idGeneratorFactory;
    }

    @Override
    public DiagnosticsManager getDiagnosticsManager()
    {
        return diagnosticsManager;
    }

    @Override
    public PersistenceSource getPersistenceSource()
    {
        return persistenceSource;
    }

    public final StringLogger getMessageLog()
    {
        return msgLog;
    }

    @Override
    public KernelPanicEventGenerator getKernelPanicGenerator()
    {
        return kernelPanicEventGenerator;
    }

    private String canonicalize( String path )
    {
        try
        {
            return new File( path ).getCanonicalFile().getAbsolutePath();
        }
        catch ( IOException e )
        {
            return new File( path ).getAbsolutePath();
        }
    }

    @Override
    public boolean equals( Object o )
    {
        if( this == o )
        {
            return true;
        }
        if( o == null || getClass() != o.getClass() )
        {
            return false;
        }

        AbstractGraphDatabase that = (AbstractGraphDatabase) o;

        if( getStoreId() != null ? !getStoreId().equals( that.getStoreId() ) : that.getStoreId() != null )
        {
            return false;
        }
        if( !storeDir.equals( that.storeDir ) )
        {
            return false;
        }

        return true;
    }

    @Override
    public int hashCode()
    {
        return storeDir.hashCode();
    }

	protected class DefaultKernelData extends KernelData implements Lifecycle
    {
        private final Config config;
        private final GraphDatabaseSPI graphDb;

        public DefaultKernelData(Config config, GraphDatabaseSPI graphDb)
        {
            this.config = config;
            this.graphDb = graphDb;
        }

        @Override
        public Version version()
        {
            return Version.getKernel();
        }

        @Override
        public Config getConfig()
        {
            return config;
        }

        @Override
        public Map<String, String> getConfigParams()
        {
            return config.getParams();
        }

        @Override
        public GraphDatabaseSPI graphDatabase()
        {
            return graphDb;
        }

        @Override
        public void init()
            throws Throwable
        {
        }

        @Override
        public void start()
            throws Throwable
        {
        }

        @Override
        public void stop()
            throws Throwable
        {
        }

        @Override
        public void shutdown()
            throws Throwable
        {
            // TODO This should be refactored so that shutdown does not need logger as input
            shutdown( msgLog );
        }
    }

    private class DefaultKernelExtensionLoader implements Lifecycle
    {
        private final KernelData extensions;

        private Collection<KernelExtension<?>> loaded;

        public DefaultKernelExtensionLoader(KernelData extensions)
        {
            this.extensions = extensions;
        }

        @Override
        public void init()
            throws Throwable
        {
            loaded = extensions.loadExtensionConfigurations( msgLog );
            loadIndexImplementations(indexManager, msgLog);
        }

        @Override
        public void start()
            throws Throwable
        {
            extensions.loadExtensions( loaded, msgLog );
        }

        @Override
        public void stop()
            throws Throwable
        {
        }

        @Override
        public void shutdown()
            throws Throwable
        {
        }

        void loadIndexImplementations( IndexManagerImpl indexes, StringLogger msgLog )
        {
            for ( IndexProvider index : indexProviders)
            {
                try
                {
                    indexes.addProvider( index.identifier(), index.load( new DependencyResolverImpl() ) );
                }
                catch ( Throwable cause )
                {
                    msgLog.logMessage( "Failed to load index provider " + index.identifier(), cause );
                    if ( isAnUpgradeProblem( cause ) ) throw launderedException( cause );
                    else cause.printStackTrace();
                }
            }
        }

        private boolean isAnUpgradeProblem( Throwable cause )
        {
            while ( cause != null )
            {
                if ( cause instanceof Throwable ) return true;
                cause = cause.getCause();
            }
            return false;
        }

    }

    private class DefaultTxEventSyncHookFactory implements TxEventSyncHookFactory
    {
        @Override
        public TransactionEventsSyncHook create()
        {
            return transactionEventHandlers.hasHandlers() ?
                   new TransactionEventsSyncHook( nodeManager, transactionEventHandlers, txManager) : null;
        }
    }

    /**
     * FIXME: This is supposed to be handled by a Dependency Injection framework...
     * @author ceefour
     */
    class DependencyResolverImpl
            implements DependencyResolver
    {
        @Override
        public <T> T resolveDependency(Class<T> type)
        {
            if (type.equals( Map.class ))
                return (T) getConfig().getParams();
            else if (type.equals( Config.class ))
                return (T) getConfig();
            else if (GraphDatabaseService.class.isAssignableFrom(type))
                return (T) AbstractGraphDatabase.this;
            else if (TransactionManager.class.isAssignableFrom(type))
                return (T) txManager;
            else if (LockManager.class.isAssignableFrom(type))
                return (T) lockManager;
            else if (LockReleaser.class.isAssignableFrom(type))
                return (T) lockReleaser;
            else if (StoreFactory.class.isAssignableFrom(type))
                return (T) storeFactory;
            else if (StringLogger.class.isAssignableFrom(type))
                return (T) msgLog;
            else if (IndexStore.class.isAssignableFrom(type))
                return (T) indexStore;
            else if (XaFactory.class.isAssignableFrom(type))
                return (T) xaFactory;
            else if (XaDataSourceManager.class.isAssignableFrom(type))
                return (T) xaDataSourceManager;
            else if (FileSystemAbstraction.class.isAssignableFrom(type))
                return (T) fileSystem;
            else
                throw new IllegalArgumentException("Could not resolve dependency of type:"+type.getName());
        }
    }

    class DatabaseStartup
        implements Lifecycle
    {
        @Override
        public void init()
            throws Throwable
        {
        }

        @Override
        public void start()
            throws Throwable
        {
        }

        @Override
        public void stop()
            throws Throwable
        {
        }

        @Override
        public void shutdown()
            throws Throwable
        {
        }
    }

    /**
     * This class handles whether the database as a whole is available to use at all.
     * As it runs as the last service in the lifecycle list, the stop() is called first
     * on stop, shutdown or restart, and thus blocks access to everything else for outsiders.
     */
    class DatabaseAvailability
        implements Lifecycle
    {
        @Override
        public void init()
            throws Throwable
        {
            // TODO: Starting database. Make sure none can access it through lock or CAS
        }

        @Override
        public void start()
            throws Throwable
        {
            // TODO: Starting database. Make sure none can access it through lock or CAS
        }

        @Override
        public void stop()
            throws Throwable
        {
            // TODO: Starting database. Make sure none can access it through lock or CAS
        }

        @Override
        public void shutdown()
            throws Throwable
        {
            // TODO: Starting database. Make sure none can access it through lock or CAS
        }
    }

    // TODO Probably change name
    class StuffToDoAfterRecovery implements Lifecycle
    {
        @Override
        public void init() throws Throwable
        {
        }

        @Override
        public void start() throws Throwable
        {
            storeId = neoDataSource.getStoreId();
            KernelDiagnostics.register( diagnosticsManager, AbstractGraphDatabase.this,
                    neoDataSource );
        }

        @Override
        public void stop() throws Throwable
        {
        }

        @Override
        public void shutdown() throws Throwable
        {
        }
    }
}<|MERGE_RESOLUTION|>--- conflicted
+++ resolved
@@ -97,11 +97,7 @@
 import org.neo4j.kernel.info.DiagnosticsManager;
 import org.neo4j.tooling.GlobalGraphOperations;
 
-<<<<<<< HEAD
 import static org.neo4j.helpers.Exceptions.*;
-=======
-import static org.neo4j.helpers.Exceptions.launderedException;
->>>>>>> a1502819
 
 
 /**
@@ -200,12 +196,6 @@
     private void create()
     {
         this.msgLog = createStringLogger();
-<<<<<<< HEAD
-=======
-        params = new ConfigurationMigrator(msgLog).migrateConfiguration( params );
-
-        Configuration conf = ConfigProxy.config(params, Configuration.class);
->>>>>>> a1502819
 
         // TODO THIS IS A SMELL - SHOULD BE AVAILABLE THROUGH OTHER MEANS!
         String separator = System.getProperty( "file.separator" );
@@ -216,8 +206,10 @@
         params.put( "logical_log", logicalLog );
         // END SMELL
 
+        fileSystem = life.add(createFileSystemAbstraction());
+
         // Setup proper configuration
-        config = new Config( msgLog, params );
+        config = new Config( msgLog, fileSystem, params );
         
         // Instantiate all services - some are overridable by subclasses
         boolean readOnly = config.getBoolean( Configuration.read_only );
@@ -231,8 +223,6 @@
         kernelPanicEventGenerator = new KernelPanicEventGenerator( kernelEventHandlers );
 
         txHook = createTxHook();
-
-        fileSystem = life.add(createFileSystemAbstraction());
 
         xaDataSourceManager = life.add( new XaDataSourceManager( msgLog ) );
 
@@ -308,20 +298,6 @@
 
         indexStore = new IndexStore( this.storeDir, fileSystem);
 
-<<<<<<< HEAD
-=======
-        // Default settings that need to be available
-        // TODO THIS IS A SMELL - SHOULD BE AVAILABLE THROUGH OTHER MEANS!
-        String separator = System.getProperty( "file.separator" );
-        String store = this.storeDir + separator + NeoStore.DEFAULT_NAME;
-        params.put( "store_dir", this.storeDir );
-        params.put( "neo_store", store );
-        String logicalLog = this.storeDir + separator + NeoStoreXaDataSource.LOGICAL_LOG_DEFAULT_NAME;
-        params.put( "logical_log", logicalLog );
-        // END SMELL
-
-        config = new Config( fileSystem, this.storeDir,  params );
->>>>>>> a1502819
         diagnosticsManager.prependProvider( config );
 
         // Config can auto-configure memory mapping settings and what not, so reassign params
@@ -372,14 +348,8 @@
         try
         {
             // TODO IO stuff should be done in lifecycle. Refactor!
-<<<<<<< HEAD
             neoDataSource = new NeoStoreXaDataSource( config,
-                    storeFactory, lockManager, lockReleaser, msgLog, xaFactory, providers, new DependencyResolverImpl());
-=======
-            neoDataSource = new NeoStoreXaDataSource( ConfigProxy.config( params, NeoStoreXaDataSource.Configuration.class ),
-                                                      fileSystem, storeFactory, lockManager, lockReleaser, msgLog, xaFactory,
-                                                      providers, new DependencyResolverImpl() );
->>>>>>> a1502819
+                    storeFactory, fileSystem, lockManager, lockReleaser, msgLog, xaFactory, providers, new DependencyResolverImpl());
             xaDataSourceManager.registerDataSource( neoDataSource );
         } catch (IOException e)
         {
