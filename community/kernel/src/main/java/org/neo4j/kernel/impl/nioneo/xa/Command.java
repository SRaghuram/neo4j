--- conflicted
+++ resolved
@@ -140,22 +140,9 @@
                 record.getLength() ).putLong( record.getNextBlock() );
             if ( !record.isLight() )
             {
-<<<<<<< HEAD
                 buffer.put( (byte) 0 );
-                if ( !record.isCharData() )
-                {
-                    byte[] data = record.getData();
-                    buffer.put( data );
-                }
-                else
-                {
-                    char[] chars = record.getDataAsChar();
-                    buffer.put( chars );
-                }
-=======
                 byte[] data = record.getData();
                 buffer.put( data );
->>>>>>> 457ed78e
             }
             else
             {
