--- conflicted
+++ resolved
@@ -18,16 +18,6 @@
  * along with this program.  If not, see <http://www.gnu.org/licenses/>.
  */
 package org.neo4j.kernel.impl.storemigration;
-
-import java.io.File;
-import java.io.IOException;
-import java.util.ArrayList;
-import java.util.Arrays;
-import java.util.Collection;
-import java.util.HashMap;
-import java.util.Iterator;
-import java.util.List;
-import java.util.Map;
 
 import org.neo4j.graphdb.DependencyResolver;
 import org.neo4j.helpers.collection.IteratorUtil;
@@ -37,18 +27,7 @@
 import org.neo4j.kernel.DefaultIdGeneratorFactory;
 import org.neo4j.kernel.configuration.Config;
 import org.neo4j.kernel.impl.core.Token;
-import org.neo4j.kernel.impl.nioneo.store.CommonAbstractStore;
-import org.neo4j.kernel.impl.nioneo.store.DynamicRecord;
-import org.neo4j.kernel.impl.nioneo.store.NeoStore;
-import org.neo4j.kernel.impl.nioneo.store.NeoStoreUtil;
-import org.neo4j.kernel.impl.nioneo.store.NodeRecord;
-import org.neo4j.kernel.impl.nioneo.store.PropertyBlock;
-import org.neo4j.kernel.impl.nioneo.store.PropertyKeyTokenRecord;
-import org.neo4j.kernel.impl.nioneo.store.PropertyKeyTokenStore;
-import org.neo4j.kernel.impl.nioneo.store.PropertyRecord;
-import org.neo4j.kernel.impl.nioneo.store.PropertyStore;
-import org.neo4j.kernel.impl.nioneo.store.RelationshipRecord;
-import org.neo4j.kernel.impl.nioneo.store.StoreFactory;
+import org.neo4j.kernel.impl.nioneo.store.*;
 import org.neo4j.kernel.impl.storemigration.legacystore.LegacyNodeStoreReader;
 import org.neo4j.kernel.impl.storemigration.legacystore.LegacyStore;
 import org.neo4j.kernel.impl.storemigration.legacystore.v19.Legacy19Store;
@@ -70,25 +49,26 @@
 import org.neo4j.unsafe.impl.batchimport.staging.CoarseBoundedProgressExecutionMonitor;
 import org.neo4j.unsafe.impl.batchimport.staging.ExecutionMonitor;
 
+import java.io.File;
+import java.io.IOException;
+import java.util.*;
+
 import static org.neo4j.helpers.UTF8.encode;
 import static org.neo4j.helpers.collection.IteratorUtil.first;
 import static org.neo4j.helpers.collection.IteratorUtil.loop;
-import static org.neo4j.kernel.impl.storemigration.legacystore.LegacyLogFilenames.allLegacyLogFilesFilter;
-import static org.neo4j.kernel.impl.storemigration.legacystore.LegacyLogFilenames.getLegacyLogVersion;
-import static org.neo4j.kernel.impl.storemigration.legacystore.LegacyLogFilenames.versionedLegacyLogFilesFilter;
+import static org.neo4j.kernel.impl.storemigration.legacystore.LegacyLogFilenames.*;
 
 /**
  * Migrates a neo4j kernel database from one version to the next.
- *
+ * <p/>
  * Since only one store migration is supported at any given version (migration from the previous store version)
  * the migration code is specific for the current upgrade and changes with each store format version.
- *
+ * <p/>
  * Just one out of many potential participants in a {@link StoreUpgrader migration}.
  *
  * @see StoreUpgrader
  */
-public class StoreMigrator extends StoreMigrationParticipant.Adapter
-{
+public class StoreMigrator extends StoreMigrationParticipant.Adapter {
     private static final Object[] NO_PROPERTIES = new Object[0];
 
     // Developers: There is a benchmark, storemigrate-benchmark, that generates large stores and benchmarks
@@ -103,15 +83,13 @@
 
     // TODO progress meter should be an aspect of StoreUpgrader, not specific to this participant.
 
-    public StoreMigrator( MigrationProgressMonitor progressMonitor, FileSystemAbstraction fileSystem )
-    {
-        this( progressMonitor, new UpgradableDatabase( new StoreVersionCheck( fileSystem ) ),
-                new Config(), new SystemOutLogging() );
-    }
-
-    public StoreMigrator( MigrationProgressMonitor progressMonitor, UpgradableDatabase upgradableDatabase,
-            Config config, Logging logging )
-    {
+    public StoreMigrator(MigrationProgressMonitor progressMonitor, FileSystemAbstraction fileSystem) {
+        this(progressMonitor, new UpgradableDatabase(new StoreVersionCheck(fileSystem)),
+                new Config(), new SystemOutLogging());
+    }
+
+    public StoreMigrator(MigrationProgressMonitor progressMonitor, UpgradableDatabase upgradableDatabase,
+                         Config config, Logging logging) {
         this.progressMonitor = progressMonitor;
         this.upgradableDatabase = upgradableDatabase;
         this.config = config;
@@ -119,250 +97,194 @@
     }
 
     @Override
-    public boolean needsMigration( FileSystemAbstraction fileSystem, File storeDir ) throws IOException
-    {
-        NeoStoreUtil neoStoreUtil = new NeoStoreUtil( storeDir, fileSystem );
-        String versionAsString = NeoStore.versionLongToString( neoStoreUtil.getStoreVersion() );
-        boolean sameVersion = CommonAbstractStore.ALL_STORES_VERSION.equals( versionAsString );
-        if ( !sameVersion )
-        {
-            upgradableDatabase.checkUpgradeable( storeDir );
+    public boolean needsMigration(FileSystemAbstraction fileSystem, File storeDir) throws IOException {
+        NeoStoreUtil neoStoreUtil = new NeoStoreUtil(storeDir, fileSystem);
+        String versionAsString = NeoStore.versionLongToString(neoStoreUtil.getStoreVersion());
+        boolean sameVersion = CommonAbstractStore.ALL_STORES_VERSION.equals(versionAsString);
+        if (!sameVersion) {
+            upgradableDatabase.checkUpgradeable(storeDir);
         }
         return !sameVersion;
     }
 
     @Override
-    public void migrate( FileSystemAbstraction fileSystem, File storeDir, File migrationDir,
-            DependencyResolver dependencyResolver ) throws IOException
-    {
-        versionToUpgradeFrom = upgradableDatabase.checkUpgradeable( storeDir );
+    public void migrate(FileSystemAbstraction fileSystem, File storeDir, File migrationDir,
+                        DependencyResolver dependencyResolver) throws IOException {
+        versionToUpgradeFrom = upgradableDatabase.checkUpgradeable(storeDir);
 
         progressMonitor.started();
 
-        if ( versionToUpgradeFrom.equals( Legacy21Store.LEGACY_VERSION ) )
-        {   // Don't migrate any store here
-        }
-        else
-        {
-            migrateWithBatchImporter( fileSystem, storeDir, migrationDir, dependencyResolver );
+        if (versionToUpgradeFrom.equals(Legacy21Store.LEGACY_VERSION)) {   // Don't migrate any store here
+        } else {
+            migrateWithBatchImporter(fileSystem, storeDir, migrationDir, dependencyResolver);
         }
         progressMonitor.finished();
     }
 
-    private void migrateWithBatchImporter( FileSystemAbstraction fileSystem, File storeDir, File migrationDir,
-                                           DependencyResolver dependencyResolver )
-            throws IOException
-    {
+    private void migrateWithBatchImporter(FileSystemAbstraction fileSystem, File storeDir, File migrationDir,
+                                          DependencyResolver dependencyResolver)
+            throws IOException {
         LegacyStore legacyStore;
-        switch ( versionToUpgradeFrom )
-        {
+        switch (versionToUpgradeFrom) {
             case Legacy19Store.LEGACY_VERSION:
-                legacyStore = new Legacy19Store( fileSystem, new File( storeDir, NeoStore.DEFAULT_NAME ) );
+                legacyStore = new Legacy19Store(fileSystem, new File(storeDir, NeoStore.DEFAULT_NAME));
                 break;
             case Legacy20Store.LEGACY_VERSION:
-                legacyStore = new Legacy20Store( fileSystem, new File( storeDir, NeoStore.DEFAULT_NAME ) );
+                legacyStore = new Legacy20Store(fileSystem, new File(storeDir, NeoStore.DEFAULT_NAME));
                 break;
             default:
-                throw new IllegalStateException( "Unknown version to upgrade from: " + versionToUpgradeFrom );
+                throw new IllegalStateException("Unknown version to upgrade from: " + versionToUpgradeFrom);
         }
 
         ExecutionMonitor executionMonitor = new CoarseBoundedProgressExecutionMonitor(
-                legacyStore.getNodeStoreReader().getMaxId(), legacyStore.getRelStoreReader().getMaxId() )
-        {
+                legacyStore.getNodeStoreReader().getMaxId(), legacyStore.getRelStoreReader().getMaxId()) {
             @Override
-            protected void percent( int percent )
-            {
-                progressMonitor.percentComplete( percent );
+            protected void percent(int percent) {
+                progressMonitor.percentComplete(percent);
             }
         };
-        BatchImporter importer = new ParallelBatchImporter( migrationDir.getAbsolutePath(), fileSystem,
-                new Configuration.OverrideFromConfig( config ), logging, executionMonitor );
-        Iterable<InputNode> nodes = legacyNodesAsInput( legacyStore );
-        Iterable<InputRelationship> relationships = legacyRelationshipsAsInput( legacyStore );
+        BatchImporter importer = new ParallelBatchImporter(migrationDir.getAbsolutePath(), fileSystem,
+                new Configuration.OverrideFromConfig(config), logging, executionMonitor);
+        Iterable<InputNode> nodes = legacyNodesAsInput(legacyStore);
+        Iterable<InputRelationship> relationships = legacyRelationshipsAsInput(legacyStore);
         IdMapper idMapper = IdMappers.actualIds();
-        importer.doImport( nodes, relationships, idMapper );
+        importer.doImport(nodes, relationships, idMapper);
 
         // Finish the import of nodes and relationships
         importer.shutdown();
-        if ( legacyStore instanceof Legacy19Store )
-<<<<<<< HEAD
-        { // we may need to upgrade the property keys
+        if (legacyStore instanceof Legacy19Store) {
+            // we may need to upgrade the property keys
+            Legacy19Store legacy19Store = (Legacy19Store) legacyStore;
+
             // TODO 2.2-future: fixme if we set the number of page to 1000 the store migration from 19 when
             // we deduplicate property will loop forever in the page cache trying to free pages.
-            StandardPageCache pageCache = new StandardPageCache( fileSystem, 10_000, 8192 );
-            PropertyStore propertyStore = storeFactory( fileSystem, pageCache, migrationDir, dependencyResolver )
+            StandardPageCache pageCache = new StandardPageCache(fileSystem, 10_000, 8192);
+            PropertyStore propertyStore = storeFactory(fileSystem, pageCache, migrationDir, dependencyResolver)
                     .newPropertyStore();
-=======
-        {
-            Legacy19Store legacy19Store = (Legacy19Store) legacyStore;
-
-            // we need may need to upgrade the property keys
-            PropertyStore propertyStore = storeFactory( fileSystem, migrationDir )
-                    .newPropertyStore( new File( migrationDir.getPath(),
-                                                 NeoStore.DEFAULT_NAME + StoreFactory.PROPERTY_STORE_NAME ) );
->>>>>>> c44cba0d
-            try
-            {
-                migratePropertyKeys( legacy19Store, propertyStore );
-            }
-            finally
-            {
+            try {
+                migratePropertyKeys(legacy19Store, propertyStore);
+            } finally {
                 propertyStore.close();
                 pageCache.close();
             }
-
-            legacy19Store.migrateTransactionLogs( fileSystem, migrationDir, storeDir );
-            legacy19Store.migrateLuceneLogs( fileSystem, migrationDir, storeDir );
         }
         // Close
         legacyStore.close();
     }
 
-<<<<<<< HEAD
-    private StoreFactory storeFactory( FileSystemAbstraction fileSystem, StandardPageCache pageCache,
-            File migrationDir, DependencyResolver resolver )
-=======
-    private StoreFactory storeFactory( FileSystemAbstraction fileSystem, File migrationDir )
->>>>>>> c44cba0d
-    {
+    private StoreFactory storeFactory(FileSystemAbstraction fileSystem, StandardPageCache pageCache,
+                                      File migrationDir, DependencyResolver resolver) {
         return new StoreFactory(
-                StoreFactory.configForStoreDir( config, migrationDir ),
+                StoreFactory.configForStoreDir(config, migrationDir),
                 new DefaultIdGeneratorFactory(), pageCache,
-                fileSystem, StringLogger.DEV_NULL, new Monitors() );
-    }
-
-    private void migratePropertyKeys( Legacy19Store legacyStore, PropertyStore propertyStore ) throws IOException
-    {
+                fileSystem, StringLogger.DEV_NULL, new Monitors());
+    }
+
+    private void migratePropertyKeys(Legacy19Store legacyStore, PropertyStore propertyStore) throws IOException {
         Token[] tokens = legacyStore.getPropertyIndexReader().readTokens();
 
         // dedup and write new property key token store (incl. names)
-        Map<Integer, Integer> propertyKeyTranslation = dedupAndWritePropertyKeyTokenStore( propertyStore, tokens );
+        Map<Integer, Integer> propertyKeyTranslation = dedupAndWritePropertyKeyTokenStore(propertyStore, tokens);
 
         // read property store, replace property key ids
-        migratePropertyStore( legacyStore, propertyKeyTranslation, propertyStore );
+        migratePropertyStore(legacyStore, propertyKeyTranslation, propertyStore);
     }
 
     private Map<Integer, Integer> dedupAndWritePropertyKeyTokenStore(
-            PropertyStore propertyStore, Token[] tokens /*ordered ASC*/ )
-    {
+            PropertyStore propertyStore, Token[] tokens /*ordered ASC*/) {
         PropertyKeyTokenStore keyTokenStore = propertyStore.getPropertyKeyTokenStore();
         Map<Integer/*duplicate*/, Integer/*use this instead*/> translations = new HashMap<>();
         Map<String, Integer> createdTokens = new HashMap<>();
-        for ( Token token : tokens )
-        {
-            Integer id = createdTokens.get( token.name() );
-            if ( id == null )
-            {   // Not a duplicate, add to store
+        for (Token token : tokens) {
+            Integer id = createdTokens.get(token.name());
+            if (id == null) {   // Not a duplicate, add to store
                 id = (int) keyTokenStore.nextId();
-                PropertyKeyTokenRecord record = new PropertyKeyTokenRecord( id );
+                PropertyKeyTokenRecord record = new PropertyKeyTokenRecord(id);
                 Collection<DynamicRecord> nameRecords =
-                        keyTokenStore.allocateNameRecords( encode( token.name() ) );
-                record.setNameId( (int) first( nameRecords ).getId() );
-                record.addNameRecords( nameRecords );
-                record.setInUse( true );
+                        keyTokenStore.allocateNameRecords(encode(token.name()));
+                record.setNameId((int) first(nameRecords).getId());
+                record.addNameRecords(nameRecords);
+                record.setInUse(true);
                 record.setCreated();
-                keyTokenStore.updateRecord( record );
-                createdTokens.put( token.name(), id );
-            }
-            translations.put( token.id(), id );
+                keyTokenStore.updateRecord(record);
+                createdTokens.put(token.name(), id);
+            }
+            translations.put(token.id(), id);
         }
         return translations;
     }
 
-    private void migratePropertyStore( Legacy19Store legacyStore, Map<Integer, Integer> propertyKeyTranslation,
-                                       PropertyStore propertyStore ) throws IOException
-    {
+    private void migratePropertyStore(Legacy19Store legacyStore, Map<Integer, Integer> propertyKeyTranslation,
+                                      PropertyStore propertyStore) throws IOException {
         long lastInUseId = -1;
-        for ( PropertyRecord propertyRecord : loop( legacyStore.getPropertyStoreReader().readPropertyStore() ) )
-        {
+        for (PropertyRecord propertyRecord : loop(legacyStore.getPropertyStoreReader().readPropertyStore())) {
             // Translate property keys
-            for ( PropertyBlock block : propertyRecord.getPropertyBlocks() )
-            {
+            for (PropertyBlock block : propertyRecord.getPropertyBlocks()) {
                 int key = block.getKeyIndexId();
-                Integer translation = propertyKeyTranslation.get( key );
-                if ( translation != null )
-                {
-                    block.setKeyIndexId( translation );
+                Integer translation = propertyKeyTranslation.get(key);
+                if (translation != null) {
+                    block.setKeyIndexId(translation);
                 }
             }
-            propertyStore.setHighId( propertyRecord.getId() + 1 );
-            propertyStore.updateRecord( propertyRecord );
-            for ( long id = lastInUseId + 1; id < propertyRecord.getId(); id++ )
-            {
-                propertyStore.freeId( id );
+            propertyStore.setHighId(propertyRecord.getId() + 1);
+            propertyStore.updateRecord(propertyRecord);
+            for (long id = lastInUseId + 1; id < propertyRecord.getId(); id++) {
+                propertyStore.freeId(id);
             }
             lastInUseId = propertyRecord.getId();
         }
     }
 
-    private StoreFile[] allExcept( StoreFile... exceptions )
-    {
+    private StoreFile[] allExcept(StoreFile... exceptions) {
         List<StoreFile> result = new ArrayList<>();
-        result.addAll( Arrays.asList( StoreFile.values() ) );
-        for ( StoreFile except : exceptions )
-        {
-            result.remove( except );
-        }
-        return result.toArray( new StoreFile[result.size()] );
-    }
-
-    private Iterable<InputRelationship> legacyRelationshipsAsInput( LegacyStore legacyStore )
-    {
+        result.addAll(Arrays.asList(StoreFile.values()));
+        for (StoreFile except : exceptions) {
+            result.remove(except);
+        }
+        return result.toArray(new StoreFile[result.size()]);
+    }
+
+    private Iterable<InputRelationship> legacyRelationshipsAsInput(LegacyStore legacyStore) {
         final org.neo4j.kernel.impl.storemigration.legacystore.LegacyRelationshipStoreReader reader = legacyStore.getRelStoreReader();
-        return new Iterable<InputRelationship>()
-        {
+        return new Iterable<InputRelationship>() {
             @Override
-            public Iterator<InputRelationship> iterator()
-            {
+            public Iterator<InputRelationship> iterator() {
                 Iterator<RelationshipRecord> source;
-                try
-                {
-                    source = reader.iterator( 0 );
+                try {
+                    source = reader.iterator(0);
+                } catch (IOException e) {
+                    throw new RuntimeException(e);
                 }
-                catch ( IOException e )
-                {
-                    throw new RuntimeException( e );
-                }
-
-                return new IteratorWrapper<InputRelationship, RelationshipRecord>( source )
-                {
+
+                return new IteratorWrapper<InputRelationship, RelationshipRecord>(source) {
                     @Override
-                    protected InputRelationship underlyingObjectToObject( RelationshipRecord record )
-                    {
-                        return new InputRelationship( record.getId(), NO_PROPERTIES, record.getNextProp(),
-                                record.getFirstNode(), record.getSecondNode(), null, record.getType() );
+                    protected InputRelationship underlyingObjectToObject(RelationshipRecord record) {
+                        return new InputRelationship(record.getId(), NO_PROPERTIES, record.getNextProp(),
+                                record.getFirstNode(), record.getSecondNode(), null, record.getType());
                     }
                 };
             }
         };
     }
 
-    private Iterable<InputNode> legacyNodesAsInput( LegacyStore legacyStore )
-    {
+    private Iterable<InputNode> legacyNodesAsInput(LegacyStore legacyStore) {
         final LegacyNodeStoreReader reader = legacyStore.getNodeStoreReader();
         final String[] NO_LABELS = new String[0];
-        return new Iterable<InputNode>()
-        {
+        return new Iterable<InputNode>() {
             @Override
-            public Iterator<InputNode> iterator()
-            {
+            public Iterator<InputNode> iterator() {
                 Iterator<NodeRecord> source;
-                try
-                {
+                try {
                     source = reader.iterator();
+                } catch (IOException e) {
+                    throw new RuntimeException(e);
                 }
-                catch ( IOException e )
-                {
-                    throw new RuntimeException( e );
-                }
-
-                return new IteratorWrapper<InputNode, NodeRecord>( source )
-                {
+
+                return new IteratorWrapper<InputNode, NodeRecord>(source) {
                     @Override
-                    protected InputNode underlyingObjectToObject( NodeRecord record )
-                    {
-                        return new InputNode( record.getId(), NO_PROPERTIES, record.getNextProp(),
-                                NO_LABELS, record.getLabelField() );
+                    protected InputNode underlyingObjectToObject(NodeRecord record) {
+                        return new InputNode(record.getId(), NO_PROPERTIES, record.getNextProp(),
+                                NO_LABELS, record.getLabelField());
                     }
                 };
             }
@@ -370,18 +292,15 @@
     }
 
     @Override
-    public void moveMigratedFiles( FileSystemAbstraction fileSystem, File migrationDir,
-            File storeDir, File leftOversDir ) throws IOException
-    {
+    public void moveMigratedFiles(FileSystemAbstraction fileSystem, File migrationDir,
+                                  File storeDir, File leftOversDir) throws IOException {
         // The batch importer will create a whole store. so
         // Disregard the new and empty node/relationship".id" files, i.e. reuse the existing id files
 
         StoreFile[] filesToDelete;
         StoreFile[] leftoverFiles;
         StoreFile[] idFilesToDelete;
-        switch ( versionToUpgradeFrom )
-        {
-<<<<<<< HEAD
+        switch (versionToUpgradeFrom) {
             case Legacy19Store.LEGACY_VERSION:
                 filesToDelete = allExcept(
                         StoreFile.NODE_STORE,
@@ -411,8 +330,7 @@
                 filesToDelete = allExcept(
                         StoreFile.NODE_STORE,
                         StoreFile.RELATIONSHIP_STORE,
-                        StoreFile.RELATIONSHIP_GROUP_STORE,
-                        StoreFile.SCHEMA_STORE );
+                        StoreFile.RELATIONSHIP_GROUP_STORE);
                 idFilesToDelete = allExcept(
                         StoreFile.RELATIONSHIP_GROUP_STORE
                 );
@@ -425,80 +343,57 @@
                 filesToDelete = idFilesToDelete = leftoverFiles = new StoreFile[]{};
                 break;
             default:
-                throw new IllegalStateException( "Unknown version to upgrade from: " + versionToUpgradeFrom );
-=======
-            // Note: We don't overwrite the label stores in 2.0
-            filesToDelete = allExcept(
-                    StoreFile20.NODE_STORE,
-                    StoreFile20.RELATIONSHIP_STORE,
-                    StoreFile20.RELATIONSHIP_GROUP_STORE );
-            leftoverFiles = new StoreFile20[]{StoreFile20.NODE_STORE, StoreFile20.RELATIONSHIP_STORE};
->>>>>>> c44cba0d
-        }
-
-        StoreFile.deleteStoreFile( fileSystem, migrationDir, filesToDelete );
-        StoreFile.deleteIdFile( fileSystem, migrationDir, idFilesToDelete );
+                throw new IllegalStateException("Unknown version to upgrade from: " + versionToUpgradeFrom);
+        }
+
+        StoreFile.deleteStoreFile(fileSystem, migrationDir, filesToDelete);
+        StoreFile.deleteIdFile(fileSystem, migrationDir, idFilesToDelete);
 
         // Move the current ones into the leftovers directory
-        StoreFile.move( fileSystem, storeDir, leftOversDir,
-                IteratorUtil.asIterable( leftoverFiles ), // files
+        StoreFile.move(fileSystem, storeDir, leftOversDir,
+                IteratorUtil.asIterable(leftoverFiles), // files
                 false,  // does not allow to skip non existent source files
                 false,  // does not allow to overwrite target files
-                StoreFileType.STORE );
+                StoreFileType.STORE);
 
         // Move the migrated ones into the store directory
-        StoreFile.move( fileSystem, migrationDir, storeDir,
+        StoreFile.move(fileSystem, migrationDir, storeDir,
                 StoreFile.currentStoreFiles(), // files
                 true,   // allow to skip non existent source files
                 true,   // allow to overwrite target files
-                StoreFileType.values() );
-<<<<<<< HEAD
+                StoreFileType.values());
 
         // ensure the store version is correct
-        StoreFile.ensureStoreVersion( fileSystem, storeDir, StoreFile.currentStoreFiles() );
-
-        renameLogFiles( fileSystem, storeDir );
-    }
-
-    private void renameLogFiles( FileSystemAbstraction fileSystem, File storeDir ) throws IOException
-    {
+        StoreFile.ensureStoreVersion(fileSystem, storeDir, StoreFile.currentStoreFiles());
+
+        renameLogFiles(fileSystem, storeDir);
+    }
+
+    private void renameLogFiles(FileSystemAbstraction fileSystem, File storeDir) throws IOException {
         // rename files
-        for ( File file : fileSystem.listFiles( storeDir, versionedLegacyLogFilesFilter ) )
-        {
+        for (File file : fileSystem.listFiles(storeDir, versionedLegacyLogFilesFilter)) {
             final String oldName = file.getName();
-            final long version = getLegacyLogVersion( oldName );
+            final long version = getLegacyLogVersion(oldName);
             final String newName = PhysicalLogFile.DEFAULT_NAME + PhysicalLogFile.DEFAULT_VERSION_SUFFIX + version;
-            fileSystem.renameFile( file, new File( file.getParent(), newName ) );
+            fileSystem.renameFile(file, new File(file.getParent(), newName));
         }
 
         // delete old an unused log files
-        for ( File file : fileSystem.listFiles( storeDir, allLegacyLogFilesFilter ) )
-        {
-            fileSystem.deleteFile( file );
-=======
-        StoreFile20.ensureStoreVersion( fileSystem, storeDir, StoreFile20.currentStoreFiles() );
-
-        if ( versionToUpgradeFrom.equals( Legacy19Store.LEGACY_VERSION ) )
-        {
-            Legacy19Store.moveRewrittenTransactionLogs( migrationDir, storeDir );
-            Legacy19Store.moveRewrittenLuceneLogs( migrationDir, storeDir );
->>>>>>> c44cba0d
-        }
-    }
-
-    @Override
-    public void cleanup( FileSystemAbstraction fileSystem, File migrationDir ) throws IOException
-    {
-        for ( StoreFile storeFile : StoreFile.values() )
-        {
-            fileSystem.deleteFile( new File( migrationDir, storeFile.storeFileName() ) );
-            fileSystem.deleteFile( new File( migrationDir, storeFile.idFileName() ) );
-        }
-    }
-
-    @Override
-    public String toString()
-    {
+        for (File file : fileSystem.listFiles(storeDir, allLegacyLogFilesFilter)) {
+            fileSystem.deleteFile(file);
+        }
+    }
+
+    @Override
+    public void cleanup(FileSystemAbstraction fileSystem, File migrationDir) throws IOException {
+        for (StoreFile storeFile : StoreFile.values()) {
+            fileSystem.deleteFile(new File(migrationDir, storeFile.storeFileName()));
+            fileSystem.deleteFile(new File(migrationDir, storeFile.idFileName()));
+        }
+    }
+
+    @Override
+    public String toString() {
         return "Kernel StoreMigrator";
     }
 }