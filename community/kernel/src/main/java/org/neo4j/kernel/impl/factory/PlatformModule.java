--- conflicted
+++ resolved
@@ -210,15 +210,14 @@
         publishPlatformInfo( dependencies.resolveDependency( UsageData.class ) );
     }
 
-<<<<<<< HEAD
     protected StoreLocker createStoreLocker()
     {
         return new GlobalStoreLocker( fileSystem, storeDir );
-=======
+    }
+
     protected AvailabilityGuard createAvailabilityGuard()
     {
         return new AvailabilityGuard( clock, logging.getInternalLog( AvailabilityGuard.class ) );
->>>>>>> 44010655
     }
 
     protected SystemNanoClock createClock()
