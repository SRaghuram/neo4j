--- conflicted
+++ resolved
@@ -73,12 +73,7 @@
                 }
             };
 
-<<<<<<< HEAD
-    TwoPhaseNodeForRelationshipLocking( EntityReadOperations reads, ThrowingConsumer<Long,KernelException> relIdAction )
-=======
-
     TwoPhaseNodeForRelationshipLocking( EntityReadOperations entityReadOperations, ThrowingConsumer<Long,KernelException> relIdAction )
->>>>>>> 6bc48f68
     {
         this.entityReadOperations = entityReadOperations;
         this.relIdAction = relIdAction;
