/**
 * Copyright (c) 2002-2014 "Neo Technology,"
 * Network Engine for Objects in Lund AB [http://neotechnology.com]
 *
 * This file is part of Neo4j.
 *
 * Neo4j is free software: you can redistribute it and/or modify
 * it under the terms of the GNU General Public License as published by
 * the Free Software Foundation, either version 3 of the License, or
 * (at your option) any later version.
 *
 * This program is distributed in the hope that it will be useful,
 * but WITHOUT ANY WARRANTY; without even the implied warranty of
 * MERCHANTABILITY or FITNESS FOR A PARTICULAR PURPOSE.  See the
 * GNU General Public License for more details.
 *
 * You should have received a copy of the GNU General Public License
 * along with this program.  If not, see <http://www.gnu.org/licenses/>.
 */
package org.neo4j.kernel.impl.storemigration;

import java.io.File;
import java.io.IOException;
import java.util.ArrayList;
import java.util.HashSet;
import java.util.List;
import java.util.Set;

import org.junit.Before;
import org.junit.Test;

import org.neo4j.graphdb.DependencyResolver;
import org.neo4j.graphdb.Direction;
import org.neo4j.graphdb.DynamicRelationshipType;
import org.neo4j.graphdb.GraphDatabaseService;
import org.neo4j.graphdb.Node;
import org.neo4j.graphdb.NotFoundException;
import org.neo4j.graphdb.PropertyContainer;
import org.neo4j.graphdb.Relationship;
import org.neo4j.graphdb.Transaction;
import org.neo4j.graphdb.factory.GraphDatabaseFactory;
import org.neo4j.kernel.DefaultFileSystemAbstraction;
import org.neo4j.kernel.DefaultIdGeneratorFactory;
import org.neo4j.kernel.DefaultTxHook;
import org.neo4j.kernel.GraphDatabaseAPI;
import org.neo4j.kernel.configuration.Config;
import org.neo4j.kernel.impl.core.Token;
import org.neo4j.kernel.impl.nioneo.store.CommonAbstractStore;
import org.neo4j.kernel.impl.nioneo.store.DefaultWindowPoolFactory;
import org.neo4j.kernel.impl.nioneo.store.FileSystemAbstraction;
import org.neo4j.kernel.impl.nioneo.store.NeoStore;
import org.neo4j.kernel.impl.nioneo.store.PropertyKeyTokenStore;
import org.neo4j.kernel.impl.nioneo.store.PropertyType;
import org.neo4j.kernel.impl.nioneo.store.StoreFactory;
import org.neo4j.kernel.impl.nioneo.xa.NeoStoreXaDataSource;
import org.neo4j.kernel.impl.storemigration.legacystore.LegacyStore;
import org.neo4j.kernel.impl.storemigration.monitoring.MigrationProgressMonitor;
import org.neo4j.kernel.impl.transaction.XaDataSourceManager;
import org.neo4j.kernel.impl.transaction.xaframework.InMemoryLogBuffer;
import org.neo4j.kernel.impl.transaction.xaframework.LogExtractor;
import org.neo4j.kernel.impl.transaction.xaframework.XaContainer;
import org.neo4j.kernel.impl.transaction.xaframework.XaLogicalLog;
import org.neo4j.kernel.impl.util.StringLogger;
import org.neo4j.test.TargetDirectory;
import org.neo4j.test.Unzip;
import org.neo4j.tooling.GlobalGraphOperations;

import static java.lang.Integer.MAX_VALUE;

import static org.hamcrest.Matchers.is;
import static org.junit.Assert.assertArrayEquals;
import static org.junit.Assert.assertEquals;
import static org.junit.Assert.assertThat;
import static org.junit.Assert.assertTrue;
import static org.junit.Assert.fail;

import static org.neo4j.graphdb.DynamicRelationshipType.withName;
import static org.neo4j.graphdb.Neo4jMatchers.hasProperty;
import static org.neo4j.graphdb.Neo4jMatchers.inTx;
import static org.neo4j.kernel.impl.nioneo.store.StoreFactory.PROPERTY_KEY_TOKEN_STORE_NAME;

public class StoreMigratorIT
{
    @Test
    public void shouldMigrate() throws IOException
    {
        // GIVEN
        File legacyStoreDir = MigrationTestUtils.findOldFormatStoreDirectory();
        LegacyStore legacyStore = new LegacyStore( fs, new File( legacyStoreDir, NeoStore.DEFAULT_NAME ) );
        NeoStore neoStore = storeFactory.createNeoStore( storeFileName );

        // WHEN
        new StoreMigrator( monitor ).migrate( legacyStore, neoStore );
        legacyStore.close();

        // THEN
        neoStore = storeFactory.newNeoStore( storeFileName );
        verifyNeoStore( neoStore );
        neoStore.close();

        assertEquals( 100, monitor.events.size() );
        assertTrue( monitor.started );
        assertTrue( monitor.finished );

        GraphDatabaseService db = new GraphDatabaseFactory().newEmbeddedDatabase( storeDir );

        try
        {
            DatabaseContentVerifier verifier = new DatabaseContentVerifier( db );
            verifier.verifyNodes();
            verifier.verifyRelationships();
            verifier.verifyNodeIdsReused();
            verifier.verifyRelationshipIdsReused();
            verifier.verifyLegacyIndex();
        }
        finally
        {
            // CLEANUP
            db.shutdown();
        }
    }

    @Test
    public void shouldDeduplicateUniquePropertyIndexKeys() throws Exception
    {
        // GIVEN
        // a store that contains two nodes with property "name" of which there are two key tokens
        // that should be merged in the store migration
        File legacyStoreDir = Unzip.unzip( LegacyStore.class, "propkeydupdb.zip" );
        LegacyStore legacyStore = new LegacyStore( fs, new File( legacyStoreDir, NeoStore.DEFAULT_NAME ) );
        NeoStore neoStore = storeFactory.createNeoStore( storeFileName );

        // WHEN
        new StoreMigrator( monitor ).migrate( legacyStore, neoStore );
        legacyStore.close();

        // THEN
        // verify that the "name" property for both the involved nodes
        GraphDatabaseService db = new GraphDatabaseFactory().newEmbeddedDatabase( storeDir );
        try
        {
            Node nodeA = getNodeWithName( db, "A" );
            assertThat( nodeA, inTx( db, hasProperty( "name" ).withValue( "A" ) ) );

            Node nodeB = getNodeWithName( db, "B" );
            assertThat( nodeB, inTx( db, hasProperty( "name" ).withValue( "B" ) ) );

            Node nodeC = getNodeWithName( db, "C" );
            assertThat( nodeC, inTx( db, hasProperty( "name" ).withValue( "C" )  ) );
            assertThat( nodeC, inTx( db, hasProperty( "other" ).withValue( "a value" ) ) );
            assertThat( nodeC, inTx( db, hasProperty( "third" ).withValue( "something" ) ) );
        }
        finally
        {
            db.shutdown();
        }

        // THEN
        // verify that there are no duplicate keys in the store
        PropertyKeyTokenStore tokenStore =
                storeFactory.newPropertyKeyTokenStore( new File( storeFileName + PROPERTY_KEY_TOKEN_STORE_NAME ) );
        Token[] tokens = tokenStore.getTokens( MAX_VALUE );
        tokenStore.close();
        assertNoDuplicates( tokens );
    }

    @Test
    public void shouldTranslateTheLastTransactionLog() throws Exception
    {
        // GIVEN
        // A store that has a couple of transaction logs
        File unzippedStore = Unzip.unzip( LegacyStore.class, "legacy-store-with-transaction-logs.zip" );
        File legacyStoreDir = new File( unzippedStore, "legacystore" );
        LegacyStore legacyStore = new LegacyStore( fs, new File( legacyStoreDir, NeoStore.DEFAULT_NAME ) );
        NeoStore neoStore = storeFactory.createNeoStore( storeFileName );

        // WHEN
        new StoreMigrator( monitor ).migrate( legacyStore, neoStore );
        legacyStore.close();

        // THEN
        // We verify that we have a transaction log with two transactions in it, and it exposes
        // the correction transaction version, so that it can be used for incremental backup,
        // and for when an instance joins a cluster in HA and needs to verify that it is up to
        // date with the leader instance.
        // The store we are upgrading has two transaction logs, with two transactions in each.
        // So we should be able to enquire a migrated database about transactions 2 and 3.
        GraphDatabaseFactory factory = new GraphDatabaseFactory();
        GraphDatabaseAPI db = (GraphDatabaseAPI) factory.newEmbeddedDatabase( storeDir );
        try
        {
            DependencyResolver resolver = db.getDependencyResolver();
            XaDataSourceManager xaDataSourceManager = resolver.resolveDependency( XaDataSourceManager.class );
            NeoStoreXaDataSource neoStoreDataSource = xaDataSourceManager.getNeoStoreDataSource();
            XaContainer xaContainer = neoStoreDataSource.getXaContainer();
            XaLogicalLog logicalLog = xaContainer.getLogicalLog();
            // The dataset has been specifically constructed such that these two transactions are
            // contained in the last transaction log:
<<<<<<< HEAD
            InMemoryLogBuffer buf = new InMemoryLogBuffer();
            LogExtractor logExtractor = logicalLog.getLogExtractor( 5, 6 );
            try
            {
=======
            try (LogExtractor logExtractor = logicalLog.getLogExtractor( 5, 6 ))
            {
                InMemoryLogBuffer buf = new InMemoryLogBuffer();

>>>>>>> b9350450
                // The first transaction must have the correct checksum
                assertThat( logExtractor.extractNext( buf ), is( 5L ) );
                assertThat( logExtractor.getLastTxChecksum(), is( -161474256273L ) );

                // The second transaction must have the correct checksum
                // As it happens, our checksum generation is woefully bad, so these two transactions
                // end up with the same checksum. Well... all we care about here is that we somehow
                // compute the same number as we did in the previous version. Not cool, but it's a
                // fight for another day.
                assertThat( logExtractor.extractNext( buf ), is( 6L ) );
                assertThat( logExtractor.getLastTxChecksum(), is( -161474256273L ) );

                // And then we reach the end of the file
                assertThat( logExtractor.extractNext( buf ), is( -1L ) );
<<<<<<< HEAD
            }
            finally
            {
=======

>>>>>>> b9350450
                logExtractor.close();
            }
        }
        finally
        {
            db.shutdown();
        }
    }

    @Test
    public void shouldMigrateStoresThatHaveNoLogs() throws Exception
    {
        // GIVEN
        // A store that has data, but somehow no transaction logs.
        File unzippedStore = Unzip.unzip( LegacyStore.class, "legacy-store-without-logs.zip" );
        File legacyStoreDir = new File( unzippedStore, "legacystore" );
        LegacyStore legacyStore = new LegacyStore( fs, new File( legacyStoreDir, NeoStore.DEFAULT_NAME ) );
        NeoStore neoStore = storeFactory.createNeoStore( storeFileName );

        // WHEN
        new StoreMigrator( monitor ).migrate( legacyStore, neoStore );
        legacyStore.close();

        // THEN
        // Verify that it was migrated correctly with some sanity checks of the data
        GraphDatabaseFactory factory = new GraphDatabaseFactory();
        GraphDatabaseService db = factory.newEmbeddedDatabase( storeDir );
        try ( Transaction ignore = db.beginTx() )
        {
            Node a = db.getNodeById( 2 );
            Node b = db.getNodeById( 1 );
            assertThat( (String) a.getProperty( "a" ), is( "a" ) );
            assertThat( (String) b.getProperty( "b" ), is( "b" ) );
            DynamicRelationshipType relates = DynamicRelationshipType.withName( "relates" );
            assertThat( a.getSingleRelationship( relates, Direction.OUTGOING ).getEndNode(), is( b ) );
        }
        finally
        {
            db.shutdown();
        }
    }

    private void assertNoDuplicates( Token[] tokens )
    {
        Set<String> visited = new HashSet<>();
        for ( Token token : tokens )
        {
            assertTrue( visited.add( token.name() ) );
        }
    }

    private Node getNodeWithName( GraphDatabaseService db, String name )
    {
        Transaction tx = db.beginTx();
        try
        {
            for ( Node node : GlobalGraphOperations.at( db ).getAllNodes() )
            {
                if ( name.equals( node.getProperty( "name", null ) ) )
                {
                    tx.success();
                    return node;
                }
            }
        }
        finally
        {
            tx.finish();
        }
        throw new IllegalArgumentException( name + " not found" );
    }

    private final FileSystemAbstraction fs = new DefaultFileSystemAbstraction();
    private final String storeDir = TargetDirectory.forTest( getClass() ).makeGraphDbDir().getAbsolutePath();
    private final ListAccumulatorMigrationProgressMonitor monitor = new ListAccumulatorMigrationProgressMonitor();
    private StoreFactory storeFactory;
    private File storeFileName;

    @Before
    public void setUp()
    {
        Config config = MigrationTestUtils.defaultConfig();
        File outputDir = new File( storeDir );
        storeFileName = new File( outputDir, NeoStore.DEFAULT_NAME );
        storeFactory = new StoreFactory( config, new DefaultIdGeneratorFactory(),
                new DefaultWindowPoolFactory(), fs, StringLogger.DEV_NULL, new DefaultTxHook() );
    }

    private void verifyNeoStore( NeoStore neoStore )
    {
        assertEquals( 1317392957120l, neoStore.getCreationTime() );
        assertEquals( -472309512128245482l, neoStore.getRandomNumber() );
        assertEquals( 1l, neoStore.getVersion() );
        assertEquals( CommonAbstractStore.ALL_STORES_VERSION, NeoStore.versionLongToString( neoStore.getStoreVersion() ) );
        assertEquals( 1004l, neoStore.getLastCommittedTx() );
    }

    private static class DatabaseContentVerifier
    {
        private final String longString = MigrationTestUtils.makeLongString();
        private final int[] longArray = MigrationTestUtils.makeLongArray();
        private final GraphDatabaseService database;

        public DatabaseContentVerifier( GraphDatabaseService database )
        {
            this.database = database;
        }

        private void verifyRelationships()
        {
            Transaction tx = database.beginTx();
            int traversalCount = 0;
            for ( Relationship rel : GlobalGraphOperations.at( database ).getAllRelationships() )
            {
                traversalCount++;
                verifyProperties( rel );
            }
            tx.success();
            tx.finish();
            assertEquals( 500, traversalCount );
        }

        private void verifyNodes()
        {
            int nodeCount = 0;
            Transaction tx = database.beginTx();
            for ( Node node : GlobalGraphOperations.at( database ).getAllNodes() )
            {
                nodeCount++;
                if ( node.getId() > 0 )
                {
                    verifyProperties( node );
                }
            }
            tx.success();
            tx.finish();
            assertEquals( 501, nodeCount );
        }

        private void verifyProperties( PropertyContainer node )
        {
            assertEquals( Integer.MAX_VALUE, node.getProperty( PropertyType.INT.name() ) );
            assertEquals( longString, node.getProperty( PropertyType.STRING.name() ) );
            assertEquals( true, node.getProperty( PropertyType.BOOL.name() ) );
            assertEquals( Double.MAX_VALUE, node.getProperty( PropertyType.DOUBLE.name() ) );
            assertEquals( Float.MAX_VALUE, node.getProperty( PropertyType.FLOAT.name() ) );
            assertEquals( Long.MAX_VALUE, node.getProperty( PropertyType.LONG.name() ) );
            assertEquals( Byte.MAX_VALUE, node.getProperty( PropertyType.BYTE.name() ) );
            assertEquals( Character.MAX_VALUE, node.getProperty( PropertyType.CHAR.name() ) );
            assertArrayEquals( longArray, (int[]) node.getProperty( PropertyType.ARRAY.name() ) );
            assertEquals( Short.MAX_VALUE, node.getProperty( PropertyType.SHORT.name() ) );
            assertEquals( "short", node.getProperty( PropertyType.SHORT_STRING.name() ) );
        }

        private void verifyNodeIdsReused()
        {
            Transaction transaction = database.beginTx();
            try
            {
                database.getNodeById( 1 );
                fail( "Node 2 should not exist" );
            }
            catch ( NotFoundException e )
            {
                //expected
            }
            finally {
                transaction.finish();
            }

            transaction = database.beginTx();
            try
            {
                Node newNode = database.createNode();
                assertEquals( 1, newNode.getId() );
                transaction.success();
            }
            finally
            {
                transaction.finish();
            }
        }

        private void verifyRelationshipIdsReused()
        {
            Transaction transaction = database.beginTx();
            try
            {
                Node node1 = database.createNode();
                Node node2 = database.createNode();
                Relationship relationship1 = node1.createRelationshipTo( node2, withName( "REUSE" ) );
                assertEquals( 0, relationship1.getId() );
                transaction.success();
            }
            finally
            {
                transaction.finish();
            }
        }

        public void verifyLegacyIndex()
        {
            try ( Transaction tx = database.beginTx() )
            {
                String[] nodeIndexes = database.index().nodeIndexNames();
                String[] relationshipIndexes = database.index().relationshipIndexNames();
                assertArrayEquals( new String[] { "nodekey" }, nodeIndexes );
                assertArrayEquals( new String[] { "relkey" }, relationshipIndexes );
                tx.success();
            }
        }
    }

    private class ListAccumulatorMigrationProgressMonitor implements MigrationProgressMonitor
    {
        private final List<Integer> events = new ArrayList<>();
        private boolean started = false;
        private boolean finished = false;

        @Override
        public void started()
        {
            started = true;
        }

        @Override
        public void percentComplete( int percent )
        {
            events.add( percent );
        }

        @Override
        public void finished()
        {
            finished = true;
        }
    }
}<|MERGE_RESOLUTION|>--- conflicted
+++ resolved
@@ -196,17 +196,9 @@
             XaLogicalLog logicalLog = xaContainer.getLogicalLog();
             // The dataset has been specifically constructed such that these two transactions are
             // contained in the last transaction log:
-<<<<<<< HEAD
             InMemoryLogBuffer buf = new InMemoryLogBuffer();
-            LogExtractor logExtractor = logicalLog.getLogExtractor( 5, 6 );
-            try
-            {
-=======
-            try (LogExtractor logExtractor = logicalLog.getLogExtractor( 5, 6 ))
-            {
-                InMemoryLogBuffer buf = new InMemoryLogBuffer();
-
->>>>>>> b9350450
+            try ( LogExtractor logExtractor = logicalLog.getLogExtractor( 5, 6 ) )
+            {
                 // The first transaction must have the correct checksum
                 assertThat( logExtractor.extractNext( buf ), is( 5L ) );
                 assertThat( logExtractor.getLastTxChecksum(), is( -161474256273L ) );
@@ -221,14 +213,6 @@
 
                 // And then we reach the end of the file
                 assertThat( logExtractor.extractNext( buf ), is( -1L ) );
-<<<<<<< HEAD
-            }
-            finally
-            {
-=======
-
->>>>>>> b9350450
-                logExtractor.close();
             }
         }
         finally
