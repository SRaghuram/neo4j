--- conflicted
+++ resolved
@@ -30,10 +30,7 @@
 import java.util.List;
 import java.util.Set;
 
-<<<<<<< HEAD
 import org.neo4j.cursor.IOCursor;
-=======
->>>>>>> f81a2ce4
 import org.neo4j.graphdb.mockfs.EphemeralFileSystemAbstraction;
 import org.neo4j.helpers.collection.Pair;
 import org.neo4j.io.fs.FileSystemAbstraction;
@@ -42,13 +39,9 @@
 import org.neo4j.kernel.impl.store.record.NodeRecord;
 import org.neo4j.kernel.impl.store.record.Record;
 import org.neo4j.kernel.impl.storemigration.FileOperation;
-<<<<<<< HEAD
-=======
 import org.neo4j.kernel.impl.transaction.command.Command;
 import org.neo4j.kernel.impl.transaction.log.ArrayIOCursor;
-import org.neo4j.kernel.impl.transaction.log.IOCursor;
 import org.neo4j.kernel.impl.transaction.log.LogPosition;
->>>>>>> f81a2ce4
 import org.neo4j.kernel.impl.transaction.log.LogVersionedStoreChannel;
 import org.neo4j.kernel.impl.transaction.log.entry.LogEntry;
 import org.neo4j.kernel.impl.transaction.log.entry.LogEntryCommand;
@@ -62,6 +55,7 @@
 import static org.mockito.Mockito.times;
 import static org.mockito.Mockito.verify;
 import static org.mockito.Mockito.when;
+import static org.neo4j.kernel.impl.store.record.Record.NO_LABELS_FIELD;
 import static org.neo4j.kernel.impl.storemigration.legacylogs.LegacyLogFilenames.getLegacyLogFilename;
 import static org.neo4j.kernel.impl.storemigration.legacylogs.LegacyLogFilenames.versionedLegacyLogFilesFilter;
 import static org.neo4j.kernel.impl.transaction.log.PhysicalLogFile.DEFAULT_NAME;
@@ -71,6 +65,7 @@
 public class LegacyLogsTest
 {
     private static final long NO_NEXT_REL = Record.NO_NEXT_RELATIONSHIP.intValue();
+    private static final int NO_LABELS = Record.NO_LABELS_FIELD.intValue();
 
     private final FileSystemAbstraction fs = mock( FileSystemAbstraction.class );
     private final LegacyLogEntryReader reader = mock( LegacyLogEntryReader.class );
@@ -238,10 +233,9 @@
 
     private static LogEntry createNode( int id )
     {
-        Command.NodeCommand command = new Command.NodeCommand();
-        NodeRecord before = new NodeRecord( id, false, NO_NEXT_REL, NO_NEXT_REL );
-        NodeRecord after = new NodeRecord( id, true, NO_NEXT_REL, NO_NEXT_REL );
-        command.init( before, after );
+        NodeRecord before = new NodeRecord( id ).initialize( false, NO_NEXT_REL, false, NO_NEXT_REL, NO_LABELS );
+        NodeRecord after = new NodeRecord( id ).initialize( true, NO_NEXT_REL, false, NO_NEXT_REL, NO_LABELS );
+        Command.NodeCommand command = new Command.NodeCommand( before, after );
         return new LogEntryCommand( command );
     }
 
