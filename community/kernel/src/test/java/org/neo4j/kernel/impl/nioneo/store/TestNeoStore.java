--- conflicted
+++ resolved
@@ -61,13 +61,7 @@
 import org.neo4j.kernel.impl.util.RelIdArray.DirectionWrapper;
 import org.neo4j.kernel.impl.util.StringLogger;
 
-<<<<<<< HEAD
 import static org.junit.Assert.*;
-=======
-import static org.junit.Assert.assertEquals;
-import static org.junit.Assert.assertNull;
-import static org.junit.Assert.assertTrue;
->>>>>>> a1502819
 
 public class TestNeoStore extends AbstractNeo4jTestCase
 {
@@ -100,8 +94,9 @@
     {
         deleteFileOrDirectory( path() );
 
-        Config config = new Config( StringLogger.SYSTEM, new HashMap<String,String>(  ) );
-        StoreFactory sf = new StoreFactory(config, CommonFactories.defaultIdGeneratorFactory(), CommonFactories.defaultFileSystemAbstraction(), null, StringLogger.SYSTEM, null);
+        FileSystemAbstraction fileSystem = CommonFactories.defaultFileSystemAbstraction();
+        Config config = new Config( StringLogger.SYSTEM, fileSystem, new HashMap<String,String>(  ) );
+        StoreFactory sf = new StoreFactory(config, CommonFactories.defaultIdGeneratorFactory(), fileSystem, null, StringLogger.SYSTEM, null);
         sf.createNeoStore(file( "neo" )).close();
     }
 
@@ -151,27 +146,16 @@
         LockManager lockManager = getEmbeddedGraphDb().getLockManager();
         LockReleaser lockReleaser = getEmbeddedGraphDb().getLockReleaser();
 
-        Config config = new Config( StringLogger.DEV_NULL, MapUtil.stringMap(
+        FileSystemAbstraction fileSystem = CommonFactories.defaultFileSystemAbstraction();
+        Config config = new Config( StringLogger.DEV_NULL, fileSystem, MapUtil.stringMap(
                         "store_dir", path(),
                         "neo_store", file("neo"),
                         "logical_log", file("nioneo_logical.log")) );
-        StoreFactory sf = new StoreFactory(config, CommonFactories.defaultIdGeneratorFactory(), CommonFactories.defaultFileSystemAbstraction(), null, StringLogger.DEV_NULL, null);
-
-<<<<<<< HEAD
-        ds = new NeoStoreXaDataSource(config, sf, lockManager, lockReleaser, StringLogger.DEV_NULL,
+        StoreFactory sf = new StoreFactory(config, CommonFactories.defaultIdGeneratorFactory(), fileSystem, null, StringLogger.DEV_NULL, null);
+
+        ds = new NeoStoreXaDataSource(config, sf, fileSystem, lockManager, lockReleaser, StringLogger.DEV_NULL,
                 new XaFactory(config, TxIdGenerator.DEFAULT, new PlaceboTm(),
-                        CommonFactories.defaultLogBufferFactory(), CommonFactories.defaultFileSystemAbstraction(), StringLogger.DEV_NULL, CommonFactories.defaultRecoveryVerifier() ), Collections.<Pair<TransactionInterceptorProvider,Object>>emptyList(), null );
-=======
-        ds = new NeoStoreXaDataSource(ConfigProxy.config(config, NeoStoreXaDataSource.Configuration.class),
-                                      CommonFactories.defaultFileSystemAbstraction(), sf, lockManager, lockReleaser,
-                                      StringLogger.DEV_NULL, new XaFactory( Collections.<String,String>emptyMap(),
-                                                                            TxIdGenerator.DEFAULT, new PlaceboTm(),
-                                                                            CommonFactories.defaultLogBufferFactory(),
-                                                                            CommonFactories.defaultFileSystemAbstraction(),
-                                                                            StringLogger.DEV_NULL,
-                                                                            CommonFactories.defaultRecoveryVerifier() ),
-                                      Collections.<Pair<TransactionInterceptorProvider,Object>>emptyList(), null );
->>>>>>> a1502819
+                        CommonFactories.defaultLogBufferFactory(), fileSystem, StringLogger.DEV_NULL, CommonFactories.defaultRecoveryVerifier() ), Collections.<Pair<TransactionInterceptorProvider,Object>>emptyList(), null );
 
         xaCon = ds.getXaConnection();
         pStore = xaCon.getPropertyStore();
@@ -1036,9 +1020,10 @@
     {
         tearDownNeoStore();
 
-        Config config = new Config(StringLogger.SYSTEM, MapUtil.stringMap( "string_block_size", "62", 
+        FileSystemAbstraction fileSystem = CommonFactories.defaultFileSystemAbstraction();
+        Config config = new Config(StringLogger.SYSTEM, fileSystem, MapUtil.stringMap( "string_block_size", "62",
                                                                            "array_block_size", "302" ));
-        StoreFactory sf = new StoreFactory(config, CommonFactories.defaultIdGeneratorFactory(), CommonFactories.defaultFileSystemAbstraction(), null, StringLogger.DEV_NULL, null);
+        StoreFactory sf = new StoreFactory(config, CommonFactories.defaultIdGeneratorFactory(), fileSystem, null, StringLogger.DEV_NULL, null);
         sf.createNeoStore(file( "neo" )).close();
 
 
@@ -1059,8 +1044,9 @@
         assertEquals( 0, NeoStore.setVersion( storeDir, 10 ) );
         assertEquals( 10, NeoStore.setVersion( storeDir, 12 ) );
 
-        StoreFactory sf = new StoreFactory(new Config( StringLogger.DEV_NULL, new HashMap<String, String>(  ) ),
-                CommonFactories.defaultIdGeneratorFactory(), CommonFactories.defaultFileSystemAbstraction(), null, StringLogger.DEV_NULL, null);
+        FileSystemAbstraction fileSystem = CommonFactories.defaultFileSystemAbstraction();
+        StoreFactory sf = new StoreFactory(new Config( StringLogger.DEV_NULL, fileSystem, new HashMap<String, String>(  ) ),
+                CommonFactories.defaultIdGeneratorFactory(), fileSystem, null, StringLogger.DEV_NULL, null);
 
         NeoStore neoStore = sf.newNeoStore(new File( storeDir, NeoStore.DEFAULT_NAME ).getAbsolutePath());
         assertEquals( 12, neoStore.getVersion() );
