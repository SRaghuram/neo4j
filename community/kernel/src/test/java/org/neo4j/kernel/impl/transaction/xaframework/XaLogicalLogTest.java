--- conflicted
+++ resolved
@@ -19,17 +19,11 @@
  */
 package org.neo4j.kernel.impl.transaction.xaframework;
 
-<<<<<<< HEAD
 import static org.hamcrest.Matchers.equalTo;
 import static org.hamcrest.number.OrderingComparison.lessThan;
 import static org.junit.Assert.assertEquals;
 import static org.junit.Assert.assertThat;
-=======
-import static org.hamcrest.number.OrderingComparison.lessThan;
-import static org.junit.Assert.assertEquals;
-import static org.junit.Assert.assertThat;
 import static org.junit.Assert.fail;
->>>>>>> cf759d97
 import static org.mockito.Mockito.CALLS_REAL_METHODS;
 import static org.mockito.Mockito.mock;
 import static org.mockito.Mockito.spy;
@@ -38,10 +32,7 @@
 import static org.neo4j.kernel.impl.transaction.XidImpl.DEFAULT_SEED;
 import static org.neo4j.kernel.impl.transaction.XidImpl.getNewGlobalId;
 import static org.neo4j.kernel.impl.transaction.xaframework.ForceMode.forced;
-<<<<<<< HEAD
 import static org.neo4j.kernel.impl.transaction.xaframework.InjectedTransactionValidator.ALLOW_ALL;
-=======
->>>>>>> cf759d97
 import static org.neo4j.kernel.impl.transaction.xaframework.LogPruneStrategies.NO_PRUNING;
 
 import java.io.File;
@@ -61,24 +52,18 @@
 import org.mockito.listeners.InvocationListener;
 import org.mockito.listeners.MethodInvocationReport;
 import org.mockito.stubbing.Answer;
-<<<<<<< HEAD
 import org.neo4j.helpers.Functions;
-=======
 import org.neo4j.kernel.DefaultFileSystemAbstraction;
 import org.neo4j.kernel.impl.core.KernelPanicEventGenerator;
->>>>>>> cf759d97
 import org.neo4j.kernel.impl.core.TransactionState;
 import org.neo4j.kernel.impl.nioneo.store.FileSystemAbstraction;
 import org.neo4j.kernel.impl.nioneo.store.StoreChannel;
 import org.neo4j.kernel.impl.nioneo.store.StoreFileChannel;
-<<<<<<< HEAD
+import org.neo4j.kernel.impl.nioneo.xa.NeoStoreXaDataSource;
 import org.neo4j.kernel.impl.nioneo.xa.XaCommandReader;
 import org.neo4j.kernel.impl.nioneo.xa.XaCommandReaderFactory;
 import org.neo4j.kernel.impl.nioneo.xa.XaCommandWriter;
 import org.neo4j.kernel.impl.nioneo.xa.XaCommandWriterFactory;
-=======
-import org.neo4j.kernel.impl.nioneo.xa.NeoStoreXaDataSource;
->>>>>>> cf759d97
 import org.neo4j.kernel.impl.transaction.KernelHealth;
 import org.neo4j.kernel.impl.transaction.TransactionStateFactory;
 import org.neo4j.kernel.impl.transaction.XidImpl;
@@ -93,12 +78,6 @@
 import org.neo4j.test.TargetDirectory;
 import org.neo4j.test.impl.EphemeralFileSystemAbstraction;
 
-<<<<<<< HEAD
-=======
-import static org.hamcrest.Matchers.equalTo;
-import static org.neo4j.kernel.impl.transaction.xaframework.InjectedTransactionValidator.ALLOW_ALL;
-
->>>>>>> cf759d97
 public class XaLogicalLogTest
 {
     @Rule
@@ -278,13 +257,22 @@
             forCheckingSize = new RandomAccessFile( logFile, "rw" );
             log = new XaLogicalLog( logFile,
                     mock( XaResourceManager.class ),
-                    new FixedSizeXaCommandFactory(),
+                    XaCommandReaderFactory.DEFAULT,
+                    new XaCommandWriterFactory()
+                    {
+                        @Override
+                        public XaCommandWriter newInstance()
+                        {
+                            return new FixedSizeXaCommandWriter();
+                        }
+                    },
                     new VersionRespectingXaTransactionFactory(),
                     new DefaultFileSystemAbstraction(),
                     new Monitors(),
                     new DevNullLoggingService(),
                     NO_PRUNING,
-                    mock( TransactionStateFactory.class ), health, maxSize, ALLOW_ALL );
+                    mock( TransactionStateFactory.class ), health, maxSize, ALLOW_ALL,
+                    Functions.<List<LogEntry>>identity(), Functions.<List<LogEntry>>identity() );
             log.open();
 
             // When
@@ -337,13 +325,22 @@
             forCheckingSize = new RandomAccessFile( logFile, "rw" );
             log = new XaLogicalLog( logFile,
                     mock( XaResourceManager.class ),
-                    new FixedSizeXaCommandFactory(),
+                    XaCommandReaderFactory.DEFAULT,
+                    new XaCommandWriterFactory()
+                    {
+                        @Override
+                        public XaCommandWriter newInstance()
+                        {
+                            return new FixedSizeXaCommandWriter();
+                        }
+                    },
                     new VersionRespectingXaTransactionFactory(),
                     new DefaultFileSystemAbstraction(),
                     new Monitors(),
                     new DevNullLoggingService(),
                     NO_PRUNING,
-                    mock( TransactionStateFactory.class ), health, maxSize, ALLOW_ALL );
+                    mock( TransactionStateFactory.class ), health, maxSize, ALLOW_ALL,
+                    Functions.<List<LogEntry>>identity(), Functions.<List<LogEntry>>identity()  );
             log.open();
 
             // When
@@ -396,13 +393,22 @@
             forCheckingSize = new RandomAccessFile( logFile, "rw" );
             log = new XaLogicalLog( logFile,
                     mock( XaResourceManager.class ),
-                    new FixedSizeXaCommandFactory(),
+                    XaCommandReaderFactory.DEFAULT,
+                    new XaCommandWriterFactory()
+                    {
+                        @Override
+                        public XaCommandWriter newInstance()
+                        {
+                            return new FixedSizeXaCommandWriter();
+                        }
+                    },
                     new VersionRespectingXaTransactionFactory(),
                     new DefaultFileSystemAbstraction(),
                     new Monitors(),
                     new DevNullLoggingService(),
                     NO_PRUNING,
-                    mock( TransactionStateFactory.class ), health, maxSize, ALLOW_ALL );
+                    mock( TransactionStateFactory.class ), health, maxSize, ALLOW_ALL,
+                    Functions.<List<LogEntry>>identity(), Functions.<List<LogEntry>>identity()  );
             log.open();
 
             // When
