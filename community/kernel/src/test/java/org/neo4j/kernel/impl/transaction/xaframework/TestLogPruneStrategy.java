--- conflicted
+++ resolved
@@ -41,9 +41,6 @@
 
 import static java.util.concurrent.TimeUnit.MILLISECONDS;
 import static java.util.concurrent.TimeUnit.SECONDS;
-<<<<<<< HEAD
-import static org.junit.Assert.*;
-=======
 
 import static org.junit.Assert.assertEquals;
 import static org.junit.Assert.assertFalse;
@@ -51,7 +48,6 @@
 
 import static org.neo4j.kernel.impl.transaction.XidImpl.DEFAULT_SEED;
 import static org.neo4j.kernel.impl.transaction.XidImpl.getNewGlobalId;
->>>>>>> fffb1b25
 
 public class TestLogPruneStrategy
 {
@@ -359,13 +355,8 @@
         public boolean addTransaction( int commandSize, long date ) throws IOException
         {
             InMemoryLogBuffer tempLogBuffer = new InMemoryLogBuffer();
-<<<<<<< HEAD
-            LogIoUtils.writeStart( tempLogBuffer, identifier, new XidImpl( XidImpl.getNewGlobalId(), RESOURCE_XID ), -1,
-                    -1, date, Long.MAX_VALUE );
-=======
-            LogIoUtils.writeStart( tempLogBuffer, identifier, new XidImpl( getNewGlobalId( DEFAULT_SEED, 0 ),
-                    RESOURCE_XID ), -1, -1, date );
->>>>>>> fffb1b25
+            XidImpl xid = new XidImpl( getNewGlobalId( DEFAULT_SEED, 0 ), RESOURCE_XID );
+            LogIoUtils.writeStart( tempLogBuffer, identifier, xid, -1, -1, date, Long.MAX_VALUE );
             LogIoUtils.writeCommand( tempLogBuffer, identifier, new TestXaCommand( commandSize ) );
             LogIoUtils.writeCommit( false, tempLogBuffer, identifier, ++tx, date );
             LogIoUtils.writeDone( tempLogBuffer, identifier );
