/*
 * Copyright (c) 2002-2016 "Neo Technology,"
 * Network Engine for Objects in Lund AB [http://neotechnology.com]
 *
 * This file is part of Neo4j.
 *
 * Neo4j is free software: you can redistribute it and/or modify
 * it under the terms of the GNU General Public License as published by
 * the Free Software Foundation, either version 3 of the License, or
 * (at your option) any later version.
 *
 * This program is distributed in the hope that it will be useful,
 * but WITHOUT ANY WARRANTY; without even the implied warranty of
 * MERCHANTABILITY or FITNESS FOR A PARTICULAR PURPOSE.  See the
 * GNU General Public License for more details.
 *
 * You should have received a copy of the GNU General Public License
 * along with this program.  If not, see <http://www.gnu.org/licenses/>.
 */
package org.neo4j.kernel.impl.api;

import org.junit.Test;

import java.util.concurrent.BlockingQueue;
import java.util.concurrent.CountDownLatch;
import java.util.concurrent.Executors;
import java.util.concurrent.Future;
import java.util.concurrent.LinkedBlockingQueue;
import java.util.concurrent.ThreadLocalRandom;
import java.util.concurrent.TimeUnit;
import java.util.concurrent.atomic.AtomicBoolean;
import java.util.function.Consumer;

import org.neo4j.collection.pool.Pool;
import org.neo4j.graphdb.TransactionTerminatedException;
import org.neo4j.helpers.FakeClock;
import org.neo4j.kernel.api.KernelTransaction;
import org.neo4j.kernel.api.exceptions.Status;
import org.neo4j.kernel.api.exceptions.TransactionFailureException;
import org.neo4j.kernel.api.security.AccessMode;
import org.neo4j.kernel.api.txstate.LegacyIndexTransactionState;
import org.neo4j.kernel.impl.api.state.ConstraintIndexCreator;
import org.neo4j.kernel.impl.locking.NoOpClient;
import org.neo4j.kernel.impl.proc.Procedures;
import org.neo4j.kernel.impl.transaction.TransactionHeaderInformationFactory;
import org.neo4j.kernel.impl.transaction.TransactionMonitor;
import org.neo4j.kernel.impl.transaction.tracing.TransactionTracer;
import org.neo4j.storageengine.api.StorageEngine;

import static org.hamcrest.Matchers.instanceOf;
import static org.junit.Assert.assertEquals;
import static org.junit.Assert.assertFalse;
import static org.junit.Assert.assertNull;
import static org.junit.Assert.assertThat;
import static org.junit.Assert.assertTrue;
import static org.junit.Assert.fail;
import static org.mockito.Mockito.RETURNS_MOCKS;
import static org.mockito.Mockito.mock;

public class KernelTransactionTerminationTest
{
    private static final int TEST_RUN_TIME_MS = 5_000;

    @Test( timeout = TEST_RUN_TIME_MS * 2 )
    public void transactionCantBeTerminatedAfterItIsClosed() throws Exception
    {
<<<<<<< HEAD
        runTwoThreads(
                KernelTransactionImplementation::markForTermination,
                tx -> {
                    close( tx );
                    assertFalse( tx.shouldBeTerminated() );
                    tx.initialize();
=======
        runTwoThreads( new Consumer<TestKernelTransaction>()
                       {
                           @Override
                           public void accept( TestKernelTransaction tx )
                           {
                               tx.markForTermination( Status.Transaction.MarkedAsFailed );
                           }
                       },
                new Consumer<TestKernelTransaction>()
                {
                    @Override
                    public void accept( TestKernelTransaction tx )
                    {
                        close( tx );
                        assertNull( tx.getReasonIfTerminated() );
                        tx.initialize();
                    }
>>>>>>> f81a2ce4
                }
        );
    }

    @Test( timeout = TEST_RUN_TIME_MS * 2 )
    public void closeTransaction() throws Exception
    {
        BlockingQueue<Boolean> committerToTerminator = new LinkedBlockingQueue<>( 1 );
        BlockingQueue<TerminatorAction> terminatorToCommitter = new LinkedBlockingQueue<>( 1 );

        runTwoThreads(
                tx -> {
                    Boolean terminatorShouldAct = committerToTerminator.poll();
                    if ( terminatorShouldAct != null && terminatorShouldAct )
                    {
                        TerminatorAction action = TerminatorAction.random();
                        action.executeOn( tx );
                        assertTrue( terminatorToCommitter.add( action ) );
                    }
                },
                tx -> {
                    tx.initialize();
                    CommitterAction committerAction = CommitterAction.random();
                    committerAction.executeOn( tx );
                    assertTrue( committerToTerminator.add( true ) );
                    TerminatorAction terminatorAction;
                    try
                    {
                        terminatorAction = terminatorToCommitter.poll( 1, TimeUnit.SECONDS );
                    }
                    catch ( InterruptedException e )
                    {
                        Thread.currentThread().interrupt();
                        return;
                    }
                    if ( terminatorAction != null )
                    {
                        close( tx, committerAction, terminatorAction );
                    }
                }
        );
    }

    private void runTwoThreads( Consumer<TestKernelTransaction> thread1Action,
            Consumer<TestKernelTransaction> thread2Action ) throws Exception
    {
        TestKernelTransaction tx = TestKernelTransaction.create().initialize();

        CountDownLatch start = new CountDownLatch( 1 );
        AtomicBoolean stop = new AtomicBoolean();

        Future<?> action1 = Executors.newSingleThreadExecutor().submit( () -> {
            await( start );
            while ( !stop.get() )
            {
                thread1Action.accept( tx );
            }
        } );

        Future<?> action2 = Executors.newSingleThreadExecutor().submit( () -> {
            await( start );
            while ( !stop.get() )
            {
                thread2Action.accept( tx );
            }
        } );

        start.countDown();
        sleep();
        stop.set( true );

        assertNull( action1.get( 1, TimeUnit.MINUTES ) );
        assertNull( action2.get( 1, TimeUnit.MINUTES ) );
    }

    private static void await( CountDownLatch latch )
    {
        try
        {
            assertTrue( latch.await( 10, TimeUnit.SECONDS ) );
        }
        catch ( InterruptedException e )
        {
            throw new RuntimeException( e );
        }
    }

    private static void close( KernelTransaction tx )
    {
        try
        {
            tx.close();
        }
        catch ( TransactionFailureException e )
        {
            throw new RuntimeException( e );
        }
    }

    private static void close( TestKernelTransaction tx, CommitterAction committer, TerminatorAction terminator )
    {
        try
        {
            if ( terminator == TerminatorAction.NONE )
            {
                committer.closeNotTerminated( tx );
            }
            else
            {
                committer.closeTerminated( tx );
            }
        }
        catch ( TransactionFailureException e )
        {
            throw new RuntimeException( e );
        }
    }

    private static void sleep() throws InterruptedException
    {
        Thread.sleep( TEST_RUN_TIME_MS );
    }

    private enum TerminatorAction
    {
        NONE
                {
                    @Override
                    void executeOn( KernelTransaction tx )
                    {
                    }
                },
        TERMINATE
                {
                    @Override
                    void executeOn( KernelTransaction tx )
                    {
                        tx.markForTermination( Status.Transaction.MarkedAsFailed );
                    }
                };

        abstract void executeOn( KernelTransaction tx );

        static TerminatorAction random()
        {
            return ThreadLocalRandom.current().nextBoolean() ? TERMINATE : NONE;
        }
    }

    private enum CommitterAction
    {
        NONE
                {
                    @Override
                    void executeOn( KernelTransaction tx )
                    {
                    }

                    @Override
                    void closeTerminated( TestKernelTransaction tx ) throws TransactionFailureException
                    {
                        tx.assertTerminated();
                        tx.close();
                        tx.assertRolledBack();
                    }

                    @Override
                    void closeNotTerminated( TestKernelTransaction tx ) throws TransactionFailureException
                    {
                        tx.assertNotTerminated();
                        tx.close();
                        tx.assertRolledBack();
                    }
                },
        MARK_SUCCESS
                {
                    @Override
                    void executeOn( KernelTransaction tx )
                    {
                        tx.success();
                    }

                    @Override
                    void closeTerminated( TestKernelTransaction tx )
                    {
                        tx.assertTerminated();
                        try
                        {
                            tx.close();
                            fail( "Exception expected" );
                        }
                        catch ( Exception e )
                        {
                            assertThat( e, instanceOf( TransactionTerminatedException.class ) );
                        }
                        tx.assertRolledBack();
                    }

                    @Override
                    void closeNotTerminated( TestKernelTransaction tx ) throws TransactionFailureException
                    {
                        tx.assertNotTerminated();
                        tx.close();
                        tx.assertCommitted();
                    }
                },
        MARK_FAILURE
                {
                    @Override
                    void executeOn( KernelTransaction tx )
                    {
                        tx.failure();
                    }

                    @Override
                    void closeTerminated( TestKernelTransaction tx ) throws TransactionFailureException
                    {
                        NONE.closeTerminated( tx );
                    }

                    @Override
                    void closeNotTerminated( TestKernelTransaction tx ) throws TransactionFailureException
                    {
                        NONE.closeNotTerminated( tx );
                    }
                },
        MARK_SUCCESS_AND_FAILURE
                {
                    @Override
                    void executeOn( KernelTransaction tx )
                    {
                        tx.success();
                        tx.failure();
                    }

                    @Override
                    void closeTerminated( TestKernelTransaction tx ) throws TransactionFailureException
                    {
                        MARK_SUCCESS.closeTerminated( tx );
                    }

                    @Override
                    void closeNotTerminated( TestKernelTransaction tx )
                    {
                        tx.assertNotTerminated();
                        try
                        {
                            tx.close();
                            fail( "Exception expected" );
                        }
                        catch ( Exception e )
                        {
                            assertThat( e, instanceOf( TransactionFailureException.class ) );
                        }
                        tx.assertRolledBack();
                    }
                };

        static final CommitterAction[] VALUES = values();

        abstract void executeOn( KernelTransaction tx );

        abstract void closeTerminated( TestKernelTransaction tx ) throws TransactionFailureException;

        abstract void closeNotTerminated( TestKernelTransaction tx ) throws TransactionFailureException;

        static CommitterAction random()
        {
            return VALUES[ThreadLocalRandom.current().nextInt( VALUES.length )];
        }
    }

    private static class TestKernelTransaction extends KernelTransactionImplementation
    {
        final CommitTrackingMonitor monitor;

        @SuppressWarnings( "unchecked" )
        TestKernelTransaction( CommitTrackingMonitor monitor )
        {
            super( mock( StatementOperationParts.class ), mock( SchemaWriteGuard.class ), new TransactionHooks(),
                    mock( ConstraintIndexCreator.class ), new Procedures(), TransactionHeaderInformationFactory.DEFAULT,
                    mock( TransactionCommitProcess.class ), monitor, () -> mock( LegacyIndexTransactionState.class ),
                    mock( Pool.class ), new FakeClock(), TransactionTracer.NULL,
                    mock( StorageEngine.class, RETURNS_MOCKS ), true );

            this.monitor = monitor;
        }

        static TestKernelTransaction create()
        {
            return new TestKernelTransaction( new CommitTrackingMonitor() );
        }

        TestKernelTransaction initialize()
        {
<<<<<<< HEAD
            initialize( 42, new NoOpClient(), Type.implicit, AccessMode.Static.FULL );
=======
            initialize( 42, 42 );
>>>>>>> f81a2ce4
            monitor.reset();
            return this;
        }

        void assertCommitted()
        {
            assertTrue( monitor.committed );
        }

        void assertRolledBack()
        {
            assertTrue( monitor.rolledBack );
        }

        void assertTerminated()
        {
            assertEquals( Status.Transaction.MarkedAsFailed, getReasonIfTerminated() );
            assertTrue( monitor.terminated );
        }

        void assertNotTerminated()
        {
            assertNull( getReasonIfTerminated() );
            assertFalse( monitor.terminated );
        }
    }

    private static class CommitTrackingMonitor implements TransactionMonitor
    {
        volatile boolean committed;
        volatile boolean rolledBack;
        volatile boolean terminated;

        @Override
        public void transactionStarted()
        {
        }

        @Override
        public void transactionFinished( boolean successful, boolean writeTx )
        {
            if ( successful )
            {
                committed = true;
            }
            else
            {
                rolledBack = true;
            }
        }

        @Override
        public void transactionTerminated( boolean writeTx )
        {
            terminated = true;
        }

        @Override
        public void upgradeToWriteTransaction()
        {
        }

        void reset()
        {
            committed = false;
            rolledBack = false;
            terminated = false;
        }
    }
}<|MERGE_RESOLUTION|>--- conflicted
+++ resolved
@@ -64,32 +64,13 @@
     @Test( timeout = TEST_RUN_TIME_MS * 2 )
     public void transactionCantBeTerminatedAfterItIsClosed() throws Exception
     {
-<<<<<<< HEAD
         runTwoThreads(
-                KernelTransactionImplementation::markForTermination,
-                tx -> {
+                tx -> tx.markForTermination( Status.Transaction.TransactionMarkedAsFailed ),
+                tx ->
+                {
                     close( tx );
-                    assertFalse( tx.shouldBeTerminated() );
+                    assertNull( tx.getReasonIfTerminated() );
                     tx.initialize();
-=======
-        runTwoThreads( new Consumer<TestKernelTransaction>()
-                       {
-                           @Override
-                           public void accept( TestKernelTransaction tx )
-                           {
-                               tx.markForTermination( Status.Transaction.MarkedAsFailed );
-                           }
-                       },
-                new Consumer<TestKernelTransaction>()
-                {
-                    @Override
-                    public void accept( TestKernelTransaction tx )
-                    {
-                        close( tx );
-                        assertNull( tx.getReasonIfTerminated() );
-                        tx.initialize();
-                    }
->>>>>>> f81a2ce4
                 }
         );
     }
@@ -101,7 +82,8 @@
         BlockingQueue<TerminatorAction> terminatorToCommitter = new LinkedBlockingQueue<>( 1 );
 
         runTwoThreads(
-                tx -> {
+                tx ->
+                {
                     Boolean terminatorShouldAct = committerToTerminator.poll();
                     if ( terminatorShouldAct != null && terminatorShouldAct )
                     {
@@ -110,7 +92,8 @@
                         assertTrue( terminatorToCommitter.add( action ) );
                     }
                 },
-                tx -> {
+                tx ->
+                {
                     tx.initialize();
                     CommitterAction committerAction = CommitterAction.random();
                     committerAction.executeOn( tx );
@@ -141,7 +124,8 @@
         CountDownLatch start = new CountDownLatch( 1 );
         AtomicBoolean stop = new AtomicBoolean();
 
-        Future<?> action1 = Executors.newSingleThreadExecutor().submit( () -> {
+        Future<?> action1 = Executors.newSingleThreadExecutor().submit( () ->
+        {
             await( start );
             while ( !stop.get() )
             {
@@ -149,7 +133,8 @@
             }
         } );
 
-        Future<?> action2 = Executors.newSingleThreadExecutor().submit( () -> {
+        Future<?> action2 = Executors.newSingleThreadExecutor().submit( () ->
+        {
             await( start );
             while ( !stop.get() )
             {
@@ -227,7 +212,7 @@
                     @Override
                     void executeOn( KernelTransaction tx )
                     {
-                        tx.markForTermination( Status.Transaction.MarkedAsFailed );
+                        tx.markForTermination( Status.Transaction.TransactionMarkedAsFailed );
                     }
                 };
 
@@ -385,11 +370,7 @@
 
         TestKernelTransaction initialize()
         {
-<<<<<<< HEAD
-            initialize( 42, new NoOpClient(), Type.implicit, AccessMode.Static.FULL );
-=======
-            initialize( 42, 42 );
->>>>>>> f81a2ce4
+            initialize( 42, 42, new NoOpClient(), Type.implicit, AccessMode.Static.FULL );
             monitor.reset();
             return this;
         }
@@ -406,7 +387,7 @@
 
         void assertTerminated()
         {
-            assertEquals( Status.Transaction.MarkedAsFailed, getReasonIfTerminated() );
+            assertEquals( Status.Transaction.TransactionMarkedAsFailed, getReasonIfTerminated() );
             assertTrue( monitor.terminated );
         }
 
