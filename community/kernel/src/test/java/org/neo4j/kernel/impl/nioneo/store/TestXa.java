--- conflicted
+++ resolved
@@ -354,14 +354,8 @@
                 new XaFactory( config, TxIdGenerator.DEFAULT, txManager,
                         logBufferFactory, fileSystem, new DevNullLoggingService(), RecoveryVerifier.ALWAYS_VALID,
                         LogPruneStrategies.NO_PRUNING ), TransactionStateFactory.noStateFactory( new DevNullLoggingService() ),
-<<<<<<< HEAD
                         noCacheAccess(), NO_INDEX_PROVIDER, NO_DEPENDENCIES, new TransactionInterceptorProviders(
-                                Collections.<TransactionInterceptorProvider>emptyList(), new DependencyResolver()
-=======
-                        new TransactionInterceptorProviders( Collections.<TransactionInterceptorProvider>emptyList(),
-                        new DependencyResolver.Adapter()
-
->>>>>>> 77f21c49
+                                Collections.<TransactionInterceptorProvider>emptyList(), new DependencyResolver.Adapter()
                         {
                             @Override
                             public <T> T resolveDependency( Class<T> type, SelectionStrategy<T> selector )
