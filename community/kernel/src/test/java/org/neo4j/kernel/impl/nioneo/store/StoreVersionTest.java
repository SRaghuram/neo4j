--- conflicted
+++ resolved
@@ -32,16 +32,8 @@
 import org.neo4j.kernel.impl.util.FileUtils;
 import org.neo4j.kernel.impl.util.StringLogger;
 
-<<<<<<< HEAD
 import static org.junit.Assert.*;
 import static org.junit.internal.matchers.StringContains.*;
-=======
-import static org.junit.Assert.assertEquals;
-import static org.junit.Assert.assertThat;
-import static org.junit.Assert.assertTrue;
-import static org.junit.Assert.fail;
-import static org.junit.internal.matchers.StringContains.containsString;
->>>>>>> a1502819
 
 public class StoreVersionTest
 {
@@ -55,7 +47,8 @@
 
         Map<String,String> config = new HashMap<String, String>();
         config.put( "neo_store", storeFileName );
-        StoreFactory sf = new StoreFactory(new Config( StringLogger.DEV_NULL, config ), CommonFactories.defaultIdGeneratorFactory(), CommonFactories.defaultFileSystemAbstraction(), null, StringLogger.SYSTEM, null);
+        FileSystemAbstraction fileSystem = CommonFactories.defaultFileSystemAbstraction();
+        StoreFactory sf = new StoreFactory(new Config( StringLogger.DEV_NULL, fileSystem, config ), CommonFactories.defaultIdGeneratorFactory(), fileSystem, null, StringLogger.SYSTEM, null);
         NeoStore neoStore = sf.createNeoStore(storeFileName);
 
         CommonAbstractStore[] stores = {
@@ -85,10 +78,11 @@
         File workingFile = new File( outputDir, "neostore.nodestore.db" );
         FileUtils.copyFile( new File( legacyStoreResource.getFile() ), workingFile );
 
-        Config config = new Config( StringLogger.SYSTEM, new HashMap<String, String>(  ) );
+        FileSystemAbstraction fileSystem = CommonFactories.defaultFileSystemAbstraction();
+        Config config = new Config( StringLogger.SYSTEM, fileSystem, new HashMap<String, String>(  ) );
         
         try {
-            new NodeStore( workingFile.getPath(), config, CommonFactories.defaultIdGeneratorFactory(), CommonFactories.defaultFileSystemAbstraction(), StringLogger.SYSTEM );
+            new NodeStore( workingFile.getPath(), config, CommonFactories.defaultIdGeneratorFactory(), fileSystem, StringLogger.SYSTEM );
             fail( "Should have thrown exception" );
         } catch ( NotCurrentStoreVersionException e ) {
             //expected
@@ -108,13 +102,14 @@
 
         Map<String,String> config = new HashMap<String, String>();
         config.put( "neo_store", storeFileName );
-        StoreFactory sf = new StoreFactory(new Config(StringLogger.DEV_NULL, config), CommonFactories.defaultIdGeneratorFactory(), CommonFactories.defaultFileSystemAbstraction(), null, StringLogger.SYSTEM, null);
+        FileSystemAbstraction fileSystem = CommonFactories.defaultFileSystemAbstraction();
+        StoreFactory sf = new StoreFactory(new Config(StringLogger.DEV_NULL, fileSystem, config), CommonFactories.defaultIdGeneratorFactory(), fileSystem, null, StringLogger.SYSTEM, null);
         NeoStore neoStore = sf.createNeoStore(storeFileName);
         // The first checks the instance method, the other the public one
         assertEquals( CommonAbstractStore.ALL_STORES_VERSION,
                 NeoStore.versionLongToString( neoStore.getStoreVersion() ) );
         assertEquals( CommonAbstractStore.ALL_STORES_VERSION,
-                NeoStore.versionLongToString( NeoStore.getStoreVersion( CommonFactories.defaultFileSystemAbstraction(), storeFileName ) ) );
+                NeoStore.versionLongToString( NeoStore.getStoreVersion( fileSystem, storeFileName ) ) );
     }
 
     @Test
