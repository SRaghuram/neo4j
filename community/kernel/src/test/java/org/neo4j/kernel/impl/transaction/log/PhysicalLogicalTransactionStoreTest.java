--- conflicted
+++ resolved
@@ -234,14 +234,9 @@
     public void shouldExtractMetadataFromExistingTransaction() throws Exception
     {
         // GIVEN
-<<<<<<< HEAD
-        TransactionIdStore transactionIdStore = new DeadSimpleTransactionIdStore();
+        TransactionIdStore txIdStore = new DeadSimpleTransactionIdStore();
         TransactionMetadataCache positionCache = new TransactionMetadataCache( 100 );
         LogHeaderCache logHeaderCache = new LogHeaderCache( 10 );
-=======
-        TransactionIdStore txIdStore = new DeadSimpleTransactionIdStore();
-        TransactionMetadataCache positionCache = new TransactionMetadataCache( 10, 100 );
->>>>>>> f81a2ce4
         final byte[] additionalHeader = new byte[]{1, 2, 5};
         final int masterId = 2, authorId = 1;
         final long timeStarted = 12345, latestCommittedTxWhenStarted = 4545, timeCommitted = timeStarted + 10;
@@ -249,13 +244,8 @@
         PhysicalLogFiles logFiles = new PhysicalLogFiles( testDir, DEFAULT_NAME, fs );
         Monitor monitor = new Monitors().newMonitor( PhysicalLogFile.Monitor.class );
         LogFile logFile = life.add( new PhysicalLogFile( fs, logFiles, 1000,
-<<<<<<< HEAD
-                transactionIdStore::getLastCommittedTransactionId, mock( LogVersionRepository.class ), monitor,
+                txIdStore::getLastCommittedTransactionId, mock( LogVersionRepository.class ), monitor,
                 logHeaderCache ) );
-=======
-                txIdStore, mock( LogVersionRepository.class ), monitor,
-                positionCache ) );
->>>>>>> f81a2ce4
 
         life.start();
         try
@@ -272,17 +262,10 @@
         FakeRecoveryVisitor visitor = new FakeRecoveryVisitor( additionalHeader, masterId,
                 authorId, timeStarted, timeCommitted, latestCommittedTxWhenStarted );
         final LogFileRecoverer recoverer = new LogFileRecoverer( new VersionAwareLogEntryReader<>(), visitor );
-<<<<<<< HEAD
-        logFile = life.add( new PhysicalLogFile( fs, logFiles, 1000, transactionIdStore::getLastCommittedTransactionId,
+        logFile = life.add( new PhysicalLogFile( fs, logFiles, 1000, txIdStore::getLastCommittedTransactionId,
                 mock( LogVersionRepository.class ), monitor, logHeaderCache ) );
         final LogicalTransactionStore store =
                 new PhysicalLogicalTransactionStore( logFile, positionCache, new VersionAwareLogEntryReader<>() );
-=======
-        logFile = life.add( new PhysicalLogFile( fs, logFiles, 1000,
-                txIdStore, mock( LogVersionRepository.class ), monitor,
-                positionCache ) );
-        final LogicalTransactionStore store = new PhysicalLogicalTransactionStore( logFile, positionCache );
->>>>>>> f81a2ce4
 
         // WHEN
         life.start();
@@ -341,13 +324,8 @@
         // a missing file
         when( logFile.getReader( any( LogPosition.class) ) ).thenThrow( new FileNotFoundException() );
         // Which is nevertheless in the metadata cache
-<<<<<<< HEAD
         TransactionMetadataCache cache = new TransactionMetadataCache( 10 );
-        cache.cacheTransactionMetadata( 10, new LogPosition( 2, 130 ), 1, 1, 100 );
-=======
-        TransactionMetadataCache cache = new TransactionMetadataCache( 10, 10 );
         cache.cacheTransactionMetadata( 10, new LogPosition( 2, 130 ), 1, 1, 100, System.currentTimeMillis() );
->>>>>>> f81a2ce4
 
         LifeSupport life = new LifeSupport();
 
