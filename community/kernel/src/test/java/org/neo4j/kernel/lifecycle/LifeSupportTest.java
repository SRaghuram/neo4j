--- conflicted
+++ resolved
@@ -19,12 +19,6 @@
  */
 package org.neo4j.kernel.lifecycle;
 
-<<<<<<< HEAD
-import static org.junit.Assert.assertEquals;
-
-import java.util.LinkedList;
-import java.util.List;
-=======
 import java.util.LinkedList;
 import java.util.List;
 import org.neo4j.kernel.impl.util.StringLogger;
@@ -32,11 +26,6 @@
 import org.junit.Test;
 
 import static org.junit.Assert.assertEquals;
->>>>>>> 4cd95591
-
-import org.junit.Assert;
-import org.junit.Test;
-import org.neo4j.kernel.impl.util.StringLogger;
 
 /**
  * Test LifeSupport lifecycle transitions
@@ -168,11 +157,6 @@
             assertEquals( startThrowable, throwable.getCause().getCause().getCause() );
         }
 
-<<<<<<< HEAD
-        lifeSupport.dump( StringLogger.DEV_NULL );
-
-=======
->>>>>>> 4cd95591
         assertEquals( LifecycleStatus.STOPPED, lifeSupport.getStatus() );
         assertEquals( LifecycleStatus.STOPPED , instance1.getStatus());
         assertEquals( LifecycleStatus.STOPPED , instance2.getStatus() );
