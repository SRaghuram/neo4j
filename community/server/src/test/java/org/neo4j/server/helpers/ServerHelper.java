--- conflicted
+++ resolved
@@ -30,13 +30,10 @@
 import org.neo4j.graphdb.Node;
 import org.neo4j.graphdb.Relationship;
 import org.neo4j.graphdb.index.IndexManager;
-<<<<<<< HEAD
 import org.neo4j.graphdb.schema.ConstraintDefinition;
 import org.neo4j.graphdb.schema.IndexDefinition;
 import org.neo4j.kernel.GraphDatabaseAPI;
-=======
 import org.neo4j.kernel.logging.Logging;
->>>>>>> f26fcad2
 import org.neo4j.server.NeoServer;
 import org.neo4j.tooling.GlobalGraphOperations;
 
@@ -77,31 +74,27 @@
 
     public static NeoServer createNonPersistentServer() throws IOException
     {
-        return createServer( ServerBuilder.server(), false, null );
+        return createServer( CommunityServerBuilder.server(), false, null );
     }
 
     public static NeoServer createNonPersistentServer( Logging logging ) throws IOException
     {
-        return createServer( ServerBuilder.server( logging ), false, null );
+        return createServer( CommunityServerBuilder.server( logging ), false, null );
     }
 
     public static NeoServer createPersistentServer( File path ) throws IOException
     {
-        return createServer( ServerBuilder.server(), true, path );
+        return createServer( CommunityServerBuilder.server(), true, path );
     }
 
     public static NeoServer createPersistentServer(File path, Logging logging) throws IOException
     {
-        return createServer( ServerBuilder.server( logging ), true, path );
-    }
-
-    private static NeoServer createServer( ServerBuilder builder, boolean persistent, File path )
+        return createServer( CommunityServerBuilder.server( logging ), true, path );
+    }
+
+    private static NeoServer createServer( CommunityServerBuilder builder, boolean persistent, File path )
             throws IOException
     {
-<<<<<<< HEAD
-        CommunityServerBuilder builder = CommunityServerBuilder.server();
-=======
->>>>>>> f26fcad2
         configureHostname( builder );
         if ( persistent )
         {
