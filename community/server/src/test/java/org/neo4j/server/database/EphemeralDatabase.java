--- conflicted
+++ resolved
@@ -26,20 +26,11 @@
 
 public class EphemeralDatabase extends CommunityDatabase
 {
-<<<<<<< HEAD
-    public EphemeralDatabase()
-    {
-        this( EMPTY );
-    }
-
-=======
->>>>>>> f26fcad2
     public EphemeralDatabase( Configurator configurator )
     {
         super( configurator, DevNullLoggingService.DEV_NULL );
     }
 
-<<<<<<< HEAD
     @Override
     protected AbstractGraphDatabase createDb()
     {
@@ -57,24 +48,4 @@
             this.getGraph().shutdown();
         }
     }
-=======
-	@Override
-	@SuppressWarnings("deprecation")
-	public void start()
-	{
-		this.graph = (AbstractGraphDatabase) new TestGraphDatabaseFactory()
-			.newImpermanentDatabaseBuilder()
-			.setConfig( getDbTuningPropertiesWithServerDefaults() )
-			.newGraphDatabase();
-	}
-
-	@Override
-	public void shutdown()
-	{
-        if ( this.graph != null )
-		{
-			this.graph.shutdown();
-		}
-	}
->>>>>>> f26fcad2
 }