<<<<<<< HEAD
2.2.1
=======
2.1.8
-----
o Throw an exception when toInt() is used to parse a number too big to fit in 64 bits

2.1.7
>>>>>>> 1a8fede8
-----
o Fixes #4315 - UNWIND not binding to identifier
o Fixes #4341 - START clause ignores associated WHERE
o Fixes #4331 - Alleged duplicate result column names

2.2.0
-----
o Fixed problem where undirected paths weren't being properly projected
o Introduced DP based algorithm as a planner option
o Ensure that the relationship unique constraint is respected when solving patterns in pattern-expressions
o Fixed bug when constructing named paths from undirected variable length relationship patterns
o Fixed NPEs when serializing data with missing keys through LOAD CSV

2.2.0-RC1
---------
o Fixes problem where eagerness was unnecessarily being introduced.
o Updates to the cost model to reflect measured costs of operators.
o Fixes problem with PERIODIC COMMIT interacting badly with LOAD CSV

2.2.0-M04
---------
o Fixes #3910 - Semantic errors not propagated correctly to the user
o Support ExpandInto mode for variable length paths
o Faster performance when counting number of relationships
o Support ExpandInto mode for projection of relationship end points
o Estimated rows in plan descriptions are rounded to three decimals
o Fixes DbHit counting for pattern expressions
o Faster performance when starting a pattern expression from a relationship
o Improved compile times by faster AST rewriting
o Fixes problem where the rule planner was always used for pattern expressions
o Adds the KEYS() function to Cypher
o Better performance by allowing index lookups on the RHS of Apply
o Fixes bug when using named paths and undirected relationships


2.2.0-M03
---------
o Re-allows legacy START syntax for loading nodes/rels by id or index lookup
o Treats named shortest path of length 1 as a var length path 1..1
o Fixes #3727: Handling of empty fields by LOAD CSV
o Fixes: Correctly report planner type in plan descriptions of UNION queries
o Shares plans between profiled/explained and regular variants of the same query in the plan cache
o Fixes: JSON plan descriptions now contain all identifiers
o Fixes #3828: ClassCastException during rewriting
o Removes unnecessarily introduced eargerness around use of MERGE ... ON CREATE SET ...
o Prevents literal property constraints in shortest path patterns
o Adds terminology section to Cypher manual

2.2.0-M01
---------
o Ronja, the cost based planner, is now the default
o Adds EXPLAIN and PROFILE to Cypher

2.1.5
-----
o Solves shortest path end points when they are missing
o Removes eager loading of data for OPTIONAL MATCH

2.1.4
-----
o Reduces memory usage for updating queries, in situations where eager loading of data is not necessary

2.1.3
-----
o Adds support for Octal literals (using a preceding 0, e.g. 03517)
o Adds support for Hexadecimal literals (using a preceding 0x, e.g. 0xF0071E55)
o Add `exists(...)` predicate function for checking patterns and properties
o Ensure `toString(...)` only does type conversion
o No longer introduces eagerness in some trivially decidable cases, such as
  MATCH a, b CREATE (a)-[r:X]->(b)
o Avoids opening two transactions per single request REST transaction by
  introducing caching of PreparedQueries in ExecutionEngine.

2.1.2
-----
o Allow Cypher to use indexes to solve IN queries
o Fix problems where indexes where not picked up if multiple labels
  where used on a pattern node
o Fix problem where indexes where not picked up when a query uses UNWIND
o Fixes problem where predicates are evaluated wrongly in NOT
o Fixes problem when WITH introduces a symbol that shadows an existing identifier

2.1.1
-----
o Add a new (experimental) cost based planner
o Adds UNWIND
o Add LOAD CSV
o Add USING PERIODIC COMMIT

2.0.3
-----
o MERGE must fail when trying to create 2 nodes with same id but different labels (e.g., MERGE (a: Foo)-[r:KNOWS]->(a: Bar))
o Allow Cypher split() with empty separator
o Ensure Cypher range() works with negative step values

2.0.2
-----
o Fixes #1897 - goes into never ending loop for some aggregate queries
o Add the functions toInt(...) and toFloat(...)
o Renames the Cypher type Double to Float
o Add the function split(...)
o Reading a non-existent property from a map returns null rather than failing
o MERGE will choose a direction when it has to create a relationship if you use an undirected relationship pattern
o Solves problem where non deterministic predicates where run too early

2.0.1
-----
o Fixes bug around MERGE inside a FOREACH inside a FOREACH
o Makes it possible to write MERGE queries with no already known parts
o Fixes problem with compiling queries with NOT expressions in them
o Fixes #1735 - Indexes and AND predicates produce wrong results
o Fixes #1876 - Null nodes and properties should be ignored when SETting properties
o Fixes problem with parser not being thread safe.
o Add support for double literals in exponent form
o Use internal heirarchy for types. Previously dependeded on Scala type hierarchy
o Fixes MERGE without any identifier previously known
o Corrects numerous inconsistencies when performing static type inference during compilation.

2.0
---
o Fix for problem with index lookups against properties
o Fix: MERGE should work when finding multiple elements
o Fix: Should support updates for merging
o Fix issue when mixing Cypher queries of different versions
o Fix problems with CREATE for relationships without declared nodes
o Allow MERGE to run inside FOREACH
o Prevent the use of parameter maps in MATCH and MERGE

2.0.0-RC1
---------
o Add OPTIONAL MATCH to Cypher
o Remove question mark symbol from patterns in Cypher
o Fixes 1313
o Fixes problem with collection index types
o Changes behaviour of LAST/HEAD/TAIL and collection slice -
  they now all return null for ranges outside a collection
o Fixed #1471 - SETting a relationship to a map value fails

2.0.0-M06
---------
o Add "haversin" function (useful for spherical distance calculation)
o Parenthesis around nodes are now mandatory if a label is used on the node
o Removes the legacy parser
o Relationship uniqueness is now more explicit and documented
o Use camelCase names for all functions
o Rename percentile_cont and percentile_disc to percentileCont and percentileDisc respectively

2.0.0-M05
---------
o Promote the experimental parser to the default
o Added literal maps
o Makes RETURN only queries valid
o Labels on optional nodes no longer stop the whole MATCH
  clause from returning results.
o Updated NOT precedence
o Added collection slice and collection index
o Added list comprehension documentation

2.0.0-M04
---------
o Fixes #844 - Label predicate do not work on optional nodes that are null
o Fixes #897 - Cypher start doesnt allow combining multiple starting points with start node sets
o BREAKING CHANGE: Removes "?", "!" syntax for accessing properties. Missing properties are now treated as null.
o Introduced a new experimental PEG parser
o BREAKING CHANGE: Escaped identifiers in the RETURN clause are kept as the user entered them.
o BREAKING CHANGE: No longer possible to use expressions and params to identify nodes in patterns.
o BREAKING CHANGE: Use "|" in favor of ":" in FOREACH, EXTRACT and REDUCE to avoid disambiguity with label syntax

2.0.0-M03
---------
o Added startNode()/endNode()
o Fixes #780 - Queries with literal collections fail against schema indexes
o Make Cypher execution results closable
o Adds Cypher label scan hint
o Removes alternative WITH syntax in Cypher
o Fixes bug with UNION text output

2.0.0-M02
---------
o Added MERGE clause
o MATCH now supports single-node patterns

2.0.0-M01
---------
o BREAKING CHANGE: It is no longer possible to use parameterized identifiers in START
o Added the possibility to set labels on and remove labels from nodes
o Now uses the labels specified in MATCH while matching
o Supports label matching with ("|" syntax) in MATCH
o Added label-based indexes
o Added UNION
o Added CASE
o Added index hints ("USING INDEX")
o START now is optional when using index hints or there is exactly one useable index
o Cypher now uses the label-based indexes to perform lookups
o Profiler now shows which entity producers have been chosen

1.9.3
-----
o Fixes problems with extra columns showing up in some conditions

1.9.2 (2013-07-16)
-----------------
o Fixes problem where Cypher would see changes while the query was running

1.9.1 (2013-06-24)
------------------
o Cypher execution results are now closeable
o Allow | to be used as a separator in foreach and extract+reduce

1.9.RC2 (2013-04-30)
--------------------
o Fixes problem when sending down custom queries to index providers

1.9.RC1 (2013-04-15)
--------------------
o Fixed #578 - problem with profiling queries that use LIMIT
o Fixes #550 - problem when using START after WITH
o Allows single node patterns in MATCH
o Fixes problem for some patterns and all-nodes start points
o Fixes #650 - issue when doing multiple aggregation expressions on the same identifier
o Added timestamp function

1.9.M05 (2013-03-05)
--------------------
o Fixes #450 - Predicates in WHERE are not evaluated correctly for certain patterns
o Fixes problem with null comparisons and optional relationships
o Made it possible to run the parser concurrently
o DISTINCT is now lazy, and keeps the incoming ordering
o Added execution plan descriptions to execution results
o Fixes #464 - getDeletedRelationships does not work for javacompat.ExecutionResult
o Fixes #535 - 'INTERNAL_SORT' columns show when doing RETURN * ORDER BY
o Added experimental profiled query support
o Fixes #489 - CREATE UNIQUE does not work as expected inside FOREACH

1.9.M04 (2013-01-17)
--------------------
o Clearer error message for when aggregations are used in ORDER BY and not in RETURN
o Fixes #394 - Identifiers inside of FOREACH get the wrong type
o Fixes #390 - IN/ANY/NONE/ANY/SINGLE causes RuntimeException for some patterns
o Fixes #387 - Some patterns produced "Unexpected traversal state" in Cypher
o Upgraded the Scala version to 2.10
o Fixes #355 - Collections in collections are still Scala collections instead of Java collections

1.9.M03
-------
o Fixes #336 - Patterns that re-use a pattern node can produce non-existing matches
o Fixes #369 - The substring-function sometimes fails when no length is specified

1.9.M02
-------
o The traversal pattern matcher now supports variable length relationship patterns
o Fixes #946 - HAS(...) fails with ThisShouldNotHappenException for some patterns
o Made Cypher better at keeping a numeric type. Adding two integers now returns an integer, and not a double.
o Major refactoring to make certain Cypher is more lazy
o When asking for the top x rows by some value, Cypher will now only keep a list the size of x
o Fix so identifiers created inside a foreach can be used by other statements in the foreach
o Fix for problems when using patterns with multiple unnamed nodes
o Fixes problems when doing ORDER BY ... LIMIT x. When x is larger than the input set, sorting was never done.
o Fixed problem with dependencies inside foreach statements being reported wrongly
o Fixes problems when updating a graph element with a map containing null values

1.9.M01 (2012-10-23)
--------------------
o Refactored the type system from the bottom up
o Predicates can now be returned and used to set properties
o Fixes #797: CREATE UNIQUE now makes sure used identifiers have the same properties even if
  they are re-used without the properties
o Added the traversal matcher, which uses the new traversal framework abilities to do
  pattern matching. It should provide for nice performance benefits for a lot of queries.
o Fixed #866: Changed the LRU cache to make it safe to use concurrently, and made the parser single threaded
o Added the reduce() functionality
o Made addition automatically convert numbers to strings when adding the two together
o Added the string functions: str(), replace(), substring(), left(), right(), ltrim(), rtrim(), trim(), lower(), upper()
o Added the possibility to use ORDER BY, SKIP and LIMIT together with WITH
o Fixes #904: CREATE UNIQUE doesn't work with parameter maps
o Fixes #908: Parameters do not survive WITH if it has aggregation
o SET can now be used to set properties on nodes and relationships from maps or other graph elements

1.8.RC1 (2012-09-05)
--------------------
o Removed the /../ literal for regular expressions. Now a normal string literal is used instead
o Concatenation handles types better
o Changed how the graph-matching module is used, to make it safe for concurrent use
o Better type error messages
o Renamed iterable to collection
o Fixed #795: so that WITH keeps parameters also for empty aggregation results
o Fixed #772: Creating nodes/relationships goes before SET, so SET can run on already created elements
o Added error when using != instead of <>
o Fixed #787: Issue when comparing array properties with literal collections
o Fixed #751: Better error message for some type errors
o Fixed #818: Problem where properties could only have scalar values (they can be arrays as well)
o Fixed #834: Gives relevant syntax exception when properties are entered in MATCH

1.8.M07 (2012-08-08)
--------------------
o Added escape characters to string literals
o Renamed `RELATE` to `CREATE UNIQUE`

1.8.M06 (2012-07-06)
--------------------
o Fixes problem when graph elements are deleted multiple times in the same query
o Fixes #625: Values passed through WITH have the wrong type
o Fixes #654: Some paths are returned the wrong way

1.8.M05 (2012-06-21)
--------------------
o CREATE and RELATE can now introduce path identifiers
o Fixes #600: Double optional with no matching relationships returns too many rows
o Fixes #613: Missing dependencies not reported correctly for queries with RELATE/SET/DELETE
o String literals can now contain escape characters

1.8.M04 (2012-06-07)
--------------------
o CREATE now accepts full paths and not only single nodes and relationships
o Path patterns can now be used as expressions and as predicates
o Fixes bug where RELATE fails to compare array properties
o Fixes #573: Arithmetics operations have wrong type
o Fixes #567: Parameter maps coming through REST are not parsed correctly
o Fixes #563: COUNT(*) does not return 0 for empty result
o Fixes #561: RELATE doesn't work as expected with map-parameters
o Fixes problem with optional properties and collection predicates (ALL/ANY/NONE/SINGLE/IN)

1.8.M03 (2012-05-24)
--------------------
o Added RELATE
o Changed the CREATE syntax, so it looks more like RELATE
o Fixes #506: delete head(rels) doesn't work
o Fixes #508: length function on array properties doesn't work
o Fixes #512: start n=node(*) match n-[r?]->() delete n,r not working
o Fixes #514: Extract doesn't work with array properties
o Fixes #523: String literals not parsed correctly in CREATE statement
o Fixes #526: cypher filter in return clause
o Fixes #536: SQRT only returns an integer
o Fixes #543: Appending elements to collections

1.8.M02 (2012-05-11)
--------------------
o Added the possibility to create nodes from an iterable of maps
o Fixes issue #479

1.8.M01 (2012-04-27)
--------------------
o Added the possibility to return all graph elements using RETURN *
o Added CREATE, SET, DELETE, FOREACH, WITH
o Fixes issue #432, #446

1.7 (2012-04-18)
----------------
o Added the possibility to use multiple relationship types on patterns
o Fixed bug when aggregation is used in order by and not listed in the RETURN clause

1.7.M01 (2012-03-12)
--------------------
o Added literal collections and the IN predicate
o Added HEAD, TAIL, LAST and FILTER
o Added comments
o Added ! so that missing property can evaluate to false
o The column names are now exactly as written in the RETURN expression
o BREAKING CHANGE: To check whether a property exists on a node, use the HAS(...) function
o Arithmetic & string concatenation
o An identifier can now be assigned all the nodes/rels in the graph - START a=node(*)
o Predicates can be specified inside of a pattern relationship description
o Fixed issues #196, #164, #193, #217, #214, #201, #198, #240, #254

1.6 (2012-01-19)
----------------
o Lots of changes to the parsers error reporting
o Queries can now be pre-pended with which parser version to use
o Database configuration can now change which version of the parser to use as default

1.6.M03 (2012-01-12)
--------------------
o Added a different aggregation logic. Makes aggregating on the same columns as sorting much faster
o Made it possible to query on array properties
o Fixed bug #157 - Comparing things of different types now gives false instead of type error
o Fixed bug #140 - Identifier can now named same thing as a parameter
o Fixed bug that tripped up the patter matchern when a node is sent in as a parameter
o Fixed bug #168 - Ordering on renamed columns now works well
o Fixed bug #170 - Arrays are now pretty-printed instead of Array.toString

1.6.M02 (2011-12-16)
--------------------
o Added allShortestPaths
o Added COALESCE
o Added column aliasing with AS
o Variable length relationships can now introduce a rel-iterable
o BREAKING CHANGE: Changed the syntax for iterable predicated ALL/NONE/ANY/SINGLE to use WHERE instead of a colon
o BREAKING CHANGE: ExecutionResult is now a read-once, forward only iterator.
o Fixed problems with optional graph elements

1.6.M01 (2011-11-24)
--------------------
o Made zero length (a single node) paths possible
o Skip, limit and regular expressions can now be parameterized
o Column order is now preserved
o Distinct and order by can now be used at the same time
o Paths can now be optional
o Execution plans can now be pretty printed
o Solved a bug when using multiple regular expressions in the same query
o Added the extract function

1.5 (2011-10-18)
----------------
o Added DISTINCT for all aggregate functions
o Nodes/relationships can be parameters as well

1.5.M02 (2011-10-10)
--------------------
o Relationships can now be optional
o Added new predicated for iterables: ALL/ANY/NONE/SINGLE
o Added path functions: NODES/RELATIONSHIPS/LENGTH
o Parameters for literals, index queries and node/relationship id
o Shortest path added
o Pattern matcher will, if possible, eliminate subgraphs early, by using the predicates from the WHERE clause
o Relationships can be bound now
o Added IS NULL for NULL checking
o Added new aggregate function - COLLECT

1.5.M01 (2011-08-31)
--------------------
o Added paths
o Changed r.TYPE to type(r)
o Variable length path supported<|MERGE_RESOLUTION|>--- conflicted
+++ resolved
@@ -1,12 +1,4 @@
-<<<<<<< HEAD
 2.2.1
-=======
-2.1.8
------
-o Throw an exception when toInt() is used to parse a number too big to fit in 64 bits
-
-2.1.7
->>>>>>> 1a8fede8
 -----
 o Fixes #4315 - UNWIND not binding to identifier
 o Fixes #4341 - START clause ignores associated WHERE
@@ -59,6 +51,20 @@
 ---------
 o Ronja, the cost based planner, is now the default
 o Adds EXPLAIN and PROFILE to Cypher
+
+2.1.8
+-----
+o Throw an exception when toInt() is used to parse a number too big to fit in 64 bits
+
+2.1.7
+-----
+o Fixes problem when using undirected variable length paths
+o Fix type error that made numbers coercible to boolean
+o Fail with a helpful error message when predicates in shortest path can't
+  be used as expected
+o Fixes problem when using shortest paths with minimal length of 0
+o Fixes bug when using index hints with OPTIONAL MATCH
+o Fixes behaviour of REMOVE on NULL entities
 
 2.1.5
 -----
