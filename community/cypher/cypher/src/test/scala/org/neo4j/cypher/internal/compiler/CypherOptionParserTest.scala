/**
 * Copyright (c) 2002-2015 "Neo Technology,"
 * Network Engine for Objects in Lund AB [http://neotechnology.com]
 *
 * This file is part of Neo4j.
 *
 * Neo4j is free software: you can redistribute it and/or modify
 * it under the terms of the GNU General Public License as published by
 * the Free Software Foundation, either version 3 of the License, or
 * (at your option) any later version.
 *
 * This program is distributed in the hope that it will be useful,
 * but WITHOUT ANY WARRANTY; without even the implied warranty of
 * MERCHANTABILITY or FITNESS FOR A PARTICULAR PURPOSE.  See the
 * GNU General Public License for more details.
 *
 * You should have received a copy of the GNU General Public License
 * along with this program.  If not, see <http://www.gnu.org/licenses/>.
 */
package org.neo4j.cypher.internal.compiler

import org.neo4j.cypher.internal._
import org.neo4j.cypher.internal.commons.CypherFunSuite
<<<<<<< HEAD
import org.neo4j.cypher.internal.compiler.v2_3.parser.ParserMonitor
=======
import org.neo4j.cypher.internal.compiler.v2_2.InputPosition
import org.neo4j.cypher.internal.compiler.v2_2.parser.ParserMonitor
>>>>>>> 3c26db42

class CypherOptionParserTest extends CypherFunSuite {

  private val pos = InputPosition(42, 3, 5)

  def parse(arg:String): CypherQueryWithOptions = {
    CypherOptionParser(mock[ParserMonitor[CypherQueryWithOptions]]).apply(arg)
  }

  test("should parse version") {
    parse("CYPHER 1.9 MATCH") should equal(CypherQueryWithOptions("MATCH", Seq(VersionOption("1.9")), (1, 12, 11)))
    parse("CYPHER 2.0 THAT") should equal(CypherQueryWithOptions("THAT", Seq(VersionOption("2.0")), (1, 12, 11)))
    parse("CYPHER 2.1 YO") should equal(CypherQueryWithOptions("YO", Seq(VersionOption("2.1")), (1, 12, 11)))
    parse("CYPHER 2.2 HO") should equal(CypherQueryWithOptions("HO", Seq(VersionOption("2.2")), (1, 12, 11)))
  }

  test("should parse profile") {
    parse("PROFILE THINGS") should equal(CypherQueryWithOptions("THINGS", Seq(ProfileOption), (1, 9, 8)))
  }

  test("should parse explain") {
    parse("EXPLAIN THIS") should equal(CypherQueryWithOptions("THIS", Seq(ExplainOption), (1, 9, 8)))
  }

  test("should parse multiple options") {
    parse("CYPHER 2.2 PLANNER COST PROFILE PATTERN") should equal(
      CypherQueryWithOptions("PATTERN", Seq(VersionOption("2.2"), CostPlannerOption, ProfileOption), (1, 33, 32))
    )
    parse("EXPLAIN CYPHER 2.1 YALL") should equal(
      CypherQueryWithOptions("YALL", Seq(ExplainOption, VersionOption("2.1")), (1, 20, 19))
    )
  }

  test("should parse version and planner/compiler") {
    parse("CYPHER 2.2 PLANNER COST RETURN") should equal(
      CypherQueryWithOptions("RETURN", Seq(VersionOption("2.2"), CostPlannerOption), (1, 25, 24))
    )
    parse("PLANNER COST RETURN") should equal(
      CypherQueryWithOptions("RETURN",Seq(CostPlannerOption), (1, 14, 13))
    )
    parse("CYPHER 2.2 PLANNER RULE RETURN") should equal(
      CypherQueryWithOptions("RETURN", Seq(VersionOption("2.2"), RulePlannerOption), (1, 25, 24))
    )
    parse("PLANNER RULE RETURN") should equal(CypherQueryWithOptions("RETURN", Seq(RulePlannerOption), (1, 14, 13)))
    parse("CYPHER 2.2 PLANNER IDP RETURN") should equal(
      CypherQueryWithOptions("RETURN", Seq(VersionOption("2.2"), IDPPlannerOption), (1, 24, 23))
    )
    parse("CYPHER 2.2 PLANNER DP RETURN") should equal(
      CypherQueryWithOptions("RETURN", Seq(VersionOption("2.2"), DPPlannerOption), (1, 23, 22))
    )
    parse("PLANNER IDP RETURN") should equal(CypherQueryWithOptions("RETURN",Seq(IDPPlannerOption), (1, 13, 12)))
    parse("PLANNER DP RETURN") should equal(CypherQueryWithOptions("RETURN",Seq(DPPlannerOption), (1, 12, 11)))
  }

  test("should require whitespace between option and query") {
    parse("explainmatch") should equal(CypherQueryWithOptions("explainmatch", Seq.empty, (1, 1, 0)))
  }

  private implicit def lift(pos: (Int, Int, Int)): InputPosition = InputPosition(pos._3, pos._1, pos._2)
}<|MERGE_RESOLUTION|>--- conflicted
+++ resolved
@@ -21,16 +21,10 @@
 
 import org.neo4j.cypher.internal._
 import org.neo4j.cypher.internal.commons.CypherFunSuite
-<<<<<<< HEAD
+import org.neo4j.cypher.internal.compiler.v2_3.InputPosition
 import org.neo4j.cypher.internal.compiler.v2_3.parser.ParserMonitor
-=======
-import org.neo4j.cypher.internal.compiler.v2_2.InputPosition
-import org.neo4j.cypher.internal.compiler.v2_2.parser.ParserMonitor
->>>>>>> 3c26db42
 
 class CypherOptionParserTest extends CypherFunSuite {
-
-  private val pos = InputPosition(42, 3, 5)
 
   def parse(arg:String): CypherQueryWithOptions = {
     CypherOptionParser(mock[ParserMonitor[CypherQueryWithOptions]]).apply(arg)
@@ -41,6 +35,7 @@
     parse("CYPHER 2.0 THAT") should equal(CypherQueryWithOptions("THAT", Seq(VersionOption("2.0")), (1, 12, 11)))
     parse("CYPHER 2.1 YO") should equal(CypherQueryWithOptions("YO", Seq(VersionOption("2.1")), (1, 12, 11)))
     parse("CYPHER 2.2 HO") should equal(CypherQueryWithOptions("HO", Seq(VersionOption("2.2")), (1, 12, 11)))
+    parse("CYPHER 2.3 HO") should equal(CypherQueryWithOptions("HO", Seq(VersionOption("2.3")), (1, 12, 11)))
   }
 
   test("should parse profile") {
@@ -61,21 +56,21 @@
   }
 
   test("should parse version and planner/compiler") {
-    parse("CYPHER 2.2 PLANNER COST RETURN") should equal(
-      CypherQueryWithOptions("RETURN", Seq(VersionOption("2.2"), CostPlannerOption), (1, 25, 24))
+    parse("CYPHER 2.3 PLANNER COST RETURN") should equal(
+      CypherQueryWithOptions("RETURN", Seq(VersionOption("2.3"), CostPlannerOption), (1, 25, 24))
     )
     parse("PLANNER COST RETURN") should equal(
       CypherQueryWithOptions("RETURN",Seq(CostPlannerOption), (1, 14, 13))
     )
-    parse("CYPHER 2.2 PLANNER RULE RETURN") should equal(
-      CypherQueryWithOptions("RETURN", Seq(VersionOption("2.2"), RulePlannerOption), (1, 25, 24))
+    parse("CYPHER 2.3 PLANNER RULE RETURN") should equal(
+      CypherQueryWithOptions("RETURN", Seq(VersionOption("2.3"), RulePlannerOption), (1, 25, 24))
     )
     parse("PLANNER RULE RETURN") should equal(CypherQueryWithOptions("RETURN", Seq(RulePlannerOption), (1, 14, 13)))
-    parse("CYPHER 2.2 PLANNER IDP RETURN") should equal(
-      CypherQueryWithOptions("RETURN", Seq(VersionOption("2.2"), IDPPlannerOption), (1, 24, 23))
+    parse("CYPHER 2.3 PLANNER IDP RETURN") should equal(
+      CypherQueryWithOptions("RETURN", Seq(VersionOption("2.3"), IDPPlannerOption), (1, 24, 23))
     )
-    parse("CYPHER 2.2 PLANNER DP RETURN") should equal(
-      CypherQueryWithOptions("RETURN", Seq(VersionOption("2.2"), DPPlannerOption), (1, 23, 22))
+    parse("CYPHER 2.3 PLANNER DP RETURN") should equal(
+      CypherQueryWithOptions("RETURN", Seq(VersionOption("2.3"), DPPlannerOption), (1, 23, 22))
     )
     parse("PLANNER IDP RETURN") should equal(CypherQueryWithOptions("RETURN",Seq(IDPPlannerOption), (1, 13, 12)))
     parse("PLANNER DP RETURN") should equal(CypherQueryWithOptions("RETURN",Seq(DPPlannerOption), (1, 12, 11)))
