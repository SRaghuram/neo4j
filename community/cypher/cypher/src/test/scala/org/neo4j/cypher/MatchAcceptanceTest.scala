--- conflicted
+++ resolved
@@ -26,7 +26,6 @@
 
 class MatchAcceptanceTest extends ExecutionEngineFunSuite with QueryStatisticsTestSupport with NewPlannerTestSupport {
 
-<<<<<<< HEAD
   test("should fail if columnAs refers to unknown column") {
     val n1 = createNode()
     val n2 = createNode()
@@ -35,8 +34,6 @@
     a[NotFoundException] should be thrownBy result.columnAs("m")
   }
 
-=======
->>>>>>> 24fcc062
   test("AND'd predicates that throw exceptions should not matter if other predicates return false") {
     val root = createLabeledNode(Map("name" -> "x"), "Root")
     val child1 = createLabeledNode(Map("id" -> "text"), "TextNode")
@@ -63,14 +60,6 @@
     result.columnAs("i").toSet[Node] should equal(Set(child1, child2))
   }
 
-<<<<<<< HEAD
-  test("exceptions should be thrown if rows are kept") {
-    val root = createLabeledNode(Map("name" -> "x"), "Root")
-    val child = createLabeledNode(Map("id" -> 0), "TextNode")
-    relate(root, child)
-
-    val query = "MATCH (:Root {name:'x'})-->(i:TextNode) WHERE i.id =~ 'te.*' RETURN i"
-=======
   test("exceptions should be thrown if rows are kept through AND'd predicates") {
     val root = createLabeledNode(Map("name" -> "x"), "Root")
     val child = createLabeledNode(Map("id" -> 0), "Child")
@@ -87,7 +76,6 @@
     relate(root, child)
 
     val query = "MATCH (:Root {name:'x'})-->(i) WHERE NOT has(i.id) OR i.id =~ 'te.*' RETURN i"
->>>>>>> 24fcc062
 
     a [CypherTypeException] should be thrownBy executeWithAllPlanners(query)
   }
