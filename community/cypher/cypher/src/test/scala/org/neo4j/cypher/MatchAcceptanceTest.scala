--- conflicted
+++ resolved
@@ -2149,7 +2149,25 @@
     result should equal(List(Map("a" -> node, "b" -> null, "c" -> null)))
   }
 
-<<<<<<< HEAD
+  test("should handle varlength paths of size 0..0") {
+    val a = createNode()
+    val b = createNode()
+    val c = createNode()
+    relate(b, c)
+
+    val query =
+      """match (a)-[*0..0]->(b)
+        |return a, b""".stripMargin
+
+    val result = executeWithAllPlanners(query).toSet
+
+    result should equal(Set(
+      Map("a" -> a, "b" -> a),
+      Map("a" -> b, "b" -> b),
+      Map("a" -> c, "b" -> c)
+    ))
+  }
+
   /**
    * Append identifier to keys and transform value arrays to lists
    */
@@ -2160,24 +2178,4 @@
       case v: Array[_] => v.toList
       case v => v
     }
-=======
-  test("should handle varlength paths of size 0..0") {
-    val a = createNode()
-    val b = createNode()
-    val c = createNode()
-    relate(b, c)
-
-    val query =
-      """match (a)-[*0..0]->(b)
-        |return a, b""".stripMargin
-
-    val result = executeWithAllPlanners(query).toSet
-
-    result should equal(Set(
-      Map("a" -> a, "b" -> a),
-      Map("a" -> b, "b" -> b),
-      Map("a" -> c, "b" -> c)
-    ))
-  }
->>>>>>> 872c6b37
 }