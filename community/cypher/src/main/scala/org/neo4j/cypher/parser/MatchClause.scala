--- conflicted
+++ resolved
@@ -37,16 +37,6 @@
     }
   }
 
-<<<<<<< HEAD
-  def path : Parser[List[Pattern]] = pathSegment | parenPath | noParenPath
-
-  def parenPath : Parser[List[Pattern]] = identity ~ "=" ~ "(" ~ pathSegment ~ ")" ^^ {
-    case p ~ "=" ~ "(" ~ pathSegment ~ ")" => List(NamedPath(p, pathSegment: _*))
-  }
-
-  def noParenPath : Parser[List[Pattern]] = identity ~ "=" ~ pathSegment ^^ {
-    case p ~ "=" ~ pathSegment => List(NamedPath(p, pathSegment: _*))
-=======
   def path: Parser[Any] = pathSegment | parenPath
 
   def parenPath: Parser[NamedPath] = identity ~ "=" ~ optParens( pathSegment ) ^^ {
@@ -60,7 +50,6 @@
       throw new SyntaxException("Shortest path does not support having multiple path segments.")
     else
       p.head
->>>>>>> 121bddaa
   }
 
   def shortestPath: Parser[List[Pattern]] = ignoreCase("shortestPath") ~> parens(singlePathSegment) ^^
