/**
 * Copyright (c) 2002-2013 "Neo Technology,"
 * Network Engine for Objects in Lund AB [http://neotechnology.com]
 *
 * This file is part of Neo4j.
 *
 * Neo4j is free software: you can redistribute it and/or modify
 * it under the terms of the GNU General Public License as published by
 * the Free Software Foundation, either version 3 of the License, or
 * (at your option) any later version.
 *
 * This program is distributed in the hope that it will be useful,
 * but WITHOUT ANY WARRANTY; without even the implied warranty of
 * MERCHANTABILITY or FITNESS FOR A PARTICULAR PURPOSE.  See the
 * GNU General Public License for more details.
 *
 * You should have received a copy of the GNU General Public License
 * along with this program.  If not, see <http://www.gnu.org/licenses/>.
 */
package org.neo4j.cypher.internal.executionplan.builders

import org.neo4j.cypher.internal.executionplan.{PlanBuilder, ExecutionPlanInProgress, LegacyPlanBuilder}
import org.neo4j.cypher.internal.pipes.EmptyResultPipe

<<<<<<< HEAD
class EmptyResultBuilder extends LegacyPlanBuilder {
=======
/**
 * This builder should make sure that the execution result is consumed, even if the user didn't ask for any results
 */
class EmptyResultBuilder extends PlanBuilder {
>>>>>>> 036edc85
  def apply(plan: ExecutionPlanInProgress) = {
    val resultPipe = new EmptyResultPipe(plan.pipe)

    plan.copy(pipe = resultPipe)
  }

  def canWorkWith(plan: ExecutionPlanInProgress) = {
    val q = plan.query

    val noSortingLeftToDo = q.sort.isEmpty
    val noSkipOrLimitLeftToDo = q.slice.isEmpty
    val nothingToReturnButPipeNotEmpty = q.returns.size == 0 && plan.pipe.symbols.size > 0
    val isLastPipe = q.tail.isEmpty

      noSortingLeftToDo &&
      noSkipOrLimitLeftToDo &&
      isLastPipe &&
      nothingToReturnButPipeNotEmpty
  }

  def priority = PlanBuilder.ColumnFilter
}<|MERGE_RESOLUTION|>--- conflicted
+++ resolved
@@ -22,14 +22,10 @@
 import org.neo4j.cypher.internal.executionplan.{PlanBuilder, ExecutionPlanInProgress, LegacyPlanBuilder}
 import org.neo4j.cypher.internal.pipes.EmptyResultPipe
 
-<<<<<<< HEAD
-class EmptyResultBuilder extends LegacyPlanBuilder {
-=======
 /**
  * This builder should make sure that the execution result is consumed, even if the user didn't ask for any results
  */
-class EmptyResultBuilder extends PlanBuilder {
->>>>>>> 036edc85
+class EmptyResultBuilder extends LegacyPlanBuilder {
   def apply(plan: ExecutionPlanInProgress) = {
     val resultPipe = new EmptyResultPipe(plan.pipe)
 
