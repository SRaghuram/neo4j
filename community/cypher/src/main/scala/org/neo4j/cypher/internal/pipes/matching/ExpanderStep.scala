/**
 * Copyright (c) 2002-2013 "Neo Technology,"
 * Network Engine for Objects in Lund AB [http://neotechnology.com]
 *
 * This file is part of Neo4j.
 *
 * Neo4j is free software: you can redistribute it and/or modify
 * it under the terms of the GNU General Public License as published by
 * the Free Software Foundation, either version 3 of the License, or
 * (at your option) any later version.
 *
 * This program is distributed in the hope that it will be useful,
 * but WITHOUT ANY WARRANTY; without even the implied warranty of
 * MERCHANTABILITY or FITNESS FOR A PARTICULAR PURPOSE.  See the
 * GNU General Public License for more details.
 *
 * You should have received a copy of the GNU General Public License
 * along with this program.  If not, see <http://www.gnu.org/licenses/>.
 */
package org.neo4j.cypher.internal.pipes.matching

import org.neo4j.graphdb._
import org.neo4j.cypher.internal.commands.Predicate
import collection.mutable
import org.neo4j.cypher.internal.pipes.{MutableMaps, QueryState}
import org.neo4j.cypher.internal.commands.expressions.Expression
import org.neo4j.cypher.internal.symbols.SymbolTable
import org.neo4j.cypher.internal.commands.True
import org.neo4j.cypher.EntityNotFoundException
import org.neo4j.helpers.ThisShouldNotHappenError
import org.neo4j.cypher.internal.ExecutionContext
import collection.mutable.{Map => MutableMap}

trait ExpanderStep {
  def next: Option[ExpanderStep]

  def typ: Seq[String]

  def direction: Direction

  def id: Int

  def relPredicate: Predicate

  def nodePredicate: Predicate

  def createCopy(next: Option[ExpanderStep], direction: Direction, nodePredicate: Predicate): ExpanderStep

  def size: Option[Int]

  def expand(node: Node, parameters: ExecutionContext, state:QueryState): (Iterable[Relationship], Option[ExpanderStep])

  def shouldInclude(): Boolean

  /*
  The way we reverse the steps is by first creating a Seq out of the steps. In this Seq, the first element points to
  Some(second), the second to Some(third), und so weiter, until the last element points to None.

  By doing a fold left and creating copies along the way, we reverse the directions - we push in None as what the first
  element will end up pointing to, and pass the steps to the next step. The result is that the first element points to
  None, the second to Some(first), und so weiter, until we pop out the last step as our reversed expander
   */
  def reverse(): ExpanderStep = {
    val allSteps = this.asSeq()

    val reversed = allSteps.foldLeft[Option[ExpanderStep]]((None)) {
      case (last, step) =>
        val p = step.next.map(_.nodePredicate).getOrElse(True())
        Some(step.createCopy(next = last, direction = step.direction.reverse(), nodePredicate = p))
    }

    assert(reversed.nonEmpty, "The reverse of an expander should never be empty")

    reversed.get
  }

  private def asSeq(): Seq[ExpanderStep] = {
    var allSteps = mutable.Seq[ExpanderStep]()
    var current: Option[ExpanderStep] = Some(this)

    while (current.nonEmpty) {
      val step = current.get
      allSteps = allSteps :+ step
      current = step.next
    }

    allSteps.toSeq
  }
}

abstract class MiniMapProperty(originalName: String, prop: String) extends Expression {
  protected def calculateType(symbols: SymbolTable) = fail()

  def children = Seq.empty

  def rewrite(f: (Expression) => Expression) = fail()

  def symbolTableDependencies = fail()

  def apply(ctx: ExecutionContext)(implicit state: QueryState) = {
    ctx match {
      case m: MiniMap => {
        val pc = extract(m)
        try {
          pc match {
<<<<<<< HEAD
            case n:Node=>ctx.state.queryContext.nodeOps.getProperty(n, prop)
            case r:Relationship=>ctx.state.queryContext.relationshipOps.getProperty(r, prop)
=======
            case n: Node         => state.query.nodeOps.getProperty(n, prop)
            case r: Relationship => state.query.relationshipOps.getProperty(r, prop)
>>>>>>> e4dbb922
          }
        } catch {
          case x: NotFoundException =>
            throw new EntityNotFoundException("The property '%s' does not exist on %s, which was found with the identifier: %s".format(prop, pc, originalName), x)
        }
      }
      case _          => fail()
    }
  }


  protected def fail() = throw new ThisShouldNotHappenError("Andres", "This predicate should never be used outside of the traversal matcher")

  protected def extract(m: MiniMap): PropertyContainer
}

abstract class MiniMapIdentifier() extends Expression {
  protected def calculateType(symbols: SymbolTable) = fail()

  def children = Seq.empty

  def rewrite(f: (Expression) => Expression) = fail()

  def symbolTableDependencies = fail()

  def apply(ctx: ExecutionContext)(implicit state: QueryState) = ctx match {
    case m: MiniMap => extract(m)
    case _          => fail()
  }

  protected def extract(m: MiniMap): PropertyContainer

  def fail() = throw new ThisShouldNotHappenError("Andres", "This predicate should never be used outside of the traversal matcher")
}

case class NodeIdentifier() extends MiniMapIdentifier() {
  protected def extract(m: MiniMap) = m.node
}

case class RelationshipIdentifier() extends MiniMapIdentifier() {
  protected def extract(m: MiniMap) = m.relationship
}

class MiniMap(var relationship: Relationship,
                   var node: Node,
                   myMap: MutableMap[String, Any] = MutableMaps.empty)
  extends ExecutionContext(m = myMap) {

  override def iterator = throw new RuntimeException

  override def -(key: String) = throw new RuntimeException

  override protected def createWithNewMap(newMap: mutable.Map[String, Any]) = new MiniMap(relationship, node, newMap)
}<|MERGE_RESOLUTION|>--- conflicted
+++ resolved
@@ -103,13 +103,8 @@
         val pc = extract(m)
         try {
           pc match {
-<<<<<<< HEAD
-            case n:Node=>ctx.state.queryContext.nodeOps.getProperty(n, prop)
-            case r:Relationship=>ctx.state.queryContext.relationshipOps.getProperty(r, prop)
-=======
             case n: Node         => state.query.nodeOps.getProperty(n, prop)
             case r: Relationship => state.query.relationshipOps.getProperty(r, prop)
->>>>>>> e4dbb922
           }
         } catch {
           case x: NotFoundException =>
