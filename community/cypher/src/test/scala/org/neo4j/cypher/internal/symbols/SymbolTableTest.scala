/**
 * Copyright (c) 2002-2012 "Neo Technology,"
 * Network Engine for Objects in Lund AB [http://neotechnology.com]
 *
 * This file is part of Neo4j.
 *
 * Neo4j is free software: you can redistribute it and/or modify
 * it under the terms of the GNU General Public License as published by
 * the Free Software Foundation, either version 3 of the License, or
 * (at your option) any later version.
 *
 * This program is distributed in the hope that it will be useful,
 * but WITHOUT ANY WARRANTY; without even the implied warranty of
 * MERCHANTABILITY or FITNESS FOR A PARTICULAR PURPOSE.  See the
 * GNU General Public License for more details.
 *
 * You should have received a copy of the GNU General Public License
 * along with this program.  If not, see <http://www.gnu.org/licenses/>.
 */
package org.neo4j.cypher.internal.symbols

import org.junit.Test
import org.neo4j.cypher.{CypherTypeException, SyntaxException}
import org.scalatest.Assertions
import org.neo4j.cypher.internal.commands.expressions.{Expression, Add}
import collection.Map

class SymbolTableTest extends Assertions {
  @Test def anytype_is_ok() {
    //given
    val s = createSymbols("p" -> PathType())

    //then
    assert(s.evaluateType("p", AnyType()) === PathType())
  }

  @Test def missing_identifier() {
    //given
    val s = createSymbols()

    //then
    intercept[SyntaxException](s.evaluateType("p", AnyType()))
  }

  @Test def identifier_with_wrong_type() {
    //given
    val symbolTable = createSymbols("x" -> StringType())

    //then
    intercept[CypherTypeException](symbolTable.evaluateType("x", NumberType()))
  }

  @Test def identifier_with_type_not_specific_enough() {
    //given
    val symbolTable = createSymbols("x" -> MapType())

    //then
    symbolTable.evaluateType("x", RelationshipType())
  }

<<<<<<< HEAD
  @Test def adding_string_with_string_gives_string_type() {
    //given
    val symbolTable = createSymbols()
    val exp = new Add(new FakeExpression(StringType()), new FakeExpression(StringType()))

    //when
    val returnType = exp.evaluateType(AnyType(), symbolTable)

    //then
    assert(returnType === StringType())
=======
  @Test def givenSymbolTableWithIterableOfStringWhenAskForIterableOfAnyThenReturn() {
    val symbols = new SymbolTable(Identifier("x", new CollectionType(StringType())))
    symbols.assertHas(Identifier("x", new CollectionType(AnyType())))
>>>>>>> b8d7223a
  }

  @Test def adding_number_with_number_gives_number_type() {
    //given
    val symbolTable = createSymbols()
    val exp = new Add(new FakeExpression(NumberType()), new FakeExpression(NumberType()))

    //when
    val returnType = exp.evaluateType(AnyType(), symbolTable)

    //then
    assert(returnType === NumberType())
  }

  @Test def adding_to_string_collection() {
    //given
    val symbolTable = createSymbols()
    val exp = new Add(new FakeExpression(new IterableType(StringType())), new FakeExpression(StringType()))

    //when
    val returnType = exp.evaluateType(AnyType(), symbolTable)

    //then
    assert(returnType === new IterableType(StringType()))
  }

  @Test def covariance() {
    //given
    val actual = new IterableType(NodeType())
    val expected = new IterableType(MapType())

    //then
    assert(expected.isAssignableFrom(actual))
  }


  def createSymbols(elems: (String, CypherType)*): SymbolTable = {
    new SymbolTable(elems.toMap)
  }
}

class FakeExpression(typ: CypherType) extends Expression {
  def apply(v1: Map[String, Any]): Any = null

  def rewrite(f: (Expression) => Expression): Expression = null

  def filter(f: (Expression) => Boolean): Seq[Expression] = null

  def calculateType(symbols: SymbolTable) = typ

  def symbolTableDependencies = Set()
}<|MERGE_RESOLUTION|>--- conflicted
+++ resolved
@@ -58,7 +58,6 @@
     symbolTable.evaluateType("x", RelationshipType())
   }
 
-<<<<<<< HEAD
   @Test def adding_string_with_string_gives_string_type() {
     //given
     val symbolTable = createSymbols()
@@ -69,11 +68,6 @@
 
     //then
     assert(returnType === StringType())
-=======
-  @Test def givenSymbolTableWithIterableOfStringWhenAskForIterableOfAnyThenReturn() {
-    val symbols = new SymbolTable(Identifier("x", new CollectionType(StringType())))
-    symbols.assertHas(Identifier("x", new CollectionType(AnyType())))
->>>>>>> b8d7223a
   }
 
   @Test def adding_number_with_number_gives_number_type() {
@@ -91,19 +85,19 @@
   @Test def adding_to_string_collection() {
     //given
     val symbolTable = createSymbols()
-    val exp = new Add(new FakeExpression(new IterableType(StringType())), new FakeExpression(StringType()))
+    val exp = new Add(new FakeExpression(new CollectionType(StringType())), new FakeExpression(StringType()))
 
     //when
     val returnType = exp.evaluateType(AnyType(), symbolTable)
 
     //then
-    assert(returnType === new IterableType(StringType()))
+    assert(returnType === new CollectionType(StringType()))
   }
 
   @Test def covariance() {
     //given
-    val actual = new IterableType(NodeType())
-    val expected = new IterableType(MapType())
+    val actual = new CollectionType(NodeType())
+    val expected = new CollectionType(MapType())
 
     //then
     assert(expected.isAssignableFrom(actual))
