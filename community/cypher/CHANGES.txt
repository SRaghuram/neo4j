<<<<<<< HEAD
2.0
---
o Added the possibility to add labels to nodes using ADD/CREATE

1.9.RC
------
o Made it possible to run the parser concurrently
=======
1.9.RC
------
o Made it possible to run the parser concurrently
o DISTINCT is now lazy, and keeps the incoming ordering
>>>>>>> 4b2bbf43

1.9.M04 (2013-01-17)
--------------------
o Clearer error message for when aggregations are used in ORDER BY and not in RETURN
o Fixes #394 - Identifiers inside of FOREACH get the wrong type
o Fixes #390 - IN/ANY/NONE/ANY/SINGLE causes RuntimeException for some patterns
o Fixes #387 - Some patterns produced "Unexpected traversal state" in Cypher
o Upgraded the Scala version to 2.10
o Fixes #355 - Collections in collections are still Scala collections instead of Java collections

1.9.M03
-------
o Fixes #336 - Patterns that re-use a pattern node can produce non-existing matches
o Fixes #369 - The substring-function sometimes fails when no length is specified

1.9.M02
-------
o The traversal pattern matcher now supports variable length relationship patterns
o Fixes #946 - HAS(...) fails with ThisShouldNotHappenException for some patterns
o Made Cypher better at keeping a numeric type. Adding two integers now returns an integer, and not a double.
o Major refactoring to make certain Cypher is more lazy
o When asking for the top x rows by some value, Cypher will now only keep a list the size of x
o Fix so identifiers created inside a foreach can be used by other statements in the foreach
o Fix for problems when using patterns with multiple unnamed nodes
o Fixes problems when doing ORDER BY ... LIMIT x. When x is larger than the input set, sorting was never done.
o Fixed problem with dependencies inside foreach statements being reported wrongly
o Fixes problems when updating a graph element with a map containing null values

1.9.M01 (2012-10-23)
--------------------
o Refactored the type system from the bottom up
o Predicates can now be returned and used to set properties
o Fixes #797: CREATE UNIQUE now makes sure used identifiers have the same properties even if 
  they are re-used without the properties
o Added the traversal matcher, which uses the new traversal framework abilities to do
  pattern matching. It should provide for nice performance benefits for a lot of queries.
o Fixed #866: Changed the LRU cache to make it safe to use concurrently, and made the parser single threaded
o Added the reduce() functionality
o Made addition automatically convert numbers to strings when adding the two together
o Added the string functions: str(), replace(), substring(), left(), right(), ltrim(), rtrim(), trim(), lower(), upper()
o Added the possibility to use ORDER BY, SKIP and LIMIT together with WITH
o Fixes #904: CREATE UNIQUE doesn't work with parameter maps
o Fixes #908: Parameters do not survive WITH if it has aggregation
o SET can now be used to set properties on nodes and relationships from maps or other graph elements

1.8.RC1 (2012-09-05)
--------------------
o Removed the /../ literal for regular expressions. Now a normal string literal is used instead
o Concatenation handles types better
o Changed how the graph-matching module is used, to make it safe for concurrent use
o Better type error messages
o Renamed iterable to collection
o Fixed #795: so that WITH keeps parameters also for empty aggregation results
o Fixed #772: Creating nodes/relationships goes before SET, so SET can run on already created elements
o Added error when using != instead of <>
o Fixed #787: Issue when comparing array properties with literal collections
o Fixed #751: Better error message for some type errors
o Fixed #818: Problem where properties could only have scalar values (they can be arrays as well)
o Fixed #834: Gives relevant syntax exception when properties are entered in MATCH

1.8.M07 (2012-08-08)
--------------------
o Added escape characters to string literals
o Renamed `RELATE` to `CREATE UNIQUE`

1.8.M06 (2012-07-06)
--------------------
o Fixes problem when graph elements are deleted multiple times in the same query
o Fixes #625: Values passed through WITH have the wrong type
o Fixes #654: Some paths are returned the wrong way

1.8.M05 (2012-06-21)
--------------------
o CREATE and RELATE can now introduce path identifiers
o Fixes #600: Double optional with no matching relationships returns too many rows
o Fixes #613: Missing dependencies not reported correctly for queries with RELATE/SET/DELETE
o String literals can now contain escape characters

1.8.M04 (2012-06-07)
--------------------
o CREATE now accepts full paths and not only single nodes and relationships
o Path patterns can now be used as expressions and as predicates
o Fixes bug where RELATE fails to compare array properties
o Fixes #573: Arithmetics operations have wrong type
o Fixes #567: Parameter maps coming through REST are not parsed correctly
o Fixes #563: COUNT(*) does not return 0 for empty result
o Fixes #561: RELATE doesn't work as expected with map-parameters
o Fixes problem with optional properties and collection predicates (ALL/ANY/NONE/SINGLE/IN)

1.8.M03 (2012-05-24)
--------------------
o Added RELATE
o Changed the CREATE syntax, so it looks more like RELATE
o Fixes #506: delete head(rels) doesn't work
o Fixes #508: length function on array properties doesn't work
o Fixes #512: start n=node(*) match n-[r?]->() delete n,r not working
o Fixes #514: Extract doesn't work with array properties
o Fixes #523: String literals not parsed correctly in CREATE statement
o Fixes #526: cypher filter in return clause
o Fixes #536: SQRT only returns an integer
o Fixes #543: Appending elements to collections

1.8.M02 (2012-05-11)
--------------------
o Added the possibility to create nodes from an iterable of maps
o Fixes issue #479

1.8.M01 (2012-04-27)
--------------------
o Added the possibility to return all graph elements using RETURN *
o Added CREATE, SET, DELETE, FOREACH, WITH
o Fixes issue #432, #446

1.7 (2012-04-18)
----------------
o Added the possibility to use multiple relationship types on patterns
o Fixed bug when aggregation is used in order by and not listed in the RETURN clause

1.7.M01 (2012-03-12)
--------------------
o Added literal collections and the IN predicate
o Added HEAD, TAIL, LAST and FILTER
o Added comments
o Added ! so that missing property can evaluate to false
o The column names are now exactly as written in the RETURN expression
o BREAKING CHANGE: To check whether a property exists on a node, use the HAS(...) function
o Arithmetic & string concatenation
o An identifier can now be assigned all the nodes/rels in the graph - START a=node(*)
o Predicates can be specified inside of a pattern relationship description
o Fixed issues #196, #164, #193, #217, #214, #201, #198, #240, #254

1.6 (2012-01-19)
----------------
o Lots of changes to the parsers error reporting
o Queries can now be pre-pended with which parser version to use
o Database configuration can now change which version of the parser to use as default

1.6.M03 (2012-01-12)
--------------------
o Added a different aggregation logic. Makes aggregating on the same columns as sorting much faster
o Made it possible to query on array properties
o Fixed bug #157 - Comparing things of different types now gives false instead of type error
o Fixed bug #140 - Identifier can now named same thing as a parameter
o Fixed bug that tripped up the patter matchern when a node is sent in as a parameter
o Fixed bug #168 - Ordering on renamed columns now works well
o Fixed bug #170 - Arrays are now pretty-printed instead of Array.toString

1.6.M02 (2011-12-16)
--------------------
o Added allShortestPaths
o Added COALESCE
o Added column aliasing with AS
o Variable length relationships can now introduce a rel-iterable
o BREAKING CHANGE: Changed the syntax for iterable predicated ALL/NONE/ANY/SINGLE to use WHERE instead of a colon
o BREAKING CHANGE: ExecutionResult is now a read-once, forward only iterator. 
o Fixed problems with optional graph elements

1.6.M01 (2011-11-24)
--------------------
o Made zero length (a single node) paths possible
o Skip, limit and regular expressions can now be parameterized
o Column order is now preserved
o Distinct and order by can now be used at the same time
o Paths can now be optional
o Execution plans can now be pretty printed
o Solved a bug when using multiple regular expressions in the same query
o Added the extract function

1.5 (2011-10-18)
----------------
o Added DISTINCT for all aggregate functions
o Nodes/relationships can be parameters as well

1.5.M02 (2011-10-10)
--------------------
o Relationships can now be optional
o Added new predicated for iterables: ALL/ANY/NONE/SINGLE
o Added path functions: NODES/RELATIONSHIPS/LENGTH
o Parameters for literals, index queries and node/relationship id
o Shortest path added
o Pattern matcher will, if possible, eliminate subgraphs early, by using the predicates from the WHERE clause
o Relationships can be bound now
o Added IS NULL for NULL checking
o Added new aggregate function - COLLECT

1.5.M01 (2011-08-31)
--------------------
o Added paths
o Changed r.TYPE to type(r)
o Variable length path supported
<|MERGE_RESOLUTION|>--- conflicted
+++ resolved
@@ -1,4 +1,3 @@
-<<<<<<< HEAD
 2.0
 ---
 o Added the possibility to add labels to nodes using ADD/CREATE
@@ -6,12 +5,7 @@
 1.9.RC
 ------
 o Made it possible to run the parser concurrently
-=======
-1.9.RC
-------
-o Made it possible to run the parser concurrently
 o DISTINCT is now lazy, and keeps the incoming ordering
->>>>>>> 4b2bbf43
 
 1.9.M04 (2013-01-17)
 --------------------
