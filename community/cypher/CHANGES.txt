--- conflicted
+++ resolved
@@ -1,4 +1,3 @@
-<<<<<<< HEAD
 2.0.M01
 -------
 o BREAKING CHANGE: It is no longer possible to use parameterized identifiers in START
@@ -12,11 +11,10 @@
 o START now is optional when using index hints or there is exactly one useable index
 o Cypher now uses the label-based indexes to perform lookups
 o Profiler now shows which entity producers have been chosen
-=======
+
 1.9
 ---
 o Fixes problem when sending down custom queries to index providers
->>>>>>> e802175d
 
 1.9.RC1 (2013-04-15)
 --------------------
