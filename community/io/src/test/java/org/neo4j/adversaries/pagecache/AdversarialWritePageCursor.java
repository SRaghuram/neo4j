/*
 * Copyright (c) 2002-2017 "Neo Technology,"
 * Network Engine for Objects in Lund AB [http://neotechnology.com]
 *
 * This file is part of Neo4j.
 *
 * Neo4j is free software: you can redistribute it and/or modify
 * it under the terms of the GNU General Public License as published by
 * the Free Software Foundation, either version 3 of the License, or
 * (at your option) any later version.
 *
 * This program is distributed in the hope that it will be useful,
 * but WITHOUT ANY WARRANTY; without even the implied warranty of
 * MERCHANTABILITY or FITNESS FOR A PARTICULAR PURPOSE.  See the
 * GNU General Public License for more details.
 *
 * You should have received a copy of the GNU General Public License
 * along with this program.  If not, see <http://www.gnu.org/licenses/>.
 */
package org.neo4j.adversaries.pagecache;

import java.io.File;
import java.io.FileNotFoundException;
import java.io.IOException;
import java.util.Objects;

import org.neo4j.adversaries.Adversary;
import org.neo4j.io.pagecache.CursorException;
import org.neo4j.io.pagecache.PageCursor;
import org.neo4j.io.pagecache.impl.DelegatingPageCursor;

/**
 * A write {@linkplain PageCursor page cursor} that wraps another page cursor and an {@linkplain Adversary adversary}
 * to provide a misbehaving page cursor implementation for testing.
 * <p>
 * Depending on the adversary each read and write operation can throw either {@link RuntimeException} like
 * {@link SecurityException} or {@link IOException} like {@link FileNotFoundException}.
 * <p>
 * Read operations will always return a consistent value because the underlying page is write locked.
 * See {@link org.neo4j.io.pagecache.PagedFile#PF_SHARED_WRITE_LOCK} flag.
 */
@SuppressWarnings( "unchecked" )
class AdversarialWritePageCursor extends DelegatingPageCursor
{
    private final Adversary adversary;
    private AdversarialWritePageCursor linkedCursor;

    AdversarialWritePageCursor( PageCursor delegate, Adversary adversary )
    {
        super( delegate );
        this.adversary = Objects.requireNonNull( adversary );
    }

    @Override
    public byte getByte()
    {
        adversary.injectFailure( IndexOutOfBoundsException.class );
        return delegate.getByte();
    }

    @Override
    public byte getByte( int offset )
    {
        adversary.injectFailure( IndexOutOfBoundsException.class );
        return delegate.getByte( offset );
    }

    @Override
    public void putByte( byte value )
    {
        adversary.injectFailure( IndexOutOfBoundsException.class );
        delegate.putByte( value );
    }

    @Override
    public void putByte( int offset, byte value )
    {
        adversary.injectFailure( IndexOutOfBoundsException.class );
        delegate.putByte( offset, value );
    }

    @Override
    public long getLong()
    {
        adversary.injectFailure( IndexOutOfBoundsException.class );
        return delegate.getLong();
    }

    @Override
    public long getLong( int offset )
    {
        adversary.injectFailure( IndexOutOfBoundsException.class );
        return delegate.getLong( offset );
    }

    @Override
    public void putLong( long value )
    {
        adversary.injectFailure( IndexOutOfBoundsException.class );
        delegate.putLong( value );
    }

    @Override
    public void putLong( int offset, long value )
    {
        adversary.injectFailure( IndexOutOfBoundsException.class );
        delegate.putLong( offset, value );
    }

    @Override
    public int getInt()
    {
        adversary.injectFailure( IndexOutOfBoundsException.class );
        return delegate.getInt();
    }

    @Override
    public int getInt( int offset )
    {
        adversary.injectFailure( IndexOutOfBoundsException.class );
        return delegate.getInt( offset );
    }

    @Override
    public void putInt( int value )
    {
        adversary.injectFailure( IndexOutOfBoundsException.class );
        delegate.putInt( value );
    }

    @Override
    public void putInt( int offset, int value )
    {
        adversary.injectFailure( IndexOutOfBoundsException.class );
        delegate.putInt( offset, value );
    }

    @Override
    public void getBytes( byte[] data )
    {
        adversary.injectFailure( IndexOutOfBoundsException.class );
        delegate.getBytes( data );
    }

    @Override
    public void getBytes( byte[] data, int arrayOffset, int length )
    {
        adversary.injectFailure( IndexOutOfBoundsException.class );
        delegate.getBytes( data, arrayOffset, length );
    }

    @Override
    public void putBytes( byte[] data )
    {
        adversary.injectFailure( IndexOutOfBoundsException.class );
        delegate.putBytes( data );
    }

    @Override
    public void putBytes( byte[] data, int arrayOffset, int length )
    {
        adversary.injectFailure( IndexOutOfBoundsException.class );
        delegate.putBytes( data, arrayOffset, length );
    }

    @Override
    public short getShort()
    {
        adversary.injectFailure( IndexOutOfBoundsException.class );
        return delegate.getShort();
    }

    @Override
    public short getShort( int offset )
    {
        adversary.injectFailure( IndexOutOfBoundsException.class );
        return delegate.getShort( offset );
    }

    @Override
    public void putShort( short value )
    {
        adversary.injectFailure( IndexOutOfBoundsException.class );
        delegate.putShort( value );
    }

    @Override
    public void putShort( int offset, short value )
    {
        adversary.injectFailure( IndexOutOfBoundsException.class );
        delegate.putShort( offset, value );
    }

    @Override
    public void setOffset( int offset )
    {
        adversary.injectFailure( IndexOutOfBoundsException.class );
        delegate.setOffset( offset );
    }

    @Override
    public int getOffset()
    {
        return delegate.getOffset();
    }

    @Override
    public long getCurrentPageId()
    {
        return delegate.getCurrentPageId();
    }

    @Override
    public int getCurrentPageSize()
    {
        return delegate.getCurrentPageSize();
    }

    @Override
    public File getCurrentFile()
    {
        return delegate.getCurrentFile();
    }

    @Override
    public void rewind()
    {
        delegate.rewind();
    }

    @Override
    public boolean next() throws IOException
    {
        adversary.injectFailure( FileNotFoundException.class, IOException.class, SecurityException.class,
                IllegalStateException.class );
        return delegate.next();
    }

    @Override
    public boolean next( long pageId ) throws IOException
    {
        adversary.injectFailure( FileNotFoundException.class, IOException.class, SecurityException.class,
                IllegalStateException.class );
        return delegate.next( pageId );
    }

    @Override
    public void close()
    {
        delegate.close();
        linkedCursor = null;
    }

    @Override
    public boolean shouldRetry() throws IOException
    {
        adversary.injectFailure( FileNotFoundException.class, IOException.class, SecurityException.class,
                IllegalStateException.class );
        boolean retry = delegate.shouldRetry();
        return retry || (linkedCursor != null && linkedCursor.shouldRetry());
    }

    @Override
    public int copyTo( int sourceOffset, PageCursor targetCursor, int targetOffset, int lengthInBytes )
    {
        adversary.injectFailure( IndexOutOfBoundsException.class );
<<<<<<< HEAD

        PageCursor targetCursorDelegate = targetCursor instanceof AdversarialWritePageCursor ?
                ((AdversarialWritePageCursor) targetCursor).delegate : targetCursor;

        return delegate.copyTo( sourceOffset, targetCursorDelegate, targetOffset, lengthInBytes );
=======
        while ( targetCursor instanceof DelegatingPageCursor )
        {
            targetCursor = ((DelegatingPageCursor) targetCursor).unwrap();
        }
        return delegate.copyTo( sourceOffset, targetCursor, targetOffset, lengthInBytes );
>>>>>>> 74902b71
    }

    @Override
    public boolean checkAndClearBoundsFlag()
    {
        return delegate.checkAndClearBoundsFlag() || (linkedCursor != null && linkedCursor.checkAndClearBoundsFlag());
    }

    @Override
    public void checkAndClearCursorException() throws CursorException
    {
        delegate.checkAndClearCursorException();
    }

    @Override
    public void raiseOutOfBounds()
    {
        delegate.raiseOutOfBounds();
    }

    @Override
    public void setCursorException( String message )
    {
        delegate.setCursorException( message );
    }

    @Override
    public void clearCursorException()
    {
        delegate.clearCursorException();
    }

    @Override
    public PageCursor openLinkedCursor( long pageId )
    {
        return linkedCursor = new AdversarialWritePageCursor( delegate.openLinkedCursor( pageId ), adversary );
    }

    @Override
    public void zapPage()
    {
        delegate.zapPage();
    }

    @Override
    public boolean isWriteLocked()
    {
        return true;
    }
}<|MERGE_RESOLUTION|>--- conflicted
+++ resolved
@@ -264,19 +264,11 @@
     public int copyTo( int sourceOffset, PageCursor targetCursor, int targetOffset, int lengthInBytes )
     {
         adversary.injectFailure( IndexOutOfBoundsException.class );
-<<<<<<< HEAD
-
-        PageCursor targetCursorDelegate = targetCursor instanceof AdversarialWritePageCursor ?
-                ((AdversarialWritePageCursor) targetCursor).delegate : targetCursor;
-
-        return delegate.copyTo( sourceOffset, targetCursorDelegate, targetOffset, lengthInBytes );
-=======
         while ( targetCursor instanceof DelegatingPageCursor )
         {
             targetCursor = ((DelegatingPageCursor) targetCursor).unwrap();
         }
         return delegate.copyTo( sourceOffset, targetCursor, targetOffset, lengthInBytes );
->>>>>>> 74902b71
     }
 
     @Override
