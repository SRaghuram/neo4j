--- conflicted
+++ resolved
@@ -345,13 +345,8 @@
         {
             ConsistencyCheckService service = new ConsistencyCheckService();
             Config config = Config.defaults();
-<<<<<<< HEAD
             return service.runFullConsistencyCheck( db.getStoreDir(), config, NONE, log, fsa, true,
-                    new CheckConsistencyConfig( config ) );
-=======
-            return service.runFullConsistencyCheck( dir.absolutePath(), config, NONE, log, fsa, true,
                     new ConsistencyFlags( config ) );
->>>>>>> 46d0289a
         }
     }
 }