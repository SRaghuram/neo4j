--- conflicted
+++ resolved
@@ -39,10 +39,7 @@
     private final String host;
     private final int port;
     private final String name;
-<<<<<<< HEAD
-=======
     private Registry registry;
->>>>>>> eaaca448
 
     private RmiLocation( String host, int port, String name )
     {
@@ -53,10 +50,7 @@
 
     /**
      * Creates a new RMI location instance.
-<<<<<<< HEAD
-=======
      *
->>>>>>> eaaca448
      * @param host the RMI host, f.ex. "localhost".
      * @param port the RMI port.
      * @param name the RMI name, f.ex. "shell".
@@ -117,19 +111,11 @@
     /**
      * Ensures that the RMI registry is created for this JVM instance and port,
      * see {@link #getPort()}.
-<<<<<<< HEAD
-     * @return the registry for the port.
-     * @throws RemoteException RMI error.
-     */
-    public Registry ensureRegistryCreated()
-        throws RemoteException
-=======
      *
      * @return the registry for the port.
      * @throws RemoteException RMI error.
      */
     public Registry ensureRegistryCreated() throws RemoteException
->>>>>>> eaaca448
     {
         try
         {
@@ -152,25 +138,6 @@
             throw new RemoteException( "Malformed URL", e );
         }
     }
-<<<<<<< HEAD
-
-    /**
-     * Binds an object to the RMI location defined by this instance.
-     * @param object the object to bind.
-     * @throws RemoteException RMI error.
-     */
-    public void bind( Remote object ) throws RemoteException
-    {
-        ensureRegistryCreated();
-        try
-        {
-            Naming.rebind( toUrl(), object );
-        }
-        catch ( MalformedURLException e )
-        {
-            throw new RemoteException( "Malformed URL", e );
-        }
-=======
 
     /**
      * Binds an object to the RMI location defined by this instance.
@@ -194,7 +161,6 @@
     public void unbind() throws RemoteException
     {
         UnicastRemoteObject.unexportObject( this.registry, true );
->>>>>>> eaaca448
     }
 
     /**
@@ -224,11 +190,7 @@
         {
             return Naming.lookup( toUrl() );
         }
-<<<<<<< HEAD
-        catch ( NotBoundException e )
-=======
         catch ( NoSuchObjectException | NotBoundException e )
->>>>>>> eaaca448
         {
             throw new RemoteException( "Not bound", e );
         }
