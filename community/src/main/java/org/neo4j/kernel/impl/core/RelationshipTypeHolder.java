--- conflicted
+++ resolved
@@ -28,7 +28,6 @@
 import javax.transaction.TransactionManager;
 
 import org.neo4j.graphdb.RelationshipType;
-import org.neo4j.graphdb.TransactionFailureException;
 import org.neo4j.kernel.impl.nioneo.store.RelationshipTypeData;
 import org.neo4j.kernel.impl.persistence.EntityIdGenerator;
 import org.neo4j.kernel.impl.persistence.PersistenceManager;
@@ -60,13 +59,7 @@
     {
         for ( int i = 0; i < types.length; i++ )
         {
-<<<<<<< HEAD
-            RelationshipTypeImpl relType = new RelationshipTypeImpl( types[i].getName() );
-            relTypes.put( types[i].getName(), types[i].getId() );
-            relTranslation.put( types[i].getId(), relType );
-=======
             addRawRelationshipType( types[i] );
->>>>>>> 8108b6dc
         }
     }
     
