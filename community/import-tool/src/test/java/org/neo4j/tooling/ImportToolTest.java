/*
 * Copyright (c) 2002-2015 "Neo Technology,"
 * Network Engine for Objects in Lund AB [http://neotechnology.com]
 *
 * This file is part of Neo4j.
 *
 * Neo4j is free software: you can redistribute it and/or modify
 * it under the terms of the GNU General Public License as published by
 * the Free Software Foundation, either version 3 of the License, or
 * (at your option) any later version.
 *
 * This program is distributed in the hope that it will be useful,
 * but WITHOUT ANY WARRANTY; without even the implied warranty of
 * MERCHANTABILITY or FITNESS FOR A PARTICULAR PURPOSE.  See the
 * GNU General Public License for more details.
 *
 * You should have received a copy of the GNU General Public License
 * along with this program.  If not, see <http://www.gnu.org/licenses/>.
 */
package org.neo4j.tooling;

import org.junit.Rule;
import org.junit.Test;

import java.io.File;
import java.io.IOException;
import java.io.PrintStream;
import java.nio.charset.Charset;
import java.util.ArrayList;
import java.util.Arrays;
import java.util.HashMap;
import java.util.Iterator;
import java.util.List;
import java.util.Map;
import java.util.UUID;

import org.neo4j.csv.reader.IllegalMultilineFieldException;
import org.neo4j.function.IntPredicate;
import org.neo4j.function.Predicate;
import org.neo4j.graphdb.DynamicLabel;
import org.neo4j.graphdb.GraphDatabaseService;
import org.neo4j.graphdb.Label;
import org.neo4j.graphdb.Node;
import org.neo4j.graphdb.Relationship;
import org.neo4j.graphdb.ResourceIterator;
import org.neo4j.graphdb.Transaction;
import org.neo4j.helpers.collection.FilteringIterator;
import org.neo4j.helpers.collection.IteratorUtil;
import org.neo4j.helpers.collection.PrefetchingIterator;
import org.neo4j.io.fs.FileUtils;
import org.neo4j.kernel.Version;
import org.neo4j.kernel.impl.util.Validator;
import org.neo4j.kernel.impl.util.Validators;
import org.neo4j.test.EmbeddedDatabaseRule;
import org.neo4j.test.RandomRule;
import org.neo4j.test.SuppressOutput;
import org.neo4j.unsafe.impl.batchimport.cache.idmapping.string.DuplicateInputIdException;
import org.neo4j.unsafe.impl.batchimport.input.InputException;
import org.neo4j.unsafe.impl.batchimport.input.csv.Configuration;
import org.neo4j.unsafe.impl.batchimport.input.csv.Type;

import static java.lang.String.format;
import static java.lang.System.currentTimeMillis;
import static java.util.Arrays.asList;
import static org.hamcrest.CoreMatchers.containsString;
import static org.junit.Assert.assertEquals;
import static org.junit.Assert.assertFalse;
import static org.junit.Assert.assertNotNull;
import static org.junit.Assert.assertThat;
import static org.junit.Assert.assertTrue;
import static org.junit.Assert.fail;
<<<<<<< HEAD
import static org.neo4j.function.IntPredicates.alwaysTrue;
=======
import static org.neo4j.collection.primitive.PrimitiveIntCollections.alwaysTrue;
>>>>>>> 8bb6c47b
import static org.neo4j.graphdb.DynamicLabel.label;
import static org.neo4j.graphdb.DynamicRelationshipType.withName;
import static org.neo4j.helpers.ArrayUtil.join;
import static org.neo4j.helpers.Exceptions.contains;
import static org.neo4j.helpers.Exceptions.withMessage;
import static org.neo4j.helpers.collection.Iterables.filter;
import static org.neo4j.helpers.collection.IteratorUtil.count;
import static org.neo4j.helpers.collection.IteratorUtil.single;
import static org.neo4j.helpers.collection.IteratorUtil.singleOrNull;
import static org.neo4j.tooling.GlobalGraphOperations.at;
import static org.neo4j.tooling.ImportTool.MULTI_FILE_DELIMITER;

public class ImportToolTest
{
    private static final int RELATIONSHIP_COUNT = 10_000;
    private static final int NODE_COUNT = 100;

    @Rule
    public final EmbeddedDatabaseRule dbRule = new EmbeddedDatabaseRule( getClass() ).startLazily();
    @Rule
    public final RandomRule random = new RandomRule();
    @Rule
    public final SuppressOutput suppressOutput = SuppressOutput.suppress( SuppressOutput.System.values() );
    private int dataIndex;

    @Test
    public void usageMessageIncludeExample() throws Exception
    {
        SuppressOutput.Voice outputVoice = suppressOutput.getOutputVoice();
        importTool( "?" );
        assertTrue( "Usage message should include example section, but was:" + outputVoice,
                outputVoice.containsMessage( "Example:" ) );
    }

    @Test
    public void usageMessagePrintedOnEmptyInputParameters() throws Exception
    {
        SuppressOutput.Voice outputVoice = suppressOutput.getOutputVoice();
        importTool();
        assertTrue( "Output should include usage section, but was:" + outputVoice,
                outputVoice.containsMessage( "Example:" ) );
    }

    @Test
    public void shouldImportWithAsManyDefaultsAsAvailable() throws Exception
    {
        // GIVEN
        List<String> nodeIds = nodeIds();
        Configuration config = Configuration.COMMAS;

        // WHEN
        importTool(
                "--into", dbRule.getStoreDirAbsolutePath(),
                "--nodes", nodeData( true, config, nodeIds, alwaysTrue() ).getAbsolutePath(),
                "--relationships", relationshipData( true, config, nodeIds, alwaysTrue(), true ).getAbsolutePath() );

        // THEN
        verifyData();
    }

    @Test
    public void shouldImportWithHeadersBeingInSeparateFiles() throws Exception
    {
        // GIVEN
        List<String> nodeIds = nodeIds();
        Configuration config = Configuration.TABS;

        // WHEN
        importTool(
                "--into", dbRule.getStoreDirAbsolutePath(),
                "--delimiter", "TAB",
                "--array-delimiter", String.valueOf( config.arrayDelimiter() ),
                "--nodes",
                nodeHeader( config ).getAbsolutePath() + MULTI_FILE_DELIMITER +
                nodeData( false, config, nodeIds, alwaysTrue() ).getAbsolutePath(),
                "--relationships",
                relationshipHeader( config ).getAbsolutePath() + MULTI_FILE_DELIMITER +
                relationshipData( false, config, nodeIds, alwaysTrue(), true ).getAbsolutePath() );

        // THEN
        verifyData();
    }

    @Test
    public void import4097Labels() throws Exception
    {
        // GIVEN
        File header = file( fileName( "4097labels-header.csv" ) );
        try ( PrintStream writer = new PrintStream( header )  )
        {
            writer.println( ":LABEL" );
        }
        File data = file( fileName( "4097labels.csv" ) );
        try ( PrintStream writer = new PrintStream( data ) )
        {
            // Need to have unique names in order to get unique ids for labels. Want 4096 unique label ids present.
            for ( int i = 0; i < 4096; i++ )
            {
                writer.println( "SIMPLE" + i );
            }
            // Then insert one with 3 array entries which will get ids greater than 4096. These cannot be inlined
            // due 36 bits being divided into 3 parts of 12 bits each and 4097 > 2^12, thus these labels will be
            // need to be dynamic records.
            writer.println( "FIRST 4096|SECOND 4096|" );
        }

        // WHEN
        importTool( "--into", dbRule.getStoreDirAbsolutePath(),
                "--delimiter", "TAB",
                "--array-delimiter", "|",
                "--nodes", header.getAbsolutePath() + MULTI_FILE_DELIMITER + data.getAbsolutePath() );

        // THEN
        try ( Transaction tx = dbRule.beginTx() )
        {
            int nodeCount = count( at( dbRule ).getAllNodes() );
            assertEquals( 4097, nodeCount );

            tx.success();
            ResourceIterator<Node> nodes = dbRule.findNodes( DynamicLabel.label( "FIRST 4096" ) );
            assertEquals (1, IteratorUtil.asList(nodes).size() );
            nodes = dbRule.findNodes( DynamicLabel.label( "SECOND 4096" ) );
            assertEquals( 1, IteratorUtil.asList( nodes ).size() );
        }
    }

    @Test
    public void shouldFailIfHeaderHasLessColumnsThanData() throws Exception
    {
        // GIVEN
        List<String> nodeIds = nodeIds();
        Configuration config = Configuration.TABS;

        // WHEN data file contains more columns than header file
        int extraColumns = 3;
        try
        {
            executeImportAndCatchOutput(
                    "--into", dbRule.getStoreDirAbsolutePath(),
                    "--delimiter", "TAB",
                    "--array-delimiter", String.valueOf( config.arrayDelimiter() ),
                    "--nodes", nodeHeader( config ).getAbsolutePath() + MULTI_FILE_DELIMITER +
                            nodeData( false, config, nodeIds, alwaysTrue(), Charset.defaultCharset(), extraColumns )
                                    .getAbsolutePath(),
                    "--relationships", relationshipHeader( config ).getAbsolutePath() + MULTI_FILE_DELIMITER +
                            relationshipData( false, config, nodeIds, alwaysTrue(), true ).getAbsolutePath() );

            fail( "Should have thrown exception" );
        }
        catch ( InputException e )
        {
            // THEN
            assertTrue( e.getMessage().contains( "Extra column not present in header on line" ) );
        }
    }

    @Test
    public void shouldWarnIfHeaderHasLessColumnsThanDataWhenToldTo() throws Exception
    {
        // GIVEN
        List<String> nodeIds = nodeIds();
        Configuration config = Configuration.TABS;
        File bad = file( "bad.log" );

        // WHEN data file contains more columns than header file
        int extraColumns = 3;
        executeImportAndCatchOutput(
                "--into", dbRule.getStoreDirAbsolutePath(),
                "--bad", bad.getAbsolutePath(),
                "--bad-tolerance", Integer.toString( nodeIds.size() * extraColumns ),
                "--ignore-extra-columns",
                "--delimiter", "TAB",
                "--array-delimiter", String.valueOf( config.arrayDelimiter() ),
                "--nodes", nodeHeader( config ).getAbsolutePath() + MULTI_FILE_DELIMITER +
                        nodeData( false, config, nodeIds, alwaysTrue(), Charset.defaultCharset(), extraColumns )
                                .getAbsolutePath(),
                "--relationships", relationshipHeader( config ).getAbsolutePath() + MULTI_FILE_DELIMITER +
                        relationshipData( false, config, nodeIds, alwaysTrue(), true ).getAbsolutePath() );

        // THEN
        String badContents = FileUtils.readTextFile( bad, Charset.defaultCharset() );
        assertTrue( badContents.contains( "Extra column not present in header on line" ) );
    }

    @Test
    public void shouldImportSplitInputFiles() throws Exception
    {
        // GIVEN
        List<String> nodeIds = nodeIds();
        Configuration config = Configuration.COMMAS;

        // WHEN
        importTool(
                "--into", dbRule.getStoreDirAbsolutePath(),
                "--nodes", // One group with one header file and one data file
                nodeHeader( config ).getAbsolutePath() + MULTI_FILE_DELIMITER +
                nodeData( false, config, nodeIds, lines( 0, NODE_COUNT / 2 ) ).getAbsolutePath(),
                "--nodes", // One group with two data files, where the header sits in the first file
                nodeData( true, config, nodeIds,
                        lines( NODE_COUNT / 2, NODE_COUNT * 3 / 4 ) ).getAbsolutePath() + MULTI_FILE_DELIMITER +
                nodeData( false, config, nodeIds, lines( NODE_COUNT * 3 / 4, NODE_COUNT ) ).getAbsolutePath(),
                "--relationships",
                relationshipHeader( config ).getAbsolutePath() + MULTI_FILE_DELIMITER +
                relationshipData( false, config, nodeIds, alwaysTrue(), true ).getAbsolutePath() );

        // THEN
        verifyData();
    }

    @Test
    public void shouldImportMultipleInputsWithAddedLabelsAndDefaultRelationshipType() throws Exception
    {
        // GIVEN
        List<String> nodeIds = nodeIds();
        Configuration config = Configuration.COMMAS;
        final String[] firstLabels = {"AddedOne", "AddedTwo"};
        final String[] secondLabels = {"AddedThree"};
        final String firstType = "TYPE_1";
        final String secondType = "TYPE_2";

        // WHEN
        importTool(
                "--into", dbRule.getStoreDirAbsolutePath(),
                "--nodes:" + join( firstLabels, ":" ),
                nodeData( true, config, nodeIds, lines( 0, NODE_COUNT / 2 ) ).getAbsolutePath(),
                "--nodes:" + join( secondLabels, ":" ),
                nodeData( true, config, nodeIds, lines( NODE_COUNT / 2, NODE_COUNT ) ).getAbsolutePath(),
                "--relationships:" + firstType,
                relationshipData( true, config, nodeIds, lines( 0, RELATIONSHIP_COUNT / 2 ), false ).getAbsolutePath(),
                "--relationships:" + secondType,
                relationshipData( true, config, nodeIds,
                        lines( RELATIONSHIP_COUNT / 2, RELATIONSHIP_COUNT ), false ).getAbsolutePath() );

        // THEN
        verifyData(
                new Validator<Node>()
                {
                    @Override
                    public void validate( Node node )
                    {
                        if ( node.getId() < NODE_COUNT / 2 )
                        {
                            assertNodeHasLabels( node, firstLabels );
                        }
                        else
                        {
                            assertNodeHasLabels( node, secondLabels );
                        }
                    }
                },
                new Validator<Relationship>()
                {
                    @Override
                    public void validate( Relationship relationship )
                    {
                        if ( relationship.getId() < RELATIONSHIP_COUNT / 2 )
                        {
                            assertEquals( firstType, relationship.getType().name() );
                        }
                        else
                        {
                            assertEquals( secondType, relationship.getType().name() );
                        }
                    }
                } );
    }

    @Test
    public void shouldImportOnlyNodes() throws Exception
    {
        // GIVEN
        List<String> nodeIds = nodeIds();
        Configuration config = Configuration.COMMAS;

        // WHEN
        importTool(
                "--into", dbRule.getStoreDirAbsolutePath(),
                "--nodes", nodeData( true, config, nodeIds, alwaysTrue() ).getAbsolutePath() );
        // no relationships

        // THEN
        GraphDatabaseService db = dbRule.getGraphDatabaseService();
        try ( Transaction tx = db.beginTx() )
        {
            int nodeCount = 0;
            for ( Node node : at( db ).getAllNodes() )
            {
                assertTrue( node.hasProperty( "name" ) );
                nodeCount++;
                assertFalse( node.hasRelationship() );
            }
            assertEquals( NODE_COUNT, nodeCount );
            tx.success();
        }
    }

    @Test
    public void shouldImportGroupsOfOverlappingIds() throws Exception
    {
        // GIVEN
        List<String> groupOneNodeIds = asList( "1", "2", "3" );
        List<String> groupTwoNodeIds = asList( "4", "5", "2" );
        List<RelationshipDataLine> rels = asList(
                relationship( "1", "4", "TYPE" ),
                relationship( "2", "5", "TYPE" ),
                relationship( "3", "2", "TYPE" ) );
        Configuration config = Configuration.COMMAS;
        String groupOne = "Actor";
        String groupTwo = "Movie";

        // WHEN
        importTool(
                "--into", dbRule.getStoreDirAbsolutePath(),
                "--nodes", nodeHeader( config, groupOne ) + MULTI_FILE_DELIMITER +
                           nodeData( false, config, groupOneNodeIds, alwaysTrue() ),
                "--nodes", nodeHeader( config, groupTwo ) + MULTI_FILE_DELIMITER +
                           nodeData( false, config, groupTwoNodeIds, alwaysTrue() ),
                "--relationships", relationshipHeader( config, groupOne, groupTwo, true ) + MULTI_FILE_DELIMITER +
                                   relationshipData( false, config, rels.iterator(), alwaysTrue(), true ) );

        // THEN
        GraphDatabaseService db = dbRule.getGraphDatabaseService();
        try ( Transaction tx = db.beginTx() )
        {
            int nodeCount = 0;
            for ( Node node : at( db ).getAllNodes() )
            {
                assertTrue( node.hasProperty( "name" ) );
                nodeCount++;
                assertEquals( 1, count( node.getRelationships() ) );
            }
            assertEquals( 6, nodeCount );
            tx.success();
        }
    }

    @Test
    public void shouldNotBeAbleToMixSpecifiedAndUnspecifiedGroups() throws Exception
    {
        // GIVEN
        List<String> groupOneNodeIds = asList( "1", "2", "3" );
        List<String> groupTwoNodeIds = asList( "4", "5", "2" );
        Configuration config = Configuration.COMMAS;

        // WHEN
        try
        {
            importTool(
                    "--into", dbRule.getStoreDirAbsolutePath(),
                    "--nodes", nodeHeader( config, "MyGroup" ).getAbsolutePath() + MULTI_FILE_DELIMITER +
                               nodeData( false, config, groupOneNodeIds, alwaysTrue() ).getAbsolutePath(),
                    "--nodes", nodeHeader( config ).getAbsolutePath() + MULTI_FILE_DELIMITER +
                               nodeData( false, config, groupTwoNodeIds, alwaysTrue() ).getAbsolutePath() );
            fail( "Should have failed" );
        }
        catch ( Exception e )
        {
            assertExceptionContains( e, "Mixing specified", IllegalStateException.class );
        }
    }

    @Test
    public void shouldImportWithoutTypeSpecifiedInRelationshipHeaderbutWithDefaultTypeInArgument() throws Exception
    {
        // GIVEN
        List<String> nodeIds = nodeIds();
        Configuration config = Configuration.COMMAS;
        String type = randomType();

        // WHEN
        importTool(
                "--into", dbRule.getStoreDirAbsolutePath(),
                "--nodes", nodeData( true, config, nodeIds, alwaysTrue() ).getAbsolutePath(),
                // there will be no :TYPE specified in the header of the relationships below
                "--relationships:" + type,
                relationshipData( true, config, nodeIds, alwaysTrue(), false ).getAbsolutePath() );

        // THEN
        verifyData();
    }

    @Test
    public void shouldIncludeSourceInformationInNodeIdCollisionError() throws Exception
    {
        // GIVEN
        List<String> nodeIds = asList( "a", "b", "c", "d", "e", "f", "a", "g" );
        Configuration config = Configuration.COMMAS;
        File nodeHeaderFile = nodeHeader( config );
        File nodeData1 = nodeData( false, config, nodeIds, lines( 0, 4 ) );
        File nodeData2 = nodeData( false, config, nodeIds, lines( 4, nodeIds.size() ) );

        // WHEN
        try
        {
            importTool(
                    "--into", dbRule.getStoreDirAbsolutePath(),
                    "--nodes", nodeHeaderFile.getAbsolutePath() + MULTI_FILE_DELIMITER +
                               nodeData1.getAbsolutePath() + MULTI_FILE_DELIMITER +
                               nodeData2.getAbsolutePath() );
            fail( "Should have failed with duplicate node IDs" );
        }
        catch ( Exception e )
        {
            // THEN
            assertExceptionContains( e, nodeData1.getPath() + ":" + 1, DuplicateInputIdException.class );
            assertExceptionContains( e, nodeData2.getPath() + ":" + 3, DuplicateInputIdException.class );
        }
    }

    @Test
    public void shouldSkipDuplicateNodesIfToldTo() throws Exception
    {
        // GIVEN
        List<String> nodeIds = asList( "a", "b", "c", "d", "e", "f", "a", "g" );
        Configuration config = Configuration.COMMAS;
        File nodeHeaderFile = nodeHeader( config );
        File nodeData1 = nodeData( false, config, nodeIds, lines( 0, 4 ) );
        File nodeData2 = nodeData( false, config, nodeIds, lines( 4, nodeIds.size() ) );

        // WHEN
        importTool(
                "--into", dbRule.getStoreDirAbsolutePath(),
                "--skip-duplicate-nodes",
                "--nodes", nodeHeaderFile.getAbsolutePath() + MULTI_FILE_DELIMITER +
                           nodeData1.getAbsolutePath() + MULTI_FILE_DELIMITER +
                           nodeData2.getAbsolutePath() );

        // THEN
        GraphDatabaseService db = dbRule.getGraphDatabaseService();
        try ( Transaction tx = db.beginTx() )
        {
            Iterator<Node> nodes = at( db ).getAllNodes().iterator();
            Iterator<String> expectedIds = FilteringIterator.noDuplicates( nodeIds.iterator() );
            while ( expectedIds.hasNext() )
            {
                assertTrue( nodes.hasNext() );
                assertEquals( expectedIds.next(), nodes.next().getProperty( "id" ) );
            }
            assertFalse( nodes.hasNext() );
            tx.success();
        }
        finally
        {
            db.shutdown();
        }
    }

    @Test
    public void shouldLogRelationshipsReferringToMissingNode() throws Exception
    {
        // GIVEN
        List<String> nodeIds = asList( "a", "b", "c" );
        Configuration config = Configuration.COMMAS;
        File nodeData = nodeData( true, config, nodeIds, alwaysTrue() );
        List<RelationshipDataLine> relationships = Arrays.asList(
                // header                                   line 1 of file1
                relationship( "a", "b", "TYPE", "aa" ), //          line 2 of file1
                relationship( "c", "bogus", "TYPE", "bb" ), //      line 3 of file1
                relationship( "b", "c", "KNOWS", "cc" ), //         line 1 of file2
                relationship( "c", "a", "KNOWS", "dd" ), //         line 2 of file2
                relationship( "missing", "a", "KNOWS", "ee" ) ); // line 3 of file2
        File relationshipData1 = relationshipData( true, config, relationships.iterator(), lines( 0, 2 ), true );
        File relationshipData2 = relationshipData( false, config, relationships.iterator(), lines( 2, 5 ), true );
        File bad = file( "bad.log" );

        // WHEN importing data where some relationships refer to missing nodes
        importTool(
                "--into", dbRule.getStoreDirAbsolutePath(),
                "--nodes", nodeData.getAbsolutePath(),
                "--bad", bad.getAbsolutePath(),
                "--bad-tolerance", "2",
                "--relationships", relationshipData1.getAbsolutePath() + MULTI_FILE_DELIMITER +
                                   relationshipData2.getAbsolutePath() );

        // THEN
        String badContents = FileUtils.readTextFile( bad, Charset.defaultCharset() );
        assertTrue( "Didn't contain first bad relationship",
                badContents.contains( relationshipData1.getAbsolutePath() + ":3" ) );
        assertTrue( "Didn't contain second bad relationship",
                badContents.contains( relationshipData2.getAbsolutePath() + ":3" ) );
        verifyRelationships( relationships );
    }

    @Test
    public void shouldFailIfTooManyBadRelationships() throws Exception
    {
        // GIVEN
        List<String> nodeIds = asList( "a", "b", "c" );
        Configuration config = Configuration.COMMAS;
        File nodeData = nodeData( true, config, nodeIds, alwaysTrue() );
        List<RelationshipDataLine> relationships = Arrays.asList(
                // header                                   line 1 of file1
                relationship( "a", "b", "TYPE" ), //          line 2 of file1
                relationship( "c", "bogus", "TYPE" ), //      line 3 of file1
                relationship( "b", "c", "KNOWS" ), //         line 1 of file2
                relationship( "c", "a", "KNOWS" ), //         line 2 of file2
                relationship( "missing", "a", "KNOWS" ) ); // line 3 of file2
        File relationshipData1 = relationshipData( true, config, relationships.iterator(), lines( 0, 2 ), true );
        File relationshipData2 = relationshipData( false, config, relationships.iterator(), lines( 2, 5 ), true );
        File bad = file( "bad.log" );

        // WHEN importing data where some relationships refer to missing nodes
        try
        {
            importTool(
                    "--into", dbRule.getStoreDirAbsolutePath(),
                    "--nodes", nodeData.getAbsolutePath(),
                    "--bad", bad.getAbsolutePath(),
                    "--bad-tolerance", "1",
                    "--relationships", relationshipData1.getAbsolutePath() + MULTI_FILE_DELIMITER +
                                       relationshipData2.getAbsolutePath() );
        }
        catch ( Exception e )
        {
            // THEN
            assertExceptionContains( e, relationshipData2.getAbsolutePath() + ":3", InputException.class );
        }
    }

    @Test
    public void shouldBeAbleToDisableSkippingOfBadRelationships() throws Exception
    {
        // GIVEN
        List<String> nodeIds = asList( "a", "b", "c" );
        Configuration config = Configuration.COMMAS;
        File nodeData = nodeData( true, config, nodeIds, alwaysTrue() );

        List<RelationshipDataLine> relationships = Arrays.asList(
                // header                                   line 1 of file1
                relationship( "a", "b", "TYPE" ), //          line 2 of file1
                relationship( "c", "bogus", "TYPE" ) ); //    line 3 of file1

        File relationshipData1 = relationshipData( true, config, relationships.iterator(), lines( 0, 2 ), true );
        File relationshipData2 = relationshipData( false, config, relationships.iterator(), lines( 2, 5 ), true );
        File bad = file( "bad.log" );

        // WHEN importing data where some relationships refer to missing nodes
        try
        {
            importTool(
                    "--into", dbRule.getStoreDirAbsolutePath(),
                    "--nodes", nodeData.getAbsolutePath(),
                    "--bad", bad.getAbsolutePath(),
                    "--skip-bad-relationships", "false",
                    "--relationships", relationshipData1.getAbsolutePath() + MULTI_FILE_DELIMITER +
                                       relationshipData2.getAbsolutePath() );
        }
        catch ( Exception e )
        {
            // THEN
            assertExceptionContains( e, relationshipData1.getAbsolutePath() + ":3", InputException.class );
        }
    }

    @Test
    public void shouldHandleAdditiveLabelsWithSpaces() throws Exception
    {
        // GIVEN
        List<String> nodeIds = nodeIds();
        Configuration config = Configuration.COMMAS;
        final Label label1 = DynamicLabel.label( "My First Label" );
        final Label label2 = DynamicLabel.label( "My Other Label" );

        // WHEN
        importTool(
                "--into", dbRule.getStoreDirAbsolutePath(),
                "--nodes:My First Label:My Other Label",
                nodeData( true, config, nodeIds, alwaysTrue() ).getAbsolutePath(),
                "--relationships", relationshipData( true, config, nodeIds, alwaysTrue(), true ).getAbsolutePath() );

        // THEN
        verifyData( new Validator<Node>()
        {
            @Override
            public void validate( Node node )
            {
                assertTrue( node.hasLabel( label1 ) );
                assertTrue( node.hasLabel( label2 ) );
            }
        }, Validators.<Relationship>emptyValidator() );
    }

    @Test
    public void shouldImportFromInputDataEncodedWithSpecificCharset() throws Exception
    {
        // GIVEN
        List<String> nodeIds = nodeIds();
        Configuration config = Configuration.COMMAS;
        Charset charset = Charset.forName( "UTF-16" );

        // WHEN
        importTool(
                "--into", dbRule.getStoreDirAbsolutePath(),
                "--input-encoding", charset.name(),
                "--nodes", nodeData( true, config, nodeIds, alwaysTrue(), charset ).getAbsolutePath(),
                "--relationships", relationshipData( true, config, nodeIds, alwaysTrue(), true, charset )
                        .getAbsolutePath() );

        // THEN
        verifyData();
    }

    @Test
    public void shouldDisallowImportWithoutNodesInput() throws Exception
    {
        // GIVEN
        List<String> nodeIds = nodeIds();
        Configuration config = Configuration.COMMAS;

        // WHEN
        try
        {
            importTool(
                    "--into", dbRule.getStoreDirAbsolutePath(),
                    "--relationships",
                    relationshipData( true, config, nodeIds, alwaysTrue(), true ).getAbsolutePath() );
            fail( "Should have failed" );
        }
        catch ( IllegalArgumentException e )
        {
            // THEN
            assertThat( e.getMessage(), containsString( "No node input" ) );
        }
    }

    @Test
    public void shouldBeAbleToImportAnonymousNodes() throws Exception
    {
        // GIVEN
        List<String> nodeIds = asList( "1", "", "", "", "3", "", "", "", "", "", "5" );
        Configuration config = Configuration.COMMAS;
        List<RelationshipDataLine> relationshipData = asList( relationship( "1", "3", "KNOWS" ) );

        // WHEN
        importTool(
                "--into", dbRule.getStoreDirAbsolutePath(),
                "--nodes", nodeData( true, config, nodeIds, alwaysTrue() ).getAbsolutePath(),
                "--relationships", relationshipData( true, config, relationshipData.iterator(),
                        alwaysTrue(), true ).getAbsolutePath() );

        // THEN
        GraphDatabaseService db = dbRule.getGraphDatabaseService();
        try ( Transaction tx = db.beginTx() )
        {
            Iterable<Node> allNodes = at( db ).getAllNodes();
            int anonymousCount = 0;
            for ( final String id : nodeIds )
            {
                if ( id.isEmpty() )
                {
                    anonymousCount++;
                }
                else
                {
                    assertNotNull( single( filter( nodeFilter( id ), allNodes.iterator() ) ) );
                }
            }
            assertEquals( anonymousCount, count( filter( nodeFilter( "" ), allNodes.iterator() ) ) );
            tx.success();
        }
    }

    @Test
    public void shouldDisallowMultilineFieldsByDefault() throws Exception
    {
        // GIVEN
        File data = data( ":ID,name", "1,\"This is a line with\nnewlines in\"" );

        // WHEN
        try
        {
            importTool(
                    "--into", dbRule.getStoreDirAbsolutePath(),
                    "--nodes", data.getAbsolutePath() );
        }
        catch ( Exception e )
        {
            // THEN
            assertExceptionContains( e, "Multi-line", IllegalMultilineFieldException.class );
        }
    }

    @Test
    public void shouldPrintReferenceLinkOnDataImportErrors() throws Exception
    {
        shouldPrintReferenceLinkAsPartOfErrorMessage( nodeIds(),
                IteratorUtil.iterator( new RelationshipDataLine( "1", "", "type", "name" ) ),
                "Relationship missing mandatory field 'END_ID', read more about relationship " +
                "format in the manual:  http://neo4j.com/docs/" + Version.getKernelVersion() +
                "/import-tool-header-format.html#import-tool-header-format-rels" );
        shouldPrintReferenceLinkAsPartOfErrorMessage( nodeIds(),
                IteratorUtil.iterator( new RelationshipDataLine( "", "1", "type", "name" ) ),
                "Relationship missing mandatory field 'START_ID', read more" +
                " about relationship format in the manual:  http://neo4j.com/docs/" + Version.getKernelVersion() +
                "/import-tool-header-format.html#import-tool-header-format-rels" );
        shouldPrintReferenceLinkAsPartOfErrorMessage( nodeIds(),
                IteratorUtil.iterator( new RelationshipDataLine( "1", "2", "", "name" ) ),
                "Relationship missing mandatory field 'TYPE', read more about relationship " +
                "format in the manual:  http://neo4j.com/docs/" + Version.getKernelVersion() +
                "/import-tool-header-format.html#import-tool-header-format-rels" );
        shouldPrintReferenceLinkAsPartOfErrorMessage( Arrays.asList( "1", "1" ),
                IteratorUtil.iterator( new RelationshipDataLine( "1", "2", "type", "name" ) ),
                "Duplicate input ids that would otherwise clash can be put into separate id space, read more " +
                "about how to use id spaces in the manual: http://neo4j.com/docs/" + Version.getKernelVersion() +
                "/import-tool-header-format.html#import-tool-id-spaces" );
    }

    private void shouldPrintReferenceLinkAsPartOfErrorMessage( List<String> nodeIds,
            Iterator<RelationshipDataLine> relationshipDataLines, String message ) throws Exception
    {
        Configuration config = Configuration.COMMAS;
        try
        {
            // WHEN
            importTool(
                    "--into", dbRule.getStoreDirAbsolutePath(),
                    "--nodes", nodeData( true, config, nodeIds, alwaysTrue() ).getAbsolutePath(),
                    "--relationships", relationshipData( true, config, relationshipDataLines,
                            alwaysTrue(), true ).getAbsolutePath() );
            fail( " Should fail during import." );
        }
        catch ( Exception e )
        {
            // EXPECT
            assertTrue( suppressOutput.getErrorVoice().containsMessage( message ) );
        }
    }

    @Test
    public void shouldAllowMultilineFieldsWhenEnabled() throws Exception
    {
        // GIVEN
        File data = data( ":ID,name", "1,\"This is a line with\nnewlines in\"" );

        // WHEN
        importTool(
                "--into", dbRule.getStoreDirAbsolutePath(),
                "--nodes", data.getAbsolutePath(),
                "--multiline-fields", "true" );

        // THEN
        GraphDatabaseService db = dbRule.getGraphDatabaseAPI();
        try ( Transaction tx = db.beginTx() )
        {
            ResourceIterator<Node> allNodes = at( db ).getAllNodes().iterator();
            Node node = IteratorUtil.single( allNodes );
            allNodes.close();

            assertEquals( "This is a line with\nnewlines in", node.getProperty( "name" ) );

            tx.success();
        }
    }

    @Test
    public void shouldSkipEmptyFiles() throws Exception
    {
        // GIVEN
        File data = data( "" );

        // WHEN
        importTool( "--into", dbRule.getStoreDirAbsolutePath(),
                "--nodes", data.getAbsolutePath() );

        // THEN
        GraphDatabaseService graphDatabaseService = dbRule.getGraphDatabaseService();
        try ( Transaction tx = graphDatabaseService.beginTx() )
        {
            ResourceIterator<Node> allNodes = at( graphDatabaseService ).getAllNodes().iterator();
            assertFalse( "Expected database to be empty", allNodes.hasNext() );
            tx.success();
        }
    }

    @Test
    public void shouldIgnoreEmptyQuotedStringsIfConfiguredTo() throws Exception
    {
        // GIVEN
        File data = data(
                ":ID,one,two,three",
                "1,\"\",,value" );

        // WHEN
        importTool(
                "--into", dbRule.getStoreDirAbsolutePath(),
                "--nodes", data.getAbsolutePath(),
                "--ignore-empty-strings", "true" );

        // THEN
        GraphDatabaseService db = dbRule.getGraphDatabaseAPI();
        try ( Transaction tx = db.beginTx() )
        {
            Node node = single( at( db ).getAllNodes() );
            assertEquals( "three", single( node.getPropertyKeys() ) );
            tx.success();
        }
    }

    @Test
    public void shouldPrintUserFriendlyMessageAboutUnsupportedMultilineFields() throws Exception
    {
        // GIVEN
        File data = data(
                ":ID,name",
                "1,\"one\ntwo\nthree\"",
                "2,four" );

        try
        {
            importTool(
                    "--into", dbRule.getStoreDirAbsolutePath(),
                    "--nodes", data.getAbsolutePath(),
                    "--multiline-fields", "false" );
            fail( "Should have failed" );
        }
        catch ( InputException e )
        {
            // THEN
            assertTrue( suppressOutput.getErrorVoice().containsMessage( "Detected field which spanned multiple lines" ) );
            assertTrue( suppressOutput.getErrorVoice().containsMessage( "multiline-fields" ) );
        }
    }

    private File data( String... lines ) throws Exception
    {
        File file = file( fileName( "data.csv" ) );
        try ( PrintStream writer = writer( file, Charset.defaultCharset() ) )
        {
            for ( String line : lines )
            {
                writer.println( line );
            }
        }
        return file;
    }

    private Predicate<Node> nodeFilter( final String id )
    {
        return new Predicate<Node>()
        {
            @Override
            public boolean test( Node node )
            {
                return node.getProperty( "id", "" ).equals( id );
            }
        };
    }

    protected void assertNodeHasLabels( Node node, String[] names )
    {
        for ( String name : names )
        {
            assertTrue( node + " didn't have label " + name + ", it had labels " + node.getLabels(),
                    node.hasLabel( label( name ) ) );
        }
    }

    private void verifyData()
    {
        verifyData( Validators.<Node>emptyValidator(), Validators.<Relationship>emptyValidator() );
    }

    private void verifyData(
            Validator<Node> nodeAdditionalValidation,
            Validator<Relationship> relationshipAdditionalValidation )
    {
        GraphDatabaseService db = dbRule.getGraphDatabaseService();
        try ( Transaction tx = db.beginTx() )
        {
            int nodeCount = 0, relationshipCount = 0;
            for ( Node node : at( db ).getAllNodes() )
            {
                assertTrue( node.hasProperty( "name" ) );
                nodeAdditionalValidation.validate( node );
                nodeCount++;
            }
            assertEquals( NODE_COUNT, nodeCount );
            for ( Relationship relationship : at( db ).getAllRelationships() )
            {
                assertTrue( relationship.hasProperty( "created" ) );
                relationshipAdditionalValidation.validate( relationship );
                relationshipCount++;
            }
            assertEquals( RELATIONSHIP_COUNT, relationshipCount );
            tx.success();
        }
    }

    private void verifyRelationships( List<RelationshipDataLine> relationships )
    {
        GraphDatabaseService db = dbRule.getGraphDatabaseService();
        Map<String,Node> nodesById = allNodesById( db );
        try ( Transaction tx = db.beginTx() )
        {
            for ( RelationshipDataLine relationship : relationships )
            {
                Node startNode = nodesById.get( relationship.startNodeId );
                Node endNode = nodesById.get( relationship.endNodeId );
                if ( startNode == null || endNode == null )
                {
                    // OK this is a relationship refering to a missing node, skip it
                    continue;
                }
                assertNotNull( relationship.toString(), findRelationship( startNode, endNode, relationship ) );
            }
            tx.success();
        }
    }

    private Relationship findRelationship( Node startNode, final Node endNode, final RelationshipDataLine relationship )
    {
        return singleOrNull( filter( new Predicate<Relationship>()
        {
            @Override
            public boolean test( Relationship item )
            {
                return item.getEndNode().equals( endNode ) && item.getProperty( "name" ).equals( relationship.name );
            }
        }, startNode.getRelationships( withName( relationship.type ) ).iterator() ) );
    }

    private Map<String,Node> allNodesById( GraphDatabaseService db )
    {
        try ( Transaction tx = db.beginTx() )
        {
            Map<String,Node> nodes = new HashMap<>();
            for ( Node node : at( db ).getAllNodes() )
            {
                nodes.put( idOf( node ), node );
            }
            tx.success();
            return nodes;
        }
    }

    private String idOf( Node node )
    {
        return (String) node.getProperty( "id" );
    }

    private List<String> nodeIds()
    {
        return nodeIds( NODE_COUNT );
    }

    private List<String> nodeIds( int count )
    {
        List<String> ids = new ArrayList<>();
        for ( int i = 0; i < count; i++ )
        {
            ids.add( randomNodeId() );
        }
        return ids;
    }

    private String randomNodeId()
    {
        return UUID.randomUUID().toString();
    }

    private File nodeData( boolean includeHeader, Configuration config, List<String> nodeIds,
            IntPredicate linePredicate ) throws Exception
    {
        return nodeData( includeHeader, config, nodeIds, linePredicate, Charset.defaultCharset() );
    }

    private File nodeData( boolean includeHeader, Configuration config, List<String> nodeIds,
            IntPredicate linePredicate, Charset encoding ) throws Exception
    {
        return nodeData( includeHeader, config, nodeIds, linePredicate, encoding, 0 );
    }

    private File nodeData( boolean includeHeader, Configuration config, List<String> nodeIds,
            PrimitiveIntPredicate linePredicate, Charset encoding, int extraColumns ) throws Exception
    {
        File file = file( fileName( "nodes.csv" ) );
        try ( PrintStream writer = writer( file, encoding ) )
        {
            if ( includeHeader )
            {
                writeNodeHeader( writer, config, null );
            }
            writeNodeData( writer, config, nodeIds, linePredicate, extraColumns );
        }
        return file;
    }

    private PrintStream writer( File file, Charset encoding ) throws Exception
    {
        return new PrintStream( file, encoding.name() );
    }

    private File nodeHeader( Configuration config ) throws Exception
    {
        return nodeHeader( config, null );
    }

    private File nodeHeader( Configuration config, String idGroup ) throws Exception
    {
        return nodeHeader( config, idGroup, Charset.defaultCharset() );
    }

    private File nodeHeader( Configuration config, String idGroup, Charset encoding ) throws Exception
    {
        File file = file( fileName( "nodes-header.csv" ) );
        try ( PrintStream writer = writer( file, encoding ) )
        {
            writeNodeHeader( writer, config, idGroup );
        }
        return file;
    }

    private void writeNodeHeader( PrintStream writer, Configuration config, String idGroup )
    {
        char delimiter = config.delimiter();
        writer.println( idEntry( "id", Type.ID, idGroup ) + delimiter + "name" + delimiter + "labels:LABEL" );
    }

    private String idEntry( String name, Type type, String idGroup )
    {
        return (name != null ? name : "") + ":" + type.name() + (idGroup != null ? "(" + idGroup + ")" : "");
    }

    private void writeNodeData( PrintStream writer, Configuration config, List<String> nodeIds,
<<<<<<< HEAD
            IntPredicate linePredicate )
=======
            PrimitiveIntPredicate linePredicate, int extraColumns )
>>>>>>> 8bb6c47b
    {
        char delimiter = config.delimiter();
        char arrayDelimiter = config.arrayDelimiter();
        for ( int i = 0; i < nodeIds.size(); i++ )
        {
            if ( linePredicate.test( i ) )
            {
                writer.println( getLine( nodeIds.get( i ), delimiter, arrayDelimiter, extraColumns ) );
            }
        }
    }

    private String getLine( String nodeId, char delimiter, char arrayDelimiter, int extraColumns )
    {
        StringBuilder stringBuilder = new StringBuilder().append( nodeId ).append( delimiter ).append( randomName() )
                .append( delimiter ).append( randomLabels( arrayDelimiter ) );

        for ( int i = 0; i < extraColumns; i++ )
        {
            stringBuilder.append( delimiter ).append( "ExtraColumn" ).append( i );
        }

        return stringBuilder.toString();
    }

    private String randomLabels( char arrayDelimiter )
    {
        int length = random.nextInt( 3 );
        StringBuilder builder = new StringBuilder();
        for ( int i = 0; i < length; i++ )
        {
            if ( i > 0 )
            {
                builder.append( arrayDelimiter );
            }
            builder.append( "LABEL_" + random.nextInt( 4 ) );
        }
        return builder.toString();
    }

    private String randomName()
    {
        int length = random.nextInt( 10 ) + 5;
        StringBuilder builder = new StringBuilder();
        for ( int i = 0; i < length; i++ )
        {
            builder.append( (char) ('a' + random.nextInt( 20 )) );
        }
        return builder.toString();
    }

    private File relationshipData( boolean includeHeader, Configuration config, List<String> nodeIds,
            IntPredicate linePredicate, boolean specifyType ) throws Exception
    {
        return relationshipData( includeHeader, config, nodeIds, linePredicate, specifyType, Charset.defaultCharset() );
    }

    private File relationshipData( boolean includeHeader, Configuration config, List<String> nodeIds,
            IntPredicate linePredicate, boolean specifyType, Charset encoding ) throws Exception
    {
        return relationshipData( includeHeader, config, randomRelationships( nodeIds ), linePredicate,
                specifyType, encoding );
    }

    private File relationshipData( boolean includeHeader, Configuration config,
            Iterator<RelationshipDataLine> data, IntPredicate linePredicate,
            boolean specifyType ) throws Exception
    {
        return relationshipData( includeHeader, config, data, linePredicate, specifyType, Charset.defaultCharset() );
    }

    private File relationshipData( boolean includeHeader, Configuration config,
            Iterator<RelationshipDataLine> data, IntPredicate linePredicate,
            boolean specifyType, Charset encoding ) throws Exception
    {
        File file = file( fileName( "relationships.csv" ) );
        try ( PrintStream writer = writer( file, encoding ) )
        {
            if ( includeHeader )
            {
                writeRelationshipHeader( writer, config, null, null, specifyType );
            }
            writeRelationshipData( writer, config, data, linePredicate, specifyType );
        }
        return file;
    }

    private File relationshipHeader( Configuration config ) throws Exception
    {
        return relationshipHeader( config, Charset.defaultCharset() );
    }

    private File relationshipHeader( Configuration config, Charset encoding ) throws Exception
    {
        return relationshipHeader( config, null, null, true, encoding );
    }

    private File relationshipHeader( Configuration config, String startIdGroup, String endIdGroup, boolean specifyType )
            throws Exception
    {
        return relationshipHeader( config, startIdGroup, endIdGroup, specifyType, Charset.defaultCharset() );
    }

    private File relationshipHeader( Configuration config, String startIdGroup, String endIdGroup, boolean specifyType,
            Charset encoding ) throws Exception
    {
        File file = file( fileName( "relationships-header.csv" ) );
        try ( PrintStream writer = writer( file, encoding ) )
        {
            writeRelationshipHeader( writer, config, startIdGroup, endIdGroup, specifyType );
        }
        return file;
    }

    private String fileName( String name )
    {
        return dataIndex++ + "-" + name;
    }

    private File file( String localname )
    {
        return new File( dbRule.getStoreDir(), localname );
    }

    private void writeRelationshipHeader( PrintStream writer, Configuration config,
            String startIdGroup, String endIdGroup, boolean specifyType )
    {
        char delimiter = config.delimiter();
        writer.println(
                idEntry( null, Type.START_ID, startIdGroup ) + delimiter +
                idEntry( null, Type.END_ID, endIdGroup ) +
                (specifyType ? (delimiter + ":" + Type.TYPE) : "") +
                delimiter + "created:long" +
                delimiter + "name:String" );
    }

    private static class RelationshipDataLine
    {
        private final String startNodeId;
        private final String endNodeId;
        private final String type;
        private final String name;

        RelationshipDataLine( String startNodeId, String endNodeId, String type, String name )
        {
            this.startNodeId = startNodeId;
            this.endNodeId = endNodeId;
            this.type = type;
            this.name = name;
        }

        @Override
        public String toString()
        {
            return "RelationshipDataLine [startNodeId=" + startNodeId + ", endNodeId=" + endNodeId + ", type=" + type
                   + ", name=" + name + "]";
        }
    }

    private static RelationshipDataLine relationship( String startNodeId, String endNodeId, String type )
    {
        return relationship( startNodeId, endNodeId, type, null );
    }

    private static RelationshipDataLine relationship( String startNodeId, String endNodeId, String type, String name )
    {
        return new RelationshipDataLine( startNodeId, endNodeId, type, name );
    }

    private void writeRelationshipData( PrintStream writer, Configuration config,
            Iterator<RelationshipDataLine> data, IntPredicate linePredicate, boolean specifyType )
    {
        char delimiter = config.delimiter();
        for ( int i = 0; i < RELATIONSHIP_COUNT; i++ )
        {
            if ( !data.hasNext() )
            {
                break;
            }
            RelationshipDataLine entry = data.next();
            if ( linePredicate.test( i ) )
            {
                writer.println( entry.startNodeId +
                                delimiter + entry.endNodeId +
                                (specifyType ? (delimiter + entry.type) : "") +
                                delimiter + currentTimeMillis() +
                                delimiter + (entry.name != null ? entry.name : "")
                );
            }
        }
    }

    private Iterator<RelationshipDataLine> randomRelationships( final List<String> nodeIds )
    {
        return new PrefetchingIterator<RelationshipDataLine>()
        {
            @Override
            protected RelationshipDataLine fetchNextOrNull()
            {
                return new RelationshipDataLine(
                        nodeIds.get( random.nextInt( nodeIds.size() ) ),
                        nodeIds.get( random.nextInt( nodeIds.size() ) ),
                        randomType(),
                        null );
            }
        };
    }

    private void assertExceptionContains( Exception e, String message, Class<? extends Exception> type )
            throws Exception
    {
        if ( !contains( e, message, type ) )
        {   // Rethrow the exception since we'd like to see what it was instead
            throw withMessage( e,
                    format( "Expected exception to contain cause '%s', %s. but was %s", message, type, e ) );
        }
    }

    private String randomType()
    {
        return "TYPE_" + random.nextInt( 4 );
    }

    private IntPredicate lines( final int startingAt, final int endingAt /*excluded*/ )
    {
        return new IntPredicate()
        {
            @Override
            public boolean test( int line )
            {
                return line >= startingAt && line < endingAt;
            }
        };
    }

    private void importTool( String... arguments ) throws IOException
    {
        ImportTool.main( arguments, true );
    }
}<|MERGE_RESOLUTION|>--- conflicted
+++ resolved
@@ -22,6 +22,7 @@
 import org.junit.Rule;
 import org.junit.Test;
 
+import java.io.ByteArrayOutputStream;
 import java.io.File;
 import java.io.IOException;
 import java.io.PrintStream;
@@ -59,9 +60,6 @@
 import org.neo4j.unsafe.impl.batchimport.input.csv.Configuration;
 import org.neo4j.unsafe.impl.batchimport.input.csv.Type;
 
-import static java.lang.String.format;
-import static java.lang.System.currentTimeMillis;
-import static java.util.Arrays.asList;
 import static org.hamcrest.CoreMatchers.containsString;
 import static org.junit.Assert.assertEquals;
 import static org.junit.Assert.assertFalse;
@@ -69,11 +67,12 @@
 import static org.junit.Assert.assertThat;
 import static org.junit.Assert.assertTrue;
 import static org.junit.Assert.fail;
-<<<<<<< HEAD
+
+import static java.lang.String.format;
+import static java.lang.System.currentTimeMillis;
+import static java.util.Arrays.asList;
+
 import static org.neo4j.function.IntPredicates.alwaysTrue;
-=======
-import static org.neo4j.collection.primitive.PrimitiveIntCollections.alwaysTrue;
->>>>>>> 8bb6c47b
 import static org.neo4j.graphdb.DynamicLabel.label;
 import static org.neo4j.graphdb.DynamicRelationshipType.withName;
 import static org.neo4j.helpers.ArrayUtil.join;
@@ -1047,7 +1046,7 @@
     }
 
     private File nodeData( boolean includeHeader, Configuration config, List<String> nodeIds,
-            PrimitiveIntPredicate linePredicate, Charset encoding, int extraColumns ) throws Exception
+            IntPredicate linePredicate, Charset encoding, int extraColumns ) throws Exception
     {
         File file = file( fileName( "nodes.csv" ) );
         try ( PrintStream writer = writer( file, encoding ) )
@@ -1098,11 +1097,7 @@
     }
 
     private void writeNodeData( PrintStream writer, Configuration config, List<String> nodeIds,
-<<<<<<< HEAD
-            IntPredicate linePredicate )
-=======
-            PrimitiveIntPredicate linePredicate, int extraColumns )
->>>>>>> 8bb6c47b
+            IntPredicate linePredicate, int extraColumns )
     {
         char delimiter = config.delimiter();
         char arrayDelimiter = config.arrayDelimiter();
@@ -1342,4 +1337,21 @@
     {
         ImportTool.main( arguments, true );
     }
+
+    private String executeImportAndCatchOutput(String... arguments) throws IOException
+    {
+        PrintStream originalStream = System.out;
+        ByteArrayOutputStream outputStreamBuffer = new ByteArrayOutputStream();
+        PrintStream replacement = new PrintStream( outputStreamBuffer );
+        System.setOut( replacement );
+        try
+        {
+            importTool( arguments );
+            return new String( outputStreamBuffer.toByteArray() );
+        }
+        finally
+        {
+            System.setOut( originalStream );
+        }
+    }
 }