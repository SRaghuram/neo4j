--- conflicted
+++ resolved
@@ -102,11 +102,7 @@
                         </subpackages>
                         <!-- ...unless the package contains -->
                         <excludePackageNames>
-<<<<<<< HEAD
-                            *.impl.*:*.internal.*
-=======
-                            *.impl.*:*.internal.*:org.neo4j.helpers.progress:org.neo4j.logging.async:org.neo4j.server.rest.repr.formats:org.neo4j.server.rest.repr.util:com.neo4j.bench
->>>>>>> 41b39207
+                            *.impl.*:*.internal.*:com.neo4j.bench
                         </excludePackageNames>
                     </configuration>
                 </plugin>
@@ -146,9 +142,4 @@
             <url>https://dl.bintray.com/ldbc/snb/</url>
         </repository>
     </repositories>
-<<<<<<< HEAD
-    
-=======
-
->>>>>>> 41b39207
 </project>