--- conflicted
+++ resolved
@@ -8,11 +8,7 @@
     <groupId>com.neo4j</groupId>
     <artifactId>neo4j-root</artifactId>
     <packaging>pom</packaging>
-<<<<<<< HEAD
     <version>4.0.0-SNAPSHOT</version>
-=======
-    <version>3.6.3-SNAPSHOT</version>
->>>>>>> 3e764d1b
     <name>Neo4j - Root Project</name>
 
     <modules>
@@ -141,10 +137,7 @@
         </plugins>
     </build>
 
-<<<<<<< HEAD
     <!-- benchmarks sub-project needs these, but Maven won't activate them unless they are here at the root -->
-=======
->>>>>>> 3e764d1b
     <repositories>
         <repository>
             <id>docs-maven-local</id>
@@ -160,9 +153,5 @@
             <url>https://dl.bintray.com/ldbc/snb/</url>
         </repository>
     </repositories>
-<<<<<<< HEAD
-
-=======
     
->>>>>>> 3e764d1b
 </project>