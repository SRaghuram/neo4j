--- conflicted
+++ resolved
@@ -136,9 +136,6 @@
             </plugin>
         </plugins>
     </build>
-<<<<<<< HEAD
-    
-=======
 
     <repositories>
         <repository>
@@ -156,5 +153,4 @@
         </repository>
     </repositories>
 
->>>>>>> 9ec0c876
 </project>