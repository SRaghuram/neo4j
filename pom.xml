<?xml version="1.0" encoding="UTF-8"?>

<project xmlns="http://maven.apache.org/POM/4.0.0" xmlns:xsi="http://www.w3.org/2001/XMLSchema-instance"
         xsi:schemaLocation="http://maven.apache.org/POM/4.0.0 http://maven.apache.org/xsd/maven-4.0.0.xsd">

    <modelVersion>4.0.0</modelVersion>

    <groupId>com.neo4j</groupId>
    <artifactId>neo4j-root</artifactId>
    <packaging>pom</packaging>
    <version>4.0.0-SNAPSHOT</version>
    <name>Neo4j - Root Project</name>

    <modules>
        <module>public</module>
        <module>private</module>
    </modules>

    <build>
        <pluginManagement>
            <plugins>
                <plugin>
                    <groupId>com.mycila</groupId>
                    <artifactId>license-maven-plugin</artifactId>
                    <version>3.0</version>
                </plugin>
                <plugin>
                    <groupId>org.codehaus.mojo</groupId>
                    <artifactId>versions-maven-plugin</artifactId>
                    <version>2.5</version>
                </plugin>
                <plugin>
                    <groupId>org.apache.maven.plugins</groupId>
                    <artifactId>maven-javadoc-plugin</artifactId>
                    <version>3.0.1</version>
                    <executions>
                        <execution>
                            <id>generate-javadocs</id>
                            <goals>
                                <goal>javadoc-no-fork</goal>
                            </goals>
                            <phase>prepare-package</phase>
                        </execution>
                    </executions>
                    <configuration>
                        <header>Neo4j</header>
                        <doctitle>Neo4j ${project.version} API</doctitle>
                        <windowtitle>Neo4j ${project.version} API</windowtitle>
                        <show>public</show>

                        <detectLinks>false</detectLinks>
                        <detectOfflineLinks>false</detectOfflineLinks>
                        <quiet>true</quiet>
                        <reportOutputDirectory>${project.build.directory}/apidocs</reportOutputDirectory>

                        <!-- Defines grouping for overview -->
                        <groups>
                            <group>
                                <title>Graph database</title>
                                <packages>org.neo4j.graphdb:org.neo4j.graphdb.*
                                </packages>
                            </group>
                            <group>
                                <title>Query language</title>
                                <packages>org.neo4j.cypher.javacompat:org.neo4j.cypher.javacompat.*:org.neo4j.cypher.export</packages>
                            </group>
                            <group>
                                <title>Graph algorithms</title>
                                <packages>org.neo4j.graphalgo:org.neo4j.graphalgo.*</packages>
                            </group>
                            <group>
                                <title>Management</title>
                                <packages>org.neo4j.jmx:org.neo4j.jmx.*</packages>
                            </group>
                            <group>
                                <title>Management (Enterprise edition)</title>
                                <packages>org.neo4j.management:org.neo4j.management.*</packages>
                            </group>
                            <group>
                                <title>Logging</title>
                                <packages>org.neo4j.logging:org.neo4j.logging.*</packages>
                            </group>
                            <group>
                                <title>Backup (Enterprise edition)</title>
                                <packages>org.neo4j.backup</packages>
                            </group>
                            <group>
                                <title>Import</title>
                                <packages>org.neo4j.batchinsert</packages>
                            </group>
                            <group>
                                <title>Procedures</title>
                                <packages>org.neo4j.procedure</packages>
                            </group>
                            <group>
                                <title>Server Plugin API</title>
                                <packages>org.neo4j.server:org.neo4j.server.*</packages>
                            </group>
                            <group>
                                <title>Helpers</title>
                                <packages>org.neo4j.helpers:org.neo4j.helpers.*</packages>
                            </group>
                            <group>
                                <title>Test Harness</title>
                                <packages>org.neo4j.harness.junit*:com.neo4j.harness.junit*</packages>
                            </group>
                        </groups>

                        <!-- Include the following packages... (yes, has to be one line) -->
                        <subpackages>
                            org.neo4j.backup:org.neo4j.graphalgo:org.neo4j.cypher.export:org.neo4j.cypher.javacompat:org.neo4j.graphdb:org.neo4j.helpers:org.neo4j.helpers.collection:org.neo4j.index:org.neo4j.jmx:org.neo4j.management:org.neo4j.server.helpers:org.neo4j.server.rest.repr:org.neo4j.server.rest.web:org.neo4j.batchinsert:org.neo4j.logging:org.neo4j.procedure:org.neo4j.harness.junit:com.neo4j.harness.junit
                        </subpackages>
                        <!-- ...unless the package contains -->
                        <excludePackageNames>
                            *.impl.*:*.internal.*:org.neo4j.helpers.progress:org.neo4j.logging.async:org.neo4j.server.rest.repr.formats:org.neo4j.server.rest.repr.util
                        </excludePackageNames>
                    </configuration>
                </plugin>
            </plugins>
        </pluginManagement>
        <plugins>
            <plugin>
                <groupId>com.mycila</groupId>
                <artifactId>license-maven-plugin</artifactId>
                <executions>
                    <execution>
                        <id>check-licenses</id>
                        <phase>none</phase>
                    </execution>
                </executions>
            </plugin>
            <plugin>
                <groupId>org.codehaus.mojo</groupId>
                <artifactId>versions-maven-plugin</artifactId>
                <version>2.5</version>
            </plugin>
        </plugins>
    </build>
<<<<<<< HEAD

    <!-- benchmarks sub-project needs these, but Maven won't activate them unless they are here at the root -->
    <repositories>
        <repository>
            <id>docs-maven-local</id>
            <name>Docs Maven Local</name>
            <url>https://neo.jfrog.io/neo/docs-maven-local/</url>
            <snapshots>
                <enabled>true</enabled>
            </snapshots>
        </repository>
        <repository>
            <id>ldbc</id>
            <name>LDBC SNB</name>
            <url>https://dl.bintray.com/ldbc/snb/</url>
        </repository>
    </repositories>
=======
>>>>>>> ed40ca2d
    
</project><|MERGE_RESOLUTION|>--- conflicted
+++ resolved
@@ -136,25 +136,5 @@
             </plugin>
         </plugins>
     </build>
-<<<<<<< HEAD
-
-    <!-- benchmarks sub-project needs these, but Maven won't activate them unless they are here at the root -->
-    <repositories>
-        <repository>
-            <id>docs-maven-local</id>
-            <name>Docs Maven Local</name>
-            <url>https://neo.jfrog.io/neo/docs-maven-local/</url>
-            <snapshots>
-                <enabled>true</enabled>
-            </snapshots>
-        </repository>
-        <repository>
-            <id>ldbc</id>
-            <name>LDBC SNB</name>
-            <url>https://dl.bintray.com/ldbc/snb/</url>
-        </repository>
-    </repositories>
-=======
->>>>>>> ed40ca2d
     
 </project>