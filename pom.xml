<project xmlns="http://maven.apache.org/POM/4.0.0" xmlns:xsi="http://www.w3.org/2001/XMLSchema-instance"
         xsi:schemaLocation="http://maven.apache.org/POM/4.0.0
                      http://maven.apache.org/xsd/maven-4.0.0.xsd">
  <modelVersion>4.0.0</modelVersion>
  <parent>
    <groupId>org.neo4j.build</groupId>
    <artifactId>parent-central</artifactId>
    <version>46</version>
    <relativePath/>
  </parent>

  <groupId>org.neo4j</groupId>
  <artifactId>parent</artifactId>
  <version>3.3.0-SNAPSHOT</version>

  <packaging>pom</packaging>
  <name>Neo4j</name>
  <description>Neo4j Graph Database</description>

  <properties>
    <project.build.sourceEncoding>UTF-8</project.build.sourceEncoding>
    <maven.compiler.source>1.8</maven.compiler.source>
    <maven.compiler.target>1.8</maven.compiler.target>
    <neo4j.java.version>${maven.compiler.source}</neo4j.java.version>
    <licensing.prepend.text>notice-agpl-prefix.txt</licensing.prepend.text>
    <licensing.phase>compile</licensing.phase>
    <lucene.version>5.5.0</lucene.version>
    <bouncycastle.version>1.53</bouncycastle.version>
    <generate-config-docs-phase>prepare-package</generate-config-docs-phase>
    <test.runner.jvm.settings.additional></test.runner.jvm.settings.additional>
    <test.runner.jvm.settings>-Xmx2G -XX:+UseG1GC -XX:-OmitStackTraceInFastThrow -XX:+HeapDumpOnOutOfMemoryError
      -XX:HeapDumpPath=target/test-data -Dorg.neo4j.unsafe.impl.internal.dragons.UnsafeUtil.DIRTY_MEMORY=true
      -Dorg.neo4j.unsafe.impl.internal.dragons.UnsafeUtil.CHECK_NATIVE_ACCESS=true
      -Dorg.neo4j.io.pagecache.impl.muninn.usePreciseCursorErrorStackTraces=true
      -Dorg.neo4j.kernel.impl.api.KernelStatement.trackStatements=true
      -XX:+UnlockExperimentalVMOptions -XX:+TrustFinalNonStaticFields ${test.runner.jvm.settings.additional}
    </test.runner.jvm.settings>
    <doclint-groups>reference</doclint-groups>
    <jetty.version>9.2.22.v20170606</jetty.version>
    <findbugs.version>3.0.1</findbugs.version>
    <clirr.comparisonVersion>3.0.1</clirr.comparisonVersion>
    <git.commit>unknown-commit</git.commit>
    <forkCounts>0</forkCounts>
    <maven.build.timestamp.format>yyMMddHHmmssSSS</maven.build.timestamp.format>
  </properties>

  <modules>
    <module>community</module>
    <module>enterprise</module>
    <module>integrationtests</module>
    <module>stresstests</module>
    <module>tools</module>
    <module>packaging</module>
  </modules>

  <build>
    <plugins>
      <plugin>
        <artifactId>maven-surefire-plugin</artifactId>
        <configuration>
          <forkCount>${forkCounts}</forkCount>
          <reuseForks>true</reuseForks>
          <argLine>${test.runner.jvm.settings}</argLine>
          <runOrder>random</runOrder>
          <systemPropertyVariables>
            <dbms.pagecache.memory.default.override>8m</dbms.pagecache.memory.default.override>
            <java.io.tmpdir>${project.build.directory}</java.io.tmpdir>
          </systemPropertyVariables>
        </configuration>
      </plugin>
      <plugin>
        <artifactId>maven-failsafe-plugin</artifactId>
        <configuration>
          <argLine>${test.runner.jvm.settings}</argLine>
          <forkCount>${forkCounts}</forkCount>
          <reuseForks>true</reuseForks>
          <runOrder>random</runOrder>
          <systemPropertyVariables>
            <dbms.pagecache.memory.default.override>8m</dbms.pagecache.memory.default.override>
<<<<<<< HEAD
            <port.authority.directory>${user.dir}/target/port-authority-${maven.build.timestamp}</port.authority.directory>
=======
            <java.io.tmpdir>${project.build.directory}</java.io.tmpdir>
>>>>>>> 8600d369
          </systemPropertyVariables>
        </configuration>
      </plugin>
      <plugin>
        <groupId>org.codehaus.mojo</groupId>
        <artifactId>build-helper-maven-plugin</artifactId>
        <executions>
          <execution>
            <phase>generate-sources</phase>
            <goals><goal>add-source</goal></goals>
            <configuration>
              <sources>
                <source>target/generated-sources/version</source>
              </sources>
            </configuration>
          </execution>
        </executions>
      </plugin>
      <plugin>
        <groupId>org.apache.maven.plugins</groupId>
        <artifactId>maven-source-plugin</artifactId>
        <executions>
          <execution>
            <id>attach-sources</id>
            <phase>package</phase>
            <goals>
              <goal>jar-no-fork</goal>
            </goals>
          </execution>
        </executions>
      </plugin>
      <plugin>
        <artifactId>maven-checkstyle-plugin</artifactId>
        <version>2.17</version>
        <configuration>
          <configLocation>build/checkstyle.xml</configLocation>
          <consoleOutput>true</consoleOutput>
          <logViolationsToConsole>true</logViolationsToConsole>
          <failsOnError>true</failsOnError>
          <failOnViolation>true</failOnViolation>
          <includeTestSourceDirectory>true</includeTestSourceDirectory>
        </configuration>
        <dependencies>
          <dependency>
            <groupId>com.puppycrawl.tools</groupId>
            <artifactId>checkstyle</artifactId>
            <version>8.2</version>
          </dependency>
        </dependencies>
        <executions>
          <execution>
            <id>validate</id>
            <phase>validate</phase>
            <goals>
              <goal>check</goal>
            </goals>
          </execution>
        </executions>
      </plugin>
    </plugins>
    <pluginManagement>
      <plugins>
        <plugin>
          <groupId>org.apache.maven.plugins</groupId>
          <artifactId>maven-surefire-plugin</artifactId>
          <version>2.20.1</version>
        </plugin>
        <plugin>
          <groupId>org.apache.maven.plugins</groupId>
          <artifactId>maven-failsafe-plugin</artifactId>
          <version>2.20.1</version>
        </plugin>
        <plugin>
          <groupId>org.apache.maven.plugins</groupId>
          <artifactId>maven-dependency-plugin</artifactId>
          <version>3.0.0</version>
        </plugin>
        <plugin>
          <groupId>org.apache.maven.plugins</groupId>
          <artifactId>maven-source-plugin</artifactId>
          <version>3.0.1</version>
        </plugin>
        <plugin>
          <groupId>org.neo4j.build.plugins</groupId>
          <artifactId>clirr-maven-plugin</artifactId>
          <version>1.0.1</version>
          <executions>
            <execution>
              <id>default</id>
              <phase>${clirr-check-phase}</phase>
              <goals>
                <goal>check</goal>
              </goals>
            </execution>
          </executions>
          <configuration>
            <failOnError>true</failOnError>
            <logResults>true</logResults>
            <!-- OBS: Set this to one version ahead, i.e. if you'd like it to compare against 1.9.3 then set it to 1.9.4-->
            <comparisonVersion>${clirr.comparisonVersion}</comparisonVersion>
            <ignoreMaintenenceVersions>false</ignoreMaintenenceVersions>
            <excludeMessageCodes>
              <param>6006</param><!-- Field was made final. -->
              <param>7012</param><!-- Method added to interface -->
            </excludeMessageCodes>
          </configuration>
        </plugin>
        <plugin>
          <groupId>org.codehaus.mojo</groupId>
          <artifactId>exec-maven-plugin</artifactId>
          <version>1.4.0</version>
        </plugin>
        <plugin>
          <groupId>org.apache.maven.plugins</groupId>
          <artifactId>maven-shade-plugin</artifactId>
          <version>2.4.3</version>
        </plugin>
        <plugin>
          <groupId>org.apache.maven.plugins</groupId>
          <artifactId>maven-assembly-plugin</artifactId>
          <version>2.5.4</version>
        </plugin>
        <plugin>
          <groupId>org.apache.maven.plugins</groupId>
          <artifactId>maven-javadoc-plugin</artifactId>
          <version>2.10.3</version>
        </plugin>
        <plugin>
          <groupId>com.voltvoodoo</groupId>
          <artifactId>brew</artifactId>
          <version>0.2.10</version>
        </plugin>
        <plugin>
          <groupId>com.github.searls</groupId>
          <artifactId>jasmine-maven-plugin</artifactId>
          <version>1.2.0.0</version>
        </plugin>
        <plugin>
          <groupId>org.neo4j.build.plugins</groupId>
          <artifactId>licensing-maven-plugin</artifactId>
          <version>1.7.5</version>
          <configuration>
            <failIfDisliked>true</failIfDisliked>
            <failIfMissing>true</failIfMissing>
            <plainTextReport>true</plainTextReport>
            <prependText>${licensing.prepend.text}</prependText>
            <excludedGroups>
              ^((org.neo4j){1}|(org.neo4j.app){1}|(org.neo4j.server.plugin){1}|(org.neo4j.assembly){1}|(org.neo4j.bolt){1}|(org.neo4j.build){1}|(org.neo4j.test){1})$
            </excludedGroups>
            <excludedArtifacts>^((neo4j-browser))$</excludedArtifacts>
            <includedScopes>compile</includedScopes>
          </configuration>
          <executions>
            <execution>
              <id>enforce-licensing-oss</id>
              <phase>${licensing.phase}</phase>
              <goals>
                <goal>check</goal>
              </goals>
              <configuration>
                <licensingRequirementFiles>
                  <licensingRequirementFile>licensing-requirements-base.xml</licensingRequirementFile>
                  <licensingRequirementFile>licensing-requirements-oss.xml</licensingRequirementFile>
                </licensingRequirementFiles>
                <thirdPartyLicensingFilename>${project.artifactId}-${project.version}-oss.txt
                </thirdPartyLicensingFilename>
              </configuration>
            </execution>
            <execution>
              <id>enforce-licensing-com</id>
              <phase>${licensing.phase}</phase>
              <goals>
                <goal>check</goal>
              </goals>
              <configuration>
                <licensingRequirementFiles>
                  <licensingRequirementFile>licensing-requirements-base.xml</licensingRequirementFile>
                  <licensingRequirementFile>licensing-requirements-com.xml</licensingRequirementFile>
                </licensingRequirementFiles>
                <thirdPartyLicensingFilename>${project.artifactId}-${project.version}.txt</thirdPartyLicensingFilename>
              </configuration>
            </execution>
            <execution>
              <id>list-all-licenses</id>
              <phase>${licensing.phase}</phase>
              <goals>
                <goal>check</goal>
              </goals>
              <configuration>
                <licensingRequirementFiles>
                  <licensingRequirementFile>licensing-requirements-base.xml</licensingRequirementFile>
                </licensingRequirementFiles>
                <thirdPartyLicensingFilename>${project.artifactId}-${project.version}-NOTICE.txt
                </thirdPartyLicensingFilename>
                <checkExistingNoticeFile>${project.build.directory}/../NOTICE.txt</checkExistingNoticeFile>
                <listPrependText>list-prefix.txt</listPrependText>
                <listReport>${project.artifactId}-${project.version}-LICENSES.txt</listReport>
                <checkExistingLicensesFile>${project.build.directory}/../LICENSES.txt</checkExistingLicensesFile>
              </configuration>
            </execution>
          </executions>
          <dependencies>
            <dependency>
              <groupId>org.neo4j.build</groupId>
              <artifactId>licensecheck-config</artifactId>
              <version>${project.version}</version>
            </dependency>
          </dependencies>
        </plugin>
        <plugin>
          <groupId>org.eclipse.m2e</groupId>
          <artifactId>lifecycle-mapping</artifactId>
          <version>1.0.0</version>
          <configuration>
            <lifecycleMappingMetadata>
              <pluginExecutions>
                <pluginExecution>
                  <pluginExecutionFilter>
                    <groupId>net.alchim31.maven</groupId>
                    <artifactId>scala-maven-plugin</artifactId>
                    <versionRange>[3.1.0,)</versionRange>
                    <goals>
                      <goal>add-source</goal>
                      <goal>compile</goal>
                      <goal>testCompile</goal>
                      <goal>doc</goal>
                      <goal>doc-jar</goal>
                    </goals>
                  </pluginExecutionFilter>
                  <action>
                    <ignore />
                  </action>
                </pluginExecution>
              </pluginExecutions>
            </lifecycleMappingMetadata>
          </configuration>
        </plugin>
      </plugins>
    </pluginManagement>
  </build>

  <profiles>
    <profile>
      <id>parallelTestExecution</id>
      <activation>
        <property>
          <name>!sequentialTests</name>
        </property>
      </activation>
      <properties>
        <forkCounts>1C</forkCounts>
      </properties>
    </profile>
    <!--
     Git information extraction profiles.
     Activate by adding the required Git information to the environment, e.g. on *nix:

     export GIT_COMMIT
     GIT_COMMIT=$(git rev-parse HEAD)
    -->
    <profile>
      <id>attach-git-info-commit</id>
      <activation>
        <activeByDefault>false</activeByDefault>
        <property>
          <name>env.GIT_COMMIT</name>
        </property>
      </activation>
      <properties>
        <git.commit>${env.GIT_COMMIT}</git.commit>
      </properties>
    </profile>

    <!-- Build configuration profiles -->
    <profile>
      <id>neodev</id>
      <activation>
        <activeByDefault>false</activeByDefault>
      </activation>
      <properties>
        <attach-test-jar-phase>package</attach-test-jar-phase>
      </properties>
      <build>
        <plugins>
          <plugin>
            <groupId>org.neo4j.build.plugins</groupId>
            <artifactId>license-maven-plugin</artifactId>
            <!-- inserting licenses is better than checking for them -->
            <executions>
              <execution>
                <id>check-licenses</id>
                <phase>none</phase>
              </execution>
              <execution>
                <id>insert-licenses</id>
                <phase>initialize</phase>
                <goals>
                  <goal>format</goal>
                </goals>
              </execution>
            </executions>
          </plugin>
        </plugins>
      </build>
    </profile>
    <profile>
      <id>neo-minimal-build</id>
      <activation>
        <activeByDefault>false</activeByDefault>
        <property>
          <name>minimalBuild</name>
        </property>
      </activation>
      <properties>
        <test-resources-phase>none</test-resources-phase>
        <test-compile-phase>none</test-compile-phase>
        <test-phase>none</test-phase>
        <attach-test-jar-phase>none</attach-test-jar-phase>
        <scala-test-compile-phase>none</scala-test-compile-phase>
      </properties>
    </profile>
    <profile>
      <id>has-sources</id>
      <activation>
        <activeByDefault>false</activeByDefault>
        <file>
          <exists>src/main</exists>
        </file>
      </activation>
      <build>
        <plugins>
          <plugin>
            <groupId>org.neo4j.build.plugins</groupId>
            <artifactId>licensing-maven-plugin</artifactId>
          </plugin>
        </plugins>
      </build>
    </profile>
    <profile>
      <id>causal-clustering-tests-only</id>
      <properties>
        <test-phase>none</test-phase>
      </properties>
    </profile>
    <profile>
      <id>java8-set-javadoc-doclint</id>
      <activation>
        <jdk>[1.8,)</jdk>
      </activation>
      <build>
        <plugins>
          <plugin>
            <artifactId>maven-javadoc-plugin</artifactId>
            <configuration>
              <additionalparam>-Xdoclint:${doclint-groups}</additionalparam>
            </configuration>
          </plugin>
        </plugins>
      </build>
    </profile>
  </profiles>

  <dependencyManagement>
    <dependencies>
      <dependency>
        <groupId>org.apache.lucene</groupId>
        <artifactId>lucene-analyzers-common</artifactId>
        <version>${lucene.version}</version>
      </dependency>
      <dependency>
        <groupId>org.apache.lucene</groupId>
        <artifactId>lucene-core</artifactId>
        <version>${lucene.version}</version>
      </dependency>
      <dependency>
        <groupId>org.apache.lucene</groupId>
        <artifactId>lucene-codecs</artifactId>
        <version>${lucene.version}</version>
      </dependency>
      <dependency>
        <groupId>org.apache.lucene</groupId>
        <artifactId>lucene-queryparser</artifactId>
        <version>${lucene.version}</version>
        <exclusions>
          <exclusion>
            <groupId>org.apache.lucene</groupId>
            <artifactId>lucene-queries</artifactId>
          </exclusion>
          <exclusion>
            <groupId>org.apache.lucene</groupId>
            <artifactId>lucene-sandbox</artifactId>
          </exclusion>
        </exclusions>
      </dependency>
      <dependency>
        <groupId>org.apache.shiro</groupId>
        <artifactId>shiro-core</artifactId>
        <version>1.4.0</version>
      </dependency>
      <dependency>
        <groupId>com.github.ben-manes.caffeine</groupId>
        <artifactId>caffeine</artifactId>
        <version>2.3.3</version>
      </dependency>
      <dependency>
        <groupId>org.slf4j</groupId>
        <artifactId>slf4j-nop</artifactId>
        <version>1.7.22</version>
      </dependency>

      <!-- testing -->
      <dependency>
        <groupId>org.neo4j.driver</groupId>
        <artifactId>neo4j-java-driver</artifactId>
        <version>1.4.3</version>
        <scope>test</scope>
      </dependency>
      <dependency>
        <groupId>org.apache.directory.server</groupId>
        <artifactId>apacheds-server-integ</artifactId>
        <version>2.0.0-M21</version>
        <scope>test</scope>
      </dependency>
      <dependency>
        <groupId>com.google.guava</groupId>
        <artifactId>guava-testlib</artifactId>
        <version>19.0</version>
        <scope>test</scope>
      </dependency>

      <dependency>
        <groupId>org.apache.httpcomponents</groupId>
        <artifactId>httpclient</artifactId>
        <version>4.5.2</version>
      </dependency>
      <dependency>
        <groupId>org.apache.httpcomponents</groupId>
        <artifactId>httpclient</artifactId>
        <version>4.5.2</version>
        <classifier>tests</classifier>
      </dependency>
      <dependency>
        <groupId>org.apache.httpcomponents</groupId>
        <artifactId>httpcore</artifactId>
        <version>4.4.5</version>
      </dependency>

      <!-- The JUnit-Hamcrest-Mockito combo -->
      <dependency>
        <groupId>junit</groupId>
        <artifactId>junit</artifactId>
        <version>4.12</version>
        <scope>test</scope>
      </dependency>
      <dependency>
          <groupId>org.hamcrest</groupId>
          <artifactId>hamcrest-core</artifactId>
          <version>1.3</version>
          <scope>test</scope>
      </dependency>
      <dependency>
          <groupId>org.hamcrest</groupId>
          <artifactId>hamcrest-library</artifactId>
          <version>1.3</version>
          <scope>test</scope>
      </dependency>

      <dependency>
        <groupId>org.mockito</groupId>
        <artifactId>mockito-core</artifactId>
        <version>1.10.19</version>
        <scope>test</scope>
      </dependency>

      <dependency>
          <groupId>org.objenesis</groupId>
          <artifactId>objenesis</artifactId>
          <version>2.2</version>
          <scope>test</scope>
      </dependency>

      <dependency>
        <groupId>commons-codec</groupId>
        <artifactId>commons-codec</artifactId>
        <version>1.9</version>
        <scope>test</scope>
      </dependency>

      <!-- other -->
      <dependency>
        <groupId>com.google.code.gson</groupId>
        <artifactId>gson</artifactId>
        <version>2.2.4</version>
      </dependency>
      <dependency>
        <groupId>commons-io</groupId>
        <artifactId>commons-io</artifactId>
        <version>2.4</version>
      </dependency>
      <dependency>
        <groupId>commons-configuration</groupId>
        <artifactId>commons-configuration</artifactId>
        <version>1.10</version>
        <type>jar</type>
        <scope>compile</scope>
        <exclusions>
          <exclusion>
            <artifactId>commons-digester</artifactId>
            <groupId>commons-digester</groupId>
          </exclusion>
        </exclusions>
      </dependency>
      <!-- Added (directly) to avoid version clash in commons-configuration. -->
      <dependency>
        <groupId>org.apache.commons</groupId>
        <artifactId>commons-digester3</artifactId>
        <version>3.2</version>
        <type>jar</type>
        <scope>compile</scope>
        <exclusions>
          <exclusion>
            <groupId>commons-beanutils</groupId>
            <artifactId>commons-beanutils</artifactId>
          </exclusion>
        </exclusions>
      </dependency>
      <dependency>
        <groupId>commons-beanutils</groupId>
        <artifactId>commons-beanutils</artifactId>
        <version>1.9.3</version>
        <scope>compile</scope>
      </dependency>
      <dependency>
        <groupId>org.apache.commons</groupId>
        <artifactId>commons-lang3</artifactId>
        <version>3.5</version>
      </dependency>
      <dependency>
        <groupId>org.apache.commons</groupId>
        <artifactId>commons-text</artifactId>
        <version>1.1</version>
      </dependency>
      <dependency>
        <groupId>org.apache.commons</groupId>
        <artifactId>commons-compress</artifactId>
        <version>1.12</version>
      </dependency>

      <!-- Netty is used by three components: Com, Cluster and Bolt Socket Transport.
           Netty 4 is a significant improvement over Netty 3, in that it introduces
           buffer pooling (among lots of other improvements), and thus we want to move
           to Netty 4 to reduce GC overhead. Netty 4 (io.netty:netty-all) can co-exist
           with Netty 3 (io.netty:netty) because they have different modules and different
           package structure. As such, the two netty dependencies represents the in-between
           state while we move all remaining Netty 3 uses over to Netty 4 -->
      <dependency>
        <groupId>io.netty</groupId>
        <artifactId>netty</artifactId>
        <version>3.9.9.Final</version>
      </dependency>
      <dependency>
        <groupId>io.netty</groupId>
        <artifactId>netty-all</artifactId>
        <version>4.1.15.Final</version>
      </dependency>

      <dependency>
        <groupId>log4j</groupId>
        <artifactId>log4j</artifactId>
        <version>1.2.17</version>
      </dependency>
      <dependency>
        <groupId>org.codehaus.janino</groupId>
        <artifactId>janino</artifactId>
        <version>2.6.1</version>
      </dependency>
      <dependency>
        <groupId>net.sf.opencsv</groupId>
        <artifactId>opencsv</artifactId>
        <version>2.3</version>
      </dependency>
      <dependency>
        <groupId>com.sun.jersey</groupId>
        <artifactId>jersey-client</artifactId>
        <version>1.19</version>
        <exclusions>
          <exclusion>
            <groupId>javax.ws.rs</groupId>
            <artifactId>jsr311-api</artifactId>
          </exclusion>
        </exclusions>
      </dependency>
      <dependency>
        <groupId>com.sun.jersey</groupId>
        <artifactId>jersey-server</artifactId>
        <version>1.19</version>
        <exclusions>
          <exclusion>
            <groupId>javax.ws.rs</groupId>
            <artifactId>jsr311-api</artifactId>
          </exclusion>
        </exclusions>
      </dependency>
      <dependency>
        <groupId>com.sun.jersey</groupId>
        <artifactId>jersey-servlet</artifactId>
        <version>1.19</version>
        <exclusions>
          <exclusion>
            <groupId>javax.ws.rs</groupId>
            <artifactId>jsr311-api</artifactId>
          </exclusion>
        </exclusions>
      </dependency>
      <dependency>
        <groupId>com.sun.jersey.contribs</groupId>
        <artifactId>jersey-multipart</artifactId>
        <version>1.19</version>
      </dependency>
      <dependency>
        <groupId>org.codehaus.jackson</groupId>
        <artifactId>jackson-core-asl</artifactId>
        <version>1.9.13</version>
      </dependency>
      <dependency>
        <groupId>org.codehaus.jackson</groupId>
        <artifactId>jackson-jaxrs</artifactId>
        <version>1.9.13</version>
      </dependency>
      <dependency>
        <groupId>org.codehaus.jackson</groupId>
        <artifactId>jackson-mapper-asl</artifactId>
        <version>1.9.13</version>
      </dependency>
      <dependency>
        <groupId>org.eclipse.jetty</groupId>
        <artifactId>jetty-server</artifactId>
        <version>${jetty.version}</version>
      </dependency>
      <dependency>
        <groupId>org.eclipse.jetty</groupId>
        <artifactId>jetty-webapp</artifactId>
        <version>${jetty.version}</version>
      </dependency>
      <dependency>
        <groupId>org.eclipse.jetty</groupId>
        <artifactId>jetty-servlet</artifactId>
        <version>${jetty.version}</version>
      </dependency>
      <dependency>
        <groupId>org.eclipse.jetty.websocket</groupId>
        <artifactId>websocket-client</artifactId>
        <version>${jetty.version}</version>
      </dependency>
      <dependency>
        <groupId>org.mozilla</groupId>
        <artifactId>rhino</artifactId>
        <version>1.7R4</version>
      </dependency>
      <dependency>
        <groupId>org.bouncycastle</groupId>
        <artifactId>bcprov-jdk15on</artifactId>
        <version>${bouncycastle.version}</version>
      </dependency>
      <dependency>
        <groupId>org.bouncycastle</groupId>
        <artifactId>bcpkix-jdk15on</artifactId>
        <version>${bouncycastle.version}</version>
      </dependency>
      <dependency>
        <groupId>org.neo4j.3rdparty.javax.ws.rs</groupId>
        <artifactId>jsr311-api</artifactId>
        <version>1.1.2.r612</version>
      </dependency>
      <dependency>
        <groupId>io.dropwizard.metrics</groupId>
        <artifactId>metrics-core</artifactId>
        <version>3.1.2</version>
      </dependency>
      <dependency>
        <groupId>io.dropwizard.metrics</groupId>
        <artifactId>metrics-graphite</artifactId>
        <version>3.1.2</version>
      </dependency>

      <dependency>
        <groupId>com.google.code.findbugs</groupId>
        <artifactId>annotations</artifactId>
        <version>${findbugs.version}</version>
        <scope>provided</scope>
      </dependency>
    </dependencies>
  </dependencyManagement>
</project><|MERGE_RESOLUTION|>--- conflicted
+++ resolved
@@ -77,11 +77,8 @@
           <runOrder>random</runOrder>
           <systemPropertyVariables>
             <dbms.pagecache.memory.default.override>8m</dbms.pagecache.memory.default.override>
-<<<<<<< HEAD
             <port.authority.directory>${user.dir}/target/port-authority-${maven.build.timestamp}</port.authority.directory>
-=======
             <java.io.tmpdir>${project.build.directory}</java.io.tmpdir>
->>>>>>> 8600d369
           </systemPropertyVariables>
         </configuration>
       </plugin>
