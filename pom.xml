<?xml version="1.0" encoding="UTF-8"?>

<project xmlns="http://maven.apache.org/POM/4.0.0" xmlns:xsi="http://www.w3.org/2001/XMLSchema-instance"
         xsi:schemaLocation="http://maven.apache.org/POM/4.0.0 http://maven.apache.org/xsd/maven-4.0.0.xsd">

    <modelVersion>4.0.0</modelVersion>

    <groupId>com.neo4j</groupId>
    <artifactId>neo4j-root</artifactId>
    <packaging>pom</packaging>
    <version>3.5.4-SNAPSHOT</version>
    <name>Neo4j - Root Project</name>

    <modules>
        <module>public</module>
        <module>private</module>
    </modules>

    <build>
        <pluginManagement>
            <plugins>
                <plugin>
                    <groupId>com.mycila</groupId>
                    <artifactId>license-maven-plugin</artifactId>
                    <version>3.0</version>
                </plugin>
                <plugin>
                    <groupId>org.codehaus.mojo</groupId>
                    <artifactId>versions-maven-plugin</artifactId>
                    <version>2.5</version>
                </plugin>
                <plugin>
                    <groupId>org.apache.maven.plugins</groupId>
                    <artifactId>maven-javadoc-plugin</artifactId>
                    <version>3.0.1</version>
                    <executions>
                        <execution>
                            <id>generate-javadocs</id>
                            <goals>
                                <goal>javadoc-no-fork</goal>
                            </goals>
                            <phase>prepare-package</phase>
                        </execution>
                    </executions>
                    <configuration>
                        <header>Neo4j</header>
                        <doctitle>Neo4j ${project.version} API</doctitle>
                        <windowtitle>Neo4j ${project.version} API</windowtitle>
                        <show>public</show>

                        <detectLinks>false</detectLinks>
                        <detectOfflineLinks>false</detectOfflineLinks>
                        <quiet>true</quiet>
                        <reportOutputDirectory>${project.build.directory}/apidocs</reportOutputDirectory>

                        <!-- Defines grouping for overview -->
                        <groups>
                            <group>
                                <title>Graph database</title>
                                <packages>org.neo4j.graphdb:org.neo4j.graphdb.*
                                </packages>
                            </group>
                            <group>
                                <title>Query language</title>
                                <packages>org.neo4j.cypher.javacompat:org.neo4j.cypher.javacompat.*:org.neo4j.cypher.export</packages>
                            </group>
                            <group>
                                <title>Graph algorithms</title>
                                <packages>org.neo4j.graphalgo:org.neo4j.graphalgo.*</packages>
                            </group>
                            <group>
                                <title>Management</title>
                                <packages>org.neo4j.jmx:org.neo4j.jmx.*</packages>
                            </group>
                            <group>
                                <title>Management (Enterprise edition)</title>
                                <packages>org.neo4j.management:org.neo4j.management.*</packages>
                            </group>
                            <group>
                                <title>Logging</title>
                                <packages>org.neo4j.logging:org.neo4j.logging.*</packages>
                            </group>
                            <group>
                                <title>Backup (Enterprise edition)</title>
                                <packages>org.neo4j.backup</packages>
                            </group>
                            <group>
                                <title>Import</title>
                                <packages>org.neo4j.unsafe.batchinsert</packages>
                            </group>
                            <group>
                                <title>Procedures</title>
                                <packages>org.neo4j.procedure</packages>
                            </group>
                            <group>
                                <title>Server Plugin API</title>
                                <packages>org.neo4j.server:org.neo4j.server.*</packages>
                            </group>
                            <group>
                                <title>Helpers</title>
                                <packages>org.neo4j.helpers:org.neo4j.helpers.*</packages>
                            </group>
                            <group>
                                <title>Explicit Indexes</title>
                                <packages>org.neo4j.index:org.neo4j.index.*</packages>
                            </group>
                        </groups>

                        <!-- Include the following packages... (yes, has to be one line) -->
                        <subpackages>
                            org.neo4j.backup:org.neo4j.graphalgo:org.neo4j.cypher.export:org.neo4j.cypher.javacompat:org.neo4j.graphdb:org.neo4j.helpers:org.neo4j.helpers.collection:org.neo4j.index:org.neo4j.jmx:org.neo4j.management:org.neo4j.server.helpers:org.neo4j.server.plugins:org.neo4j.server.rest.repr:org.neo4j.server.rest.web:org.neo4j.unsafe.batchinsert:org.neo4j.logging:org.neo4j.procedure
                        </subpackages>
                        <!-- ...unless the package contains -->
                        <excludePackageNames>
                            *.impl.*:*.internal.*:org.neo4j.helpers.progress:org.neo4j.logging.async:org.neo4j.server.rest.repr.formats:org.neo4j.server.rest.repr.util
                        </excludePackageNames>
                    </configuration>
                </plugin>
            </plugins>
        </pluginManagement>
        <plugins>
            <plugin>
                <groupId>com.mycila</groupId>
                <artifactId>license-maven-plugin</artifactId>
                <executions>
                    <execution>
                        <id>check-licenses</id>
                        <phase>none</phase>
                    </execution>
                </executions>
            </plugin>
        </plugins>
<<<<<<< HEAD
=======
	      <pluginManagement>
            <plugins>
                <plugin>
                    <groupId>org.codehaus.mojo</groupId>
                    <artifactId>versions-maven-plugin</artifactId>
                    <version>2.5</version>
                </plugin>
            </plugins>
        </pluginManagement>
>>>>>>> b8db7350
    </build>

</project><|MERGE_RESOLUTION|>--- conflicted
+++ resolved
@@ -129,19 +129,12 @@
                     </execution>
                 </executions>
             </plugin>
+            <plugin>
+                <groupId>org.codehaus.mojo</groupId>
+                <artifactId>versions-maven-plugin</artifactId>
+                <version>2.5</version>
+            </plugin>
         </plugins>
-<<<<<<< HEAD
-=======
-	      <pluginManagement>
-            <plugins>
-                <plugin>
-                    <groupId>org.codehaus.mojo</groupId>
-                    <artifactId>versions-maven-plugin</artifactId>
-                    <version>2.5</version>
-                </plugin>
-            </plugins>
-        </pluginManagement>
->>>>>>> b8db7350
     </build>
 
 </project>