--- conflicted
+++ resolved
@@ -4,20 +4,13 @@
   <parent>
     <groupId>org.neo4j</groupId>
     <artifactId>parent</artifactId>
-<<<<<<< HEAD
     <version>2.0-SNAPSHOT</version>
-=======
-    <version>1.9.6-SNAPSHOT</version>
->>>>>>> d245b464
     <relativePath>../..</relativePath>
   </parent>
   <groupId>org.neo4j</groupId>
   <artifactId>installer-qa</artifactId>
-<<<<<<< HEAD
   <version>2.0-SNAPSHOT</version>
-=======
-  <version>1.9.6-SNAPSHOT</version>
->>>>>>> d245b464
+
   <packaging>jar</packaging>
 
   <name>Neo4j Installer Quality Assurance</name>
