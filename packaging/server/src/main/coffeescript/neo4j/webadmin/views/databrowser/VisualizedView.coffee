###
Copyright (c) 2002-2011 "Neo Technology,"
Network Engine for Objects in Lund AB [http://neotechnology.com]

This file is part of Neo4j.

Neo4j is free software: you can redistribute it and/or modify
it under the terms of the GNU Affero General Public License as
published by the Free Software Foundation, either version 3 of the
License, or (at your option) any later version.

This program is distributed in the hope that it will be useful,
but WITHOUT ANY WARRANTY; without even the implied warranty of
MERCHANTABILITY or FITNESS FOR A PARTICULAR PURPOSE.  See the
GNU Affero General Public License for more details.

You should have received a copy of the GNU Affero General Public License
along with this program. If not, see <http://www.gnu.org/licenses/>.
###

define(
  ['neo4j/webadmin/visualization/VisualGraph'
   'neo4j/webadmin/data/ItemUrlResolver'
   'neo4j/webadmin/views/databrowser/VisualizationSettingsDialog'
   'neo4j/webadmin/views/View'
   'neo4j/webadmin/security/HtmlEscaper'
   'neo4j/webadmin/templates/databrowser/visualization'
   'lib/backbone'], 
  (VisualGraph, ItemUrlResolver, VisualizationSettingsDialog, View, HtmlEscaper, template) ->

    class VisualizedView extends View

      events : 
        'click #visualization-show-settings' : "showSettingsDialog"
        'click #visualization-reflow' : "reflowGraphLayout"


      initialize : (options)->
        @server = options.server
        @appState = options.appState
        @dataModel = options.dataModel
      
        @settings = @appState.getVisualizationSettings()
        @settings.bind("change", @settingsChanged)

      render : =>
        if @browserHasRequiredFeatures()
          if @vizEl? then @getViz().detach()
          
          $(@el).html(template())

          @vizEl = $("#visualization", @el)
          @getViz().attach(@vizEl)

          switch @dataModel.get("type")
            when "node"
              @visualizeFromNode @dataModel.getData().getItem()
            when "relationship"
              @visualizeFromRelationships [@dataModel.getData().getItem()]
            when "relationshipList"
              @visualizeFromRelationships @dataModel.getData().getRawRelationships()
        else 
          @showBrowserNotSupportedMessage()

        return this

      visualizeFromNode : (node) ->
        @getViz().setNode(node)

      visualizeFromRelationships : (rels) ->

        MAX = 10 # Temporary limit, should be replaced by filtering

        nodeDownloadChecklist = {}
        nodePromises = []
        
        for i in [0...rels.length]
          rel = rels[i]
          if i >= MAX
            alert "Only showing the first ten in the set, to avoid crashing the visualization. We're working on adding filtering here!"
            break
          if not nodeDownloadChecklist[rel.getStartNodeUrl()]?
            nodeDownloadChecklist[rel.getStartNodeUrl()] = true
            nodePromises.push rel.getStartNode()

          if not nodeDownloadChecklist[rel.getEndNodeUrl()]?
            nodeDownloadChecklist[rel.getStartNodeUrl()] = true
            nodePromises.push rel.getEndNode()

        allNodes = neo4j.Promise.join.apply(this, nodePromises)
        allNodes.then (nodes) =>
          @getViz().setNodes nodes

      settingsChanged : () =>
        if @viz?
          @viz.setLabelProperties(@settings.getLabelProperties())
      
      getViz : () =>
        width = $(document).width() - 40;
        height = $(document).height() - 160;
        @viz ?= new VisualGraph(@server,width,height)
        @settingsChanged()
        return @viz


      showSettingsDialog : =>
        if @settingsDialog?
          @hideSettingsDialog()
        else
          button = $("#visualization-show-settings")
          button.addClass("selected")
          @settingsDialog = new VisualizationSettingsDialog(
            appState : @appState
            baseElement : button
            closeCallback : @hideSettingsDialog)

      hideSettingsDialog : =>
        if @settingsDialog?
          @settingsDialog.remove()
          delete(@settingsDialog)
          $("#visualization-show-settings").removeClass("selected")

<<<<<<< HEAD
      browserHasRequiredFeatures : ->
        Object.prototype.__defineGetter__?

      showBrowserNotSupportedMessage : ->
        $(@el).html("<div class='pad'>
          <h1>I currently do not support visualization in this browser :(</h1>
          <p>I can't find the __defineGetter__ API method, which the visualization lib I use, Arbor.js, needs.</p>
          <p>If you really want to use visualization (it's pretty awesome), please consider using Google Chrome, Firefox or Safari.</p>
          </div>")
=======
      reflowGraphLayout : () =>
        if @viz != null
          @viz.reflow()
>>>>>>> 3fb46bd3

      remove : =>
        if @browserHasRequiredFeatures()
          @dataModel.unbind("change:data", @render)
          @hideSettingsDialog()
          @getViz().stop()
        super()

      detach : =>
        if @browserHasRequiredFeatures()
          @dataModel.unbind("change:data", @render)
          @hideSettingsDialog()
          @getViz().stop()
        super()

      attach : (parent) =>
        super(parent)
        if @browserHasRequiredFeatures() and @vizEl?
          @getViz().start()
          @dataModel.bind("change:data", @render)

)<|MERGE_RESOLUTION|>--- conflicted
+++ resolved
@@ -120,7 +120,6 @@
           delete(@settingsDialog)
           $("#visualization-show-settings").removeClass("selected")
 
-<<<<<<< HEAD
       browserHasRequiredFeatures : ->
         Object.prototype.__defineGetter__?
 
@@ -130,11 +129,10 @@
           <p>I can't find the __defineGetter__ API method, which the visualization lib I use, Arbor.js, needs.</p>
           <p>If you really want to use visualization (it's pretty awesome), please consider using Google Chrome, Firefox or Safari.</p>
           </div>")
-=======
+
       reflowGraphLayout : () =>
         if @viz != null
           @viz.reflow()
->>>>>>> 3fb46bd3
 
       remove : =>
         if @browserHasRequiredFeatures()
