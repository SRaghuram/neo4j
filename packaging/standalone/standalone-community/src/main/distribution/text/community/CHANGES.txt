For Release Notes, see http://neo4j.org/release-notes#neo4j-${project.version}

<<<<<<< HEAD
2.1.0-M01
---------
Cypher:
o Add LOAD CSV
o Add USING PERIODIC COMMIT

Kernel:
o Introduces utility methods for printing paths into a new class, org.neo4j.graphdb.traveral.Paths
o Deprecates several methods in the old traversal framework (org.neo4j.kernel.Traversal) that have been replaced by
  new utilities in the org.neo4j.graphdb.traversal library. No breaking changes made, but this flags for these features
  being removed in the next major version, 3.0.
o Relationship chains are now split by type and direction. Disk storage format changes, requires an upgrade.
o Fixes an issue with tx log reading in damaged log files
o Adds support for labels in transaction event handlers

2.0.2 (Unreleased)
---------------------------
=======
2.0.2
-----
>>>>>>> d12378dc
Cypher:
o Fixes #1897 - goes into never ending loop for some aggregate queries
o Add the functions toInt(...) and toFloat(...)
o Renames the Cypher type Double to Float
o Add the function split(...)
o Reading a non-existent property from a map returns null rather than failing
o MERGE will choose a direction when it has to create a relationship if you use an undirected relationship pattern

Kernel:
o Fixes an issue with tx log reading in severely damaged log files.
o Fixes a JVM deadlock issue between committing and a reading thread
o Can now handle more gracefully a larger set of failed index states

Server:
o Fixes github issues #1872, #961 that deal with Content-Encoding headers

2.0.1 (2014-01-04)
------------------
Kernel:
o Improve speed of verifying unique constraints on constraint creation.
o Improve speed of creating label scan store in BatchInserter.
o Fixes issue with batch inserter which could lead to record not in use exception
  when adding properties
o Introduces monitoring for reads/writes to the logical log
Server:
o Fixes issue with transactions leaking when there is an exception while rendering the response

Cypher:
o Fixes bug around MERGE inside a FOREACH inside a FOREACH
o Makes it possible to write MERGE queries with no already known parts
o Fixes problem with compiling queries with NOT expressions in them
o Fixes #1735 - Indexes and AND predicates produce wrong results
o Fixes #1876 - Null nodes and properties should be ignored when SETting properties
o Fixes problem with parser not being thread safe. State is bad, m'kay?
o Add support for double literals in exponent form
o Use internal heirarchy for types. Previously dependeded on Scala type hierarchy
o Fixes MERGE without any identifier previously known
o Corrects numerous inconsistencies when performing static type inference during compilation.

2.0.0 (2013-12-11)
------------------
Cypher:
o Fix for problem with index lookups against properties
o Fix: MERGE should work when finding multiple elements
o Fix: Should support updates for merging
o Fix issue when mixing Cypher queries of different versions
o Fix problems with CREATE for relationships without declared nodes
o Allow MERGE to run inside FOREACH
o Prevent the use of parameter maps in MATCH and MERGE

2.0.0-RC1 (2013-11-21)
----------------------
Kernel:
o BREAKING CHANGE: Reference node has been removed.
o BREAKING CHANGE: All classes under the org.neo4j.kernel package space, except
  those related to the traversal frameworks, are now deprecated and due to be moved
  into internal packages. This includes well-known classes such as EmbeddedGraphDatabase
  and HighlyAvailableGraphDatabase, both of which are replaced by GraphDatabaseFactory
  and HighlyAvailableGraphDatabaseFactory, respectively.
o BREAKING CHANGE: Removed deprecated settings from org.neo4j.graphdb.factory.GraphDatabaseSettings. These settings are
  no longer effective and can be removed without any effect.
o BREAKING CHANGE: Removed deprecated org.neo4j.graphdb.index.IndexProvider (and associated
  org.neo4j.graphdb.index.IndexIterable and org.neo4j.graphdb.index.IndexProviderKernelExtensionFactory). This has been
  replaced by the kernel extension mechanism.
o BREAKING CHANGE: Removed deprecated org.neo4j.graphdb.PropertyContainer#getPropertyValues(). Instead use
  org.neo4j.graphdb.PropertyContainer#getPropertyKeys() and org.neo4j.graphdb.PropertyContainer#getProperty(String).
o BREAKING CHANGE: Removed deprecated methods from org.neo4j.kernel.GraphDatabaseAPI: #getDiagnosticsManager(),
  #getMessageLog(), #getIdGeneratorFactory(), #getKernelData() and #getPersistenceSource(). These are internal
  components which Kernel clients should not need to access. The entire org.neo4j.kernel.GraphDatabaseAPI interface is
  deprecated and will be removed in future.
o BREAKING CHANGE: Deprecated constructors of EmbeddedReadOnlyDatabase and EmbeddedGraphDatabase have been removed,
  in favor of the long-advertised alternative GraphDatabaseFactory.
o BREAKING CHANGE: All deprecated methods in GraphDatabaseAPI have been removed in favor of getDependencyResolver().

Cypher:
o Add OPTIONAL MATCH to Cypher
o Remove question mark symbol from patterns in Cypher
o Fixes 1313
o Fixes problem with collection index types
o Changes behaviour of LAST/HEAD/TAIL and collection slice -
  they now all return null for ranges outside a collection
o Fixed #1471 - SETting a relationship to a map value fails

Shell:
o Add '-' as filename for piping stdin directly into the shell, behaves as a file import.

Server:
o BREAKING CHANGE: Removed deprecated method org.neo4j.server.AbstractNeoServer#stopServerOnly(). To stop the server use
  org.neo4j.server.AbstractNeoServer#stop(). If you would like to disconnect the database life cycle from server control
  use org.neo4j.server.WrappingNeoServer.
o BREAKING CHANGE: org.neo4j.server.database.Database is now an interface. Direct uses of the class can be replaced by
  one of its implementations.
o Transactional endpoint status codes are now textual rather than numeric. Since the transactional endpoint was introduced
  in the 2.0.0 series, it is not considered a breaking change. It will, however, require modifying client code that depends
  on the numeric status codes.

2.0.0-M06 (2013-10-15)
----------------------
o Windows desktop GUI added

Cypher:
o Parenthesis around nodes are now mandatory if a label is used on the node

2.0.0-M05 (2013-09-10)
----------------------
Kernel:
o BREAKING CHANGE: GraphDatabaseSettings now only exposes Setting, deprecated settings classes have been removed.
o Fixed problems with array properties being updated multiple times in a single transaction
o Adds label store as an index
o Transaction now implements AutoClosable
o Distinguish between data and schema transactions
o Unique constraint validation for new data

Cypher:
o Promote the experimental parser to the default
o Added literal maps
o Makes RETURN only queries valid
o Labels on optional nodes no longer stop the whole MATCH
  clause from returning results.
o Updated NOT precedence
o Added collection slice and collection index
o Added list comprehension documentation

Shell:
o Adds support for RETURN only Cypher queries

2.0.0-M04 (2013-08-08)
----------------------
Kernel:
o BREAKING CHANGE: Require Java 7
o BREAKING CHANGE: Transactions are now required for all operations throughout Java Core API,
  read operations as well as write operations
o Define proper equality for indexing of array properties
o BREAKING CHANGE: Equality for indexing of number properties compares numbers independent of underlying primitive Java type

Cypher:
o Fixes #844 - Label predicate do not work on optional nodes that are null
o Fixes #897 - Cypher start doesnt allow combining multiple starting points with start node sets
o BREAKING CHANGE: Removes "?", "!" syntax for accessing properties. Missing properties are now treated as null
o Introduced a new experimental and fast PEG parser
o BREAKING CHANGE: Escaped identifiers in the RETURN clause are kept as the user entered them
o BREAKING CHANGE: No longer possible to use expressions and params to identify nodes in patterns
o BREAKING CHANGE: Use "|" in favor of ":" in FOREACH, EXTRACT and REDUCE to avoid disambiguity with label syntax

Server:
o Added support for extracting and returning the graph structure from the result of a Cypher query executed via the transactional endpoint

2.0.0-M03 (2013-05-29)
----------------------
Kernel:
o Read-only index results are closed properly

Cypher:
o Make Cypher execution results closable
o Adds Cypher label scan hint
o Removes alternative WITH syntax in Cypher
o Fixes bug with UNION text output
o Added startNode()/endNode()
o Fixes #780 - Queries with literal collections fail against schema indexes

Server:
o Added support for transaction keep-alive

2.0.0-M02 (2013-04-28)
----------------------
o In server, added REST transaction support
o In cypher, added MERGE clause
o In cypher, MATCH now supports single-node patterns
o In shell, support for listing indexes and their state
o Support for labels in the org.neo4j.unsafe.batchinsert APIs.
o BREAKING CHANGE: Replaced protected fields from org.neo4j.graphdb.factory.GraphDatabaseFactory with a single
  org.neo4j.graphdb.factory.GraphDatabaseFactoryState instance to avoid race conditions when creating multiple,
  lazily instantiated builders
o BREAKING CHANGE: org.neo4j.graphdb.index.BatchInserterIndex and org.neo4j.graphdb.index.BatchInserterIndexProvider
  has been removed in favor of the same interfaces available in org.neo4j.unsafe.batchinsert
o BREAKING CHANGE: The BatchInserter and the BatchGraphDatabase are not binary compatible with 1.9 due to some methods
  now taking a varargs array of labels as last argument.  Please recompile any code that depends on the BatchInserter.

2.0.0-M01 (2013-04-08)
----------------------
o Added support for labels across all APIs: Cypher, Core Java and REST
o Added support for the new label-based indexes across all APIs: Cypher, Core Java and REST
o Improvements to shell, including import/export of small graphs via cypher statements

1.9.6 (2014-01-31)
------------------
Kernel:
o Fixes issue with batch inserter which could lead to record not in use exception
  when adding properties
o Introduces monitoring for reads/writes to the logical log

Server:
o Fixes issue with transacions leaking when there is an exception while rendering the response

1.9.5 (2013-11-11)
------------------
Kernel:
o Fixed NPE in PersistenceWindowPool when concurrently loading non-mapped windows
o Fixed potential deadlock in PersistenceWindowPool cause by negative mark count
o Performance optimizations for best-first selector
o Database now waits on a timeout for transactions to finish before actually shutting
  down, while preventing new transactions from starting up

Server:
o Shutdown hook is now properly removed on normal shutdown, removing potential thread
  leak which might prevent orderly exit of the VM process

Graph Algorithms:
o Fixed potential suboptimal path finding in A* executions for particular graph topologies. Also
  improved performance and memory consumption of A*

1.9.4 (2013-09-19)
------------------
Lucene index:
o Fixed issue where querying an index for "*:*" while having removed entities
  from it in the same transaction might result in exceptions.

1.9.3 (2013-08-30)
------------------
Logging in console is now consistent across modules and more informative

Kernel:
o Remove hard dependency on Logback
o Introduction of logical_log_rotation_threshold to control log rotation.
o Autoconfigurator can handle cases where physical memory is less than the configured JVM heap
o Fixes index out of bounds errors when iterating over relationships
o Fixes race in persistent window pool which might lead to inconsistent data

Cypher:
o Fixes problems with extra columns showing up in some conditions

Server:
o Reintroduces, deprecated, the Configurator.getThirdpartyJaxRsClasses. Fixes, among other things, the authentication-extension
o Server now properly returns the version when asked through REST

Index:
o Stop keeping norms in Lucene indexes, saving space and memory

1.9.2 (2013-07-16)
------------------
Kernel:
o When flushing persistent windows, do so only if dirty. This is a performance improvement
  for certain scenarios.
o Fixes bug where loading relationship chains with high ids would cause them to be
  ignored when iterating over them.

Cypher:
o Fixes problem where Cypher would see changes while the query was running

Server:
o The Content-Type is now correctly used to set the text encoding, not Content-Encoding
o Fixes concurrency issue with generation of JSON responses
o HTTPS scheme is now properly propagated on batch requests

1.9.1 (2013-06-24)
------------------
Kernel:
o Fixes bug where creating an Index with an invalid configuration would not properly clean up
  the configuration for it.
o Fixes race condition that occasionally would make Node.getSingleRelationship() mistakenly fail.
o Fixes compliance for non-logback logging implementations
o Cleanup of transactions that fail commit happens under the same lock as the commit

Cypher:
o Cypher execution results are now closeable
o Allow | to be used as a separator in foreach and extract+reduce

Server:
o Fixes bug where the last security rule would be the only one respected, if multiple would
  be present
o Support for chained certificates
o Enabled streaming support for paged traversals

Packaging:
o Improved handling of JAVA_HOME on OSX

1.9 (2013-05-13)
----------------
Kernel:
o Performance improvement on initial loading of relationship types during startup

1.9.RC2 (2013-04-30)
--------------------
Kernel:
o Fixes race conditions on usage of persistence windows' byte buffers that occasionally led to buffer over/underflows.

Server:
o Create unique node with properties that have collection values properly casts them to arrays
o Data visualization editor now navigates back to the data browser on save and cancel

Cypher:
o Fixes problem when sending down custom queries to index providers

1.9.RC1 (2013-04-15)
--------------------
Lucene Index:
o Lucene upgraded to 3.6.2

Server:
o Introduces new splash screen containing a guide to Neo4j. Several small aesthetic improvements

Cypher:
o Fixed #578 - problem with profiling queries that use LIMIT
o Fixes #550 - problem when using START after WITH
o Allows single node patterns in MATCH
o Fixes problem for some patterns and all-nodes start points
o Fixes #650 - issue when doing multiple aggregation expressions on the same identifier
o Added timestamp function

Packaging:
o plugins/ subdirectory is searched recursively for server plugins

1.9.M05 (2013-03-05)
--------------------

Now compiles and runs under JDK 7

Kernel:
o Concurrent modifications to relationship chains now do now lead to RecordNotInUse exceptions or
  cache poisoning
o Proper tx management will now make negative transaction counts impossible
o IndexProvider is now deprecated, replaced by KernelExtensionFactory
o Store locks are respected from read only instances too
o grab_file_lock configuration setting is now deprecated

Lucene Index:
o LuceneIndexProvider is now replaced by LuceneKernelExtension

Server:
o Added support for X-Forwarded-Host and X-Forwarded-Proto headers to allow parameterising of
  links in data for hosting behind proxy servers.

JMX:
o JMX will now provide info on all configuration values, including the defaults not explicitly set

Cypher:
o Fixes #450 - Predicates in WHERE are not evaluated correctly for certain patterns
o Fixes problem with null comparisons and optional relationships
o Made it possible to run the parser concurrently
o DISTINCT is now lazy, and keeps the incoming ordering
o Added execution plan descriptions to execution results
o Fixes #464 - getDeletedRelationships does not work for javacompat.ExecutionResult
o Fixes #535 - 'INTERNAL_SORT' columns show when doing RETURN * ORDER BY
o Added experimental profiled query support
o Fixes #489 - CREATE UNIQUE does not work as expected inside FOREACH

1.9.M04 (2013-01-17)
--------------------
Kernel:
o Start entries are now explicitly marked as written, solves a bug that might cause recovery to fail

Server:
o Increased performance for rest-batch-operations by a factor of 100

Cypher:
o Clearer error message for when aggregations are used in ORDER BY and not in RETURN
o Fixes #394 - Identifiers inside of FOREACH get the wrong type
o Fixes #390 - IN/ANY/NONE/ANY/SINGLE causes RuntimeException for some patterns
o Fixes #387 - Some patterns produced "Unexpected traversal state" in Cypher
o Upgraded the Scala version to 2.10
o Fixes #355 - Collections in collections are still Scala collections instead of Java collections

1.9.M03 (2012-12-21)
--------------------
Server:
o Pulled out Gremlin as separate plugin to support different versions

Cypher:
o Fixes #336 - Patterns that re-use a pattern node can produce non-existing matches
o Fixes #369 - The substring-function sometimes fails when no length is specified

1.9.M02 (2012-11-30)
--------------------
Kernel:
o Made sure that auto-indexing removed graph elements from indexes when they are delete
o OrderByTypeExpander keeps ordering of type AND direction
o Fixed an issue where a lock on a store was sometimes not released
o Old GraphDatabaseSetting classes are now wrappers for Settings instances
o Fixes an issue where an incomplete 2PC transaction could cause recovery to not be triggered
o Optimizations for read performance
  - Cache refers to relationship types as ints instead of Strings.
  - Binary search on sorted arrays for finding properties and
    relationship types in the cache.
  - Less objects instantiated during getting and iterating relationships.
  - Reduced number of map lookups significantly for a getProperty call,
    especially outside transaction or in transactions without any changes.
    (previously 8 lookups whereof 2 synchronized, now down to as low as 2)
  - Uses ThreadLocal as mapper from thread to transaction
  - Refactored LockReleaser into TransactionState, associated with each
    transaction instead

Server:
o Server now allows - under some specific circumstances - setting empty arrays as properties.
  Specifically, it is allowed if there is a pre-existing array property on the entity from
  which the server can infer the type of array to store.
o Traversal Javascript is now security sandboxed. It is possible to turn the sandbox off for
  the next two releases, for backwards compatibility.

Cypher:
o The traversal pattern matcher now supports variable length relationship patterns
o Fixes #946 - HAS(...) fails with ThisShouldNotHappenException for some patterns
o Made Cypher better at keeping a numeric type. Adding two integers now returns an integer, and not a double.
o Major refactoring to make certain Cypher is more lazy
o When asking for the top x rows by some value, Cypher will now only keep a list the size of x
o Fix so identifiers created inside a foreach can be used by other statements in the foreach
o Fix for problems when using patterns with multiple unnamed nodes
o Fixes problems when doing ORDER BY ... LIMIT x. When x is larger than the input set, sorting was never done.

1.9.M01 (2012-10-23)
--------------------
Kernel:
o XaDatasources now implement lifecycle and their registration with XaDatasourceManager triggers TxManager recovery
  on startup.
o Neo4j logical log now handles running out of disk space at a critical point gracefully.
o Kernel extensions are now factories that create instances which participate in the database's lifecycle
o Fixes a race condition around relationship chain loading from multiple threads on the same node

Cypher:
o Predicates can now be returned and used to set properties
o Fixes #797: CREATE UNIQUE now makes sure used identifiers have the same properties even if
  they are re-used without the properties
o Added the traversal matcher, which uses the new traversal framework abilities to do
  pattern matching. It should provide for nice performance benefits for a lot of queries.
o Fixed #866: Changed the LRU cache to make it safe to use concurrently, and made the parser single threaded
o Added the reduce() functionality
o Made addition automatically convert numbers to strings when adding the two together
o Added the string functions: str(), replace(), substring(), left(), right(), ltrim(), rtrim(), trim(), lower(), upper()
o Added the possibility to use ORDER BY, SKIP and LIMIT together with WITH
o Fixes #904: CREATE UNIQUE doesn't work with parameter maps
o Fixes #908: Parameters do not survive WITH if it has aggregation
o SET can now be used to set properties on nodes and relationships from maps or other graph elements

1.8.RC1 (2012-09-05)
--------------------
Kernel:
 o Removed contention around allocating and moving persistence windows so that a thread won't need to await
   another thread doing this refresh, instead just continue knowing that the windows will be optimally
   placed in a very near future.
 o Removed contention around translating a key (as String) into the ID by using copy-on-write map instead
   of a concurrent hash map. Used in property key as well as relationship type translation.
 o Fix for Node/Relationship#getPropertyValues() sometimes returning null values from the iterator.

Server:
 o Upgraded Jackson JAXRS to version 1.9.7
 o Keeping the Cypher execution engine between calls makes it possible to re-use execution plans
 o added User-Agent header tracking to udc to determine rest-driver usage

Cypher:
 o Removed the /../ literal for regular expressions. Now a normal string literal is used instead
 o Concatenation handles types better
 o Changed how the graph-matching module is used, to make it safe for concurrent use
 o Better type error messages
 o Renamed iterable to collection
 o Fixed #795: so that WITH keeps parameters also for empty aggregation results
 o Fixed #772: Creating nodes/relationships goes before SET, so SET can run on already created elements
 o Added error when using != instead of <>
 o Fixed #787: Issue when comparing array properties with literal collections
 o Fixed #751: Better error message for some type errors
 o Fixed #818: Problem where properties could only have scalar values (they can be arrays as well)
 o Fixed #834: Gives relevant syntax exception when properties are entered in MATCH

1.8.M07 (2012-08-08)
--------------------
Kernel:
 o Traversal framework backwards compatibility
   + Cleaned up any breaking changes
   + Removed Expander#addFilter
 o Kernel JMX bean instance identifier is now reused and can optionally be set explicitly via forced_kernel_id config setting

Server:
 o Consoles in webadmin can now be disabled.

Cypher:
 o Added escape characters to string literals
 o Renamed `RELATE` to `CREATE UNIQUE`

UDC:
 o Added edition information (community, advanced, enterprise)
 o Added a cluster-name hash so that stores originating from the same cluster can be aggregated
 o Fixed release version and revision
 o Changed precedence of database configuration over internal udc configuration
 o Added distribution information (dpkg, rpm, unknown)

1.8.M06 (2012-07-06)
--------------------
Kernel:
 o Deprecated AbstractGraphDatabase.transactionRunning()
 o Changed synchronization of applying transactions to prevent a deadlock scenario
 o Original cause can be extracted from a transaction RollbackException

Server:
 o Fixed issue that stopped the server from starting without the UDC-jars.

Cypher:
 o Fixes problem when graph elements are deleted multiple times in the same query
 o Fixes #625: Values passed through WITH have the wrong type
 o Fixes #654: Some paths are returned the wrong way

1.8.M05 (2012-06-25)
--------------------
Kernel:
 o Configurable amount of logical logs to keep, by for example number of days or size on disk.
   keep_logical_logs configuration is extended to support values such as: "10 days", "200M size" a.s.o.
   Regardless of configuration there will always be at least the latest non-empty logical log left.
 o Reduced synchronization while memory mapping files, leading to increased multithreaded performance

Server:
 o Added support for multi line Cypher queries in webadmin browser

Lucene-index:
o Removed lucene_writers_cache_size and have lucene_searcher_cache_size decide for both, since
  it's doesn't make sense to have a writer w/o a searcher and isn't possible to have a searcher
  w/o its writer.
o Loosened contention regarding getting index searchers for querying.

Cypher:
 o CREATE and RELATE can now introduce path identifiers
 o String literals can now contain escape characters
 o Fixes #600: Double optional with no matching relationships returns too many rows
 o Fixes #613: Missing dependencies not reported correctly for queries with RELATE/SET/DELETE
 o Fixes around optional paths

1.8.M04 (2012-06-07)
--------------------
Kernel:
 o Additions to the traversal framework:
   + Bidirectional traversals (with BidirectionalTraversalDescription). AllPaths/AllSimplePaths
     uses this feature and are now faster due to less relationships being traversed.
   + Multiple start nodes (as well as multiple end nodes for bidirectional traversals).
   + PathExpander (RelationshipExpander for Paths) which has the full Path passed in instead of
     just the end node of the path. It can also see and modify a user defined traversal branch state.
   + Metadata about the traversal, for the time being: number of relationships traversal and
     number paths returned.
   + Added Path#reverseNodes() and Path#reverseRelationships which gives all nodes/relationships in
    a path in reverse order (starting from the end node going back to the start node). More relevant
  	in many scenarios as well as allowing for a more efficient implementation.
   + Sorting of traversal results, specify with TraversalDescription#sort(Comparable).
   + Some measure to reduce memory consumption and garbage generation during traversals.

Graph-algo:
 o AllPaths/AllSimplePaths uses the new bidirectional traversal feature in the traversal framework.
  Less relationships now needs to be traversed to find the requested paths.
 o Added an implementation of the shortest path algorithm with the bidirectional traversal feature.

Cypher:
 o CREATE now accepts full paths and not only single nodes and relationships
 o Path patterns can now be used as expressions and as predicates
 o Fixes bug where RELATE fails to compare array properties
 o Fixes #573: Arithmetics operations have wrong type
 o Fixes #567: Parameter maps coming through REST are not parsed correctly
 o Fixes #563: COUNT(*) does not return 0 for empty result
 o Fixes #561: RELATE doesn't work as expected with map-parameters

1.8.M03 (2012-05-24)
--------------------
Kernel:
 o Changed array map to CHM in property index manager, better multithreaded performance
Shell:
 o Added BEGIN TRANSACTION/COMMIT/ROLLBACK
 o Sessions now live on the server side instead of on the client, which means that not just
  serializable values can be set there. Paves the way for Cypher making use of it.
Server:
 o keep_logical_logs is now respected if set to false - default is still true
Cypher:
 o Added RELATE
 o Changed the CREATE syntax, so it looks more like RELATE
 o Fixes #506: delete head(rels) doesn't work
 o Fixes #508: length function on array properties doesn't work
 o Fixes #512: start n=node(*) match n-[r?]->() delete n,r not working
 o Fixes #514: Extract doesn't work with array properties
 o Fixes #523: String literals not parsed correctly in CREATE statement
 o Fixes #526: cypher filter in return clause
 o Fixes #536: SQRT only returns an integer
 o Fixes #543: Appending elements to collections

1.8.M02 (2012-05-11)
--------------------
Kernel:
 o Optimized short string and short array encoding algorithms
 o Fixed problem with SpringTransactionManager during HA master switch
Shell:
 o Shell can now be exited with Ctrl-D
Server:
 o Support for streaming results for http batch operations.
 o Proper encoding of Index URI key/value pairs.
 o Fixed Swedish character problem in webadmin string properties.
 o Webadmin chart labels have nice formatting now.
Cypher:
 o Added the possibility to create nodes from an iterable of maps

1.8.M01 (2012-04-26)
--------------------
o Byte array properties are handled in a more optimized way, increasing performance by a couple of times at least.
o Fix for an issue where update of cache when creating a relationship on a very dense node would take longer and longer time.
o Fix for an issue where a recovery would sometimes fail with it reporting that a start record already had been injected.
o Added "create" shell app for Cypher queries only doing creations.
Server:
  o Added streaming to REST API. All representation implementations have been adapted to produce their data lazily.
  o Added HTTP logging.
Cypher:
  o Added the possibility to return all graph elements using RETURN *
  o Added CREATE, SET, DELETE, FOREACH, WITH
  o Fixes issue #432, #446

1.7 (2012-04-18)
----------------
o Moved BatchInserter to a different package.
o Fixed 'Record Not In Use' issue with creating and setting Node properties with the BatchInserter.
Cypher:
  o Added the possibility to use multiple relationship types on patterns
  o Fixed bug when aggregation is used in ORDER BY and not listed in the RETURN clause
Server:
  o Added scored index results to REST API
  o Improvements to installation docs for the server
  o Added auto index management API to REST, fixing #399
  o Fixed unicode issues in batch operations API in windows and OS X
  o Server now disallows creating indexes with empty names. Closes #311
  o Attempting to delete a non-existing index now returns 404, closes #349
UDC:
  o Modified UDC to run one thread per DB, and to shut down background thread on unload. Closes #279
  o UDC now sends the machines MAC adress to Neo Technology, to separate between instances behind firewalls
  o UDC now sends database registration ID to Neo Technology, if one is available
  o UDC now sends "tags" to Neo Technology, these contain information about the type of deployment, such as language, web-container, app-container, spring, ejb

1.7.M03 (2012-04-11)
--------------------
o Removed old OSGi support in favor of the new and better one.
o Added possibility to use logback for logging.
o Renamed array cache to GC resistant cache (GCR) and moved it to enterprise.
o Fixed problem with GCR cache that could cause it to calculate incorrect size.
o Fixed problem with closing of messages.log on windows

1.7.M02 (2012-03-26)
--------------------
o Added lock free atomic array cache that avoids triggering full GCs.
o Added GC monitor that will keep track on how much the JVM blocks application threads.
o Fix for an issue where upgrading indices with an unclean shutdown.

1.7.M01 (2012-03-12)
--------------------
o Fixed bug in PropertyStore that during recovery would throw exception if the last record was incomplete.
o Fixes to transaction log start position caching which mitigates a performance issue and fixes a caching issue during rotation.
o Fixed a couple of issue around copying incomplete transaction to new log during a log rotation.
o Fixed a property cache poisoning bug and some stale references leaking.
o Fixed a data race issue between threads removing the same property while the node is evicted from cache.
o Fixed an issue where a property record in the logical log was missing its owner.
o Log messages in messages.log are now printed in UTC time zone so that it's the same across servers.
o Fix for an issue where a full rebuild of an id generator (rebuild_idgenerators_fast=false) could result
  in exception when adding free ids.
o Fix for issue which would close an id generator as clean if a startup failed at the wrong time, which would make
  the id generator diverge from the store it held ids for and possible truncate that store file the next clean shutdown.
Indexing:
  o Added LowerCaseKeywordAnalyzer and a clear test for it which shows how to configure a case-insensitive exact index.
Cypher:
  o Added literal collections and the IN predicate
  o Added HEAD, TAIL, LAST and FILTER
  o Added ! so that missing property can evaluate to false
  o BREAKING CHANGE: To check whether a property exists on a node, use the HAS(...) function
  o Arithmetic & string concatenation
  o An identifier can now be assigned all the nodes/rels in the graph - START a=node(*)
  o Predicates can be specified inside of a pattern relationship description
Server:
  o Fixed a NPE in guarded database for the result of Index#putIfAbsent.
  o Added SSL support in the server.
  o SecurityRule implementations can now use simple wildcards to allow whole sub paths of URIs to be covered by the rule.
  o Added an "order" parameter to index REST queries to control result ordering.
Shell:
  o dbinfo command now able to print simple values as well as arrays and compound values as JSON output.
  o A shell server which isn't remotely avaiable doesn't touch RMI, neither does a client which connects
    to a server within the same JVM. This makes for less RMI garbage when forgetting to call shutdown().
  o Fixes problem with eval command in that it couldn't execute a single-line command, which made it impossible
    to do ./shell -c 'eval ...' from outside
UDC:
  o Added MAC address to pings.

1.6 (2012-01-19)
----------------
o Fixed a ConcurrentModificationException problem in lucene index when rotating logs and listing store files.
o Fixes issues #173, #118, #138, #103
o Minor performance optimization in property handling code.
Cypher:
  o Lots of changes to the parsers error reporting
  o Queries can now be pre-pended with which parser version to use
  o Database configuration can now change which version of the parser to use as default

1.6.M03 (2012-01-12)
--------------------
o Added a different aggregation logic. Makes aggregating on the same columns as sorting much faster
o Made it possible to query on array properties
o Fixed bugs #157,#140,#168,#170 and a bug which prevented a node sent in as a parameter unable to be returned in a result
o Added means of introspecting locks taken by the LockManager.
o Added a diagnostics API.
o Added Index#putIfAbsent which ensures uniquely put key/value pair for an entity.
o Added UniqueFactory which gets or creates entities uniquely using Index#putIfAbsent
o Fixed an issue with upgrading an 1.5.M02 store where a "store version" record wouldn't be added and which caused problems after non-clean shutdown.
o Fixed an issue where sometimes dual start entries for a transaction would be added in the logical log.
o Upgraded to Lucene version 3.5.
o Added request timeout, controlled with org.neo4j.server.webserver.limit.executiontime (disabled by default).
  Request header (max-execution-time) can shorten it if specified.
o Fixed issues #113, #166, #172
o Allow overriding of server base url for when test browser needs to access server via a different hostname from the bind address.
o Exposes get-or-create-uniquely via REST in ex. POST /index/node/<name>?unique {...}
o Added shell command mknode for creating new nodes w/o creating a relationship.

1.6.M02 (2011-12-16)
--------------------
o [server] Webadmin data browser now supports cypher queries
o [server] DEPRECATION: Cypher execution is now part of the core REST API, the cypher plugin is deprecated.
o [server] Updated to gremlin 1.4
o [server] Fixed bug in how auto indexes are represented
o [server] Max request execution time can now be limited
o [server] Hypermedia URLs returned by the server now set their host based on the HTTP host header
o [kernel] Lower memory usage of ImpermanentGraphDatabase.
o [kernel] Abstracted stores that stores id/name pairs into AbstractNameStore/AbstractNameRecord and removed lots of duplicated code.
o [kernel] Fixed a race condition in the property cache which cuold poison the cache.
o [kernel] Fixed an issue where a JVM crash in the wrong place would make the next startup rename the current logical log without
  incrementing the logVersion, making the next log rename fail.
o [kernel] Start records in the logical log aren't written until the transaction starts preparing/committing. This fixes an issue
  with the logical log not being rotated sometimes.
o [kernel] Added AbstractGraphDatabase#tx() which returns a TransactionBuilder possible of configuring the transaction to be "unforced"
  meaning that logical logs won't be forced when committing. Means better performance for small non-critical transactions.
o [kernel] Reduced number of proxy object instantiation and node record loading in general.
o [kernel] Added a wrapping graphdb abstraction, which makes instances survive even if the underlying db restarts.
o [kernel] Detached LogExtractor from XaLogicaLog so that it can be used without having a db running.
o [kernel] Added an API for progress indication. With a default implementation that prints dots (every 0.5%) and percentages (every 10%) to a PrintStream.
o [cypher] Added allShortestPaths
o [cypher] Added COALESCE
o [cypher] Added column aliasing with AS
o [cypher] Variable length relationships can now introduce a rel-iterable
o [cypher] BREAKING CHANGE: Changed the syntax for iterable predicated ALL/NONE/ANY/SINGLE to use WHERE instead of a colon
o [cypher] BREAKING CHANGE: ExecutionResult is now a read-once, forward only iterator.
o [cypher] Fixed problems with optional graph elements

1.6.M01 (2011-11-24)
--------------------
o ImpermantentGraphDatabase now uses purely in-memory structures for speed during tests. It's done on a FileChannel level
  so that every other aspect of the database is intact, just that the bytes end up in ByteBuffers instead of files.
o Fixed an issue with evaluators not executing correctly for the start node of a traversal.
o Fixed an issue with BufferOverflowException thrown sometimes during extraction of prepared transactions.
o Added graph properties, i.e. properties that belongs to the graph itself as opposed to a specific node or relationship.
  Useful for extensions which would like to store configuration and what not.
o Better multi-line support in shell, as well as case insensitive app names.
o GraphDatabaseService#getAllNodes and #getRelationshipTypes @Deprecated and moved to GlobalGraphOperations class,
  where also #getAllRelationships is implemented.
o Added LRU cache for open indexes so that a limit can be set. Thanks vivekprahlad (github id) for the patch.
o When using ImpermanentGraphDatabase RAMDirectory is used instead of FSDirectory. Useful for speed during testing.
o Added a LowerCaseKeywordAnalyzer to use for having an exact case-insensitive index.
o Cypher console in webadmin is now a Neo4j Shell console with the exact same Cypher support included.
o More documentation and examples.
o Made zero length (a single node) as well as optional paths in Cypher possible
o Cypher Skip, limit and regular expressions can now be parameterized
o Column order in Cypher output is now preserved
o Cypher Distinct and order by can now be used at the same time
o Cypher Execution plans can now be pretty printed
o Solved a bug when using multiple regular expressions in the same query
o Added the extract function in Cypher

1.5 (2011-10-18)
----------------
o More useful logging to messages.log to help investigating problems.
o Fixed some issues with detection of version and the need to migrate a store.
o In webadmin: visualization adds nodes/relationships to the view for each search and search is performed with CTRL+ENTER.
o Added DISTINCT to all aggregate functions in Cypher.

1.5.M02 (2011-10-10)
--------------------
o [STORE FORMAT CHANGE] New layout of the property store(s) which results in roughly a 30% reduction in size on disk as well as fewer I/O read operations for reading properties.
o Significant performance improvements for extracting transactions from logical logs.
o Lots of new Cypher features, f.ex: path functions, parameters, shortest path function.
o Icons in the visualization in webadmin and added a standalone webadmin mode.
o REST batch API has reduced memory overhead and more appropriate response codes in case of failure.
o Adding to index via REST has changed to have the value in the JSON body.
o Added simple security and authorization hooks and configuration in the server.

1.5.M01 (2011-08-31)
--------------------
o Fixed file lock issues on an open database which could cause them to be released, making the database vulnerable.
o Fixed several recovery issues which could leave the logical logs in an inconsistent state after a recovery.
o Fixed some data visibility issue for relationships as well as some issues with committing relationships to NodeImpl.
o Auto indexing follows tightly with each mutating operation, not per transaction commit.
o Tighter integration with the manual in a lot of places.

1.4 (2011-06-27)
----------------
o Fix for numerical values not being indexes properly in fulltext index.
o More shell commands for deleting entities from the graph.

1.4.M04 (2011-06-09)
--------------------
o First iteration of the Cypher Query Language included,
  with a section in the manual.
o Experimental support for batch operations in REST
o The Neo4j Manual now includes some examples, and the
  section on REST has been extended.

1.4.M01 (2011-04-28)
--------------------
o Server logging has been changed, see the Server Configuration chapter in
  the manual for further information.

1.3 (2011-04-11)
----------------
o Neo4j Community now licensed under GPL
o All known Windows problems in Neo4j fixed.
o rewritten Webadmin interface with graph visualization support
o Short string support in kernel for better
o 256 Billion database primitives
o support for Gremlin 0.9 and related Tinkerpop projects
o Better JMX and monitoring support (Neo4j Advanced)
o New backup solution with support for both incremental and full online backup (Neo4j Enterprise)

1.3.M05 (2011-03-24)
--------------------
o New look and feel of the webadmin
o New visual data browser
o Updated to Gremlin 0.8
o Added docs for server plugin initialization.

1.3.M04 (2011-03-10)
--------------------
o All manpages are included in the manual.
o Some fixes to be more Windows friendly.
o Added Dijkstra to the list of graph algorithms to be used when finding paths.
o Support for advanced index queries through REST.

1.3.M03 (2011-02-24)
--------------------

o Numerous updates to the Webadmin tool to make it more usable and to fix some visual bugs.
o Removal of the properties service, replaced with a discovery service to allow third-party apps to bind to the server at runtime and discover what services are offered and where.
o Changed the configuration file format to make it simpler and less error prone (but it is *not*) backwards compatible with earlier versions.
o Separated out the server plugin API for easier development, making only the only development dependency for server a very thin layer and small jar.

1.3.M02 (2011-02-10)
--------------------

o Gremlin updated to 0.7 and trimmed down to bare bones dependencies.
o Webadmin minor improvements in Console, Data browser and monitoring.
o better REST JSON property support in Arrays.
o server started in High Availability mode.

1.3.M01 (2011-01-27)
--------------------

o Full online backup (no need to copy store files before hand) in HA and general support for requests with unlimited size.
o A couple of bugs fixed in lucene index.
o More memory efficient handling of transaction streams (extracting and applying).
o New 'eval' shell command which lets you execute JavaScript on the database.

- Server
o Ability to start the server in HA mode.
o Excludes the neo4j-index component (not used anyhow) to enable HA mode.

- Examples
o Added an example of an ordered traversal.

1.2 (2010-12-29)
----------------

- New components:
o Neo4j Server, including Web Admin
o Neo4j High Availability
o Neo4j Graph Database Monitoring and Management tools moved to its own component
o Neo4j Index API integrated in the GraphDatabaseService API
o Neo4j Usage Data Collection

- Other changes:
o Additional services (extensions) for the Neo4j kernel are loaded automatically or can be injected in a running instance.
o Improved memory footprint and read performance.
o A weak reference cache is now available for high load low latency workloads.
o The old index API has been deprecated (but still included and have been updated to use Lucene version 3.0.1).
o There is a new index API based on Lucene supporting multiple indexes both for nodes and relationships.
o Path algos can now be performed using the shell.

o All known bugs have been fixed. For more details see the individual milestone releases below.

1.2.M06 (2010-12-21)
--------------------

- Kernel
o Fixed an issues with PruneEvaluators getting invoked with the start node as argument.
  PruneEvaluators was never invoked with the start node before the arrival of Evaluator interface.
o Added logging of recovery completion.
o Added TransactionData#isDeleted(Node) and #isDeleted(Relationship) and also made
  the collection to hold these a HashSet instead of ArrayList. This allows fast
  lookups for asking if a node/relationship is deleted in a transaction.
o More flexible caching (can instantiate an arbitrary Cache object).

- Shell
o Fixed a problem where ShellServerExtension assumed the shell was enabled during shutdown, which could result in NPE.

- Lucene-index
o More flexible caching (can instantiate an arbitrary Cache object).
o Merged the fast-writes branch. Basically it makes committing changes to lucene indexes
  faster and more throughput-friendly for multiple threads. The performance improvement
  for committing lucene transactions shows best for small transactions, but will improve
  all modifying operations to lucene indexes.
o Fixed bug which could close an IndexSearcher before it was supposed to when
  there was exactly one item in the result set, two or more threads did this at
  the same time as there was another thread doing an update... AND the reading
  threads all called IndexHits#getSingle() on the result.

- HA
o When a new master is chosen, slaves throws away the id allocations they got from the previous master. This fixes a problem where occupied ids where reused.
o Enabled (and fixed problem with) thread on master which checks for dead slave connections and rolls back those transactions, so that their locks are released.
  This fixes a problem where an HA cluster would seem to freeze up and become unresponsive to write requests.
o Adding Log4j and Netty license information.
o Also closes the executor containing the connections.
o Changed dependency scopes.
o Shuts down databases after verifying them.

- Server
o Bridge OSGi LogService to server Logger. Bundle log messages and stdout pipe through correctly.
o Refactoring of functional tests to remove static dependencies. Introduced a server builder to deal with it instead.
o Can now add performance-tweaking properties to the database hosted by the server. It uses the same neo4j.properties file as the embedded version, but you need to add a property:
  org.neo4j.server.db.tuning.properties into the neo4j-server.properties file.
o Webadmin: Removed component titles, added save button to data browser, minor change to data browser layout.
o Webadmin: Minor UI updates, added error message that shows up when server connection is lost.
o Webadmin: Moved charts into tabbed box, minor UI updates.
o Fixed an issue with initialization order of things in the server to make sure that RRD is initialized when it is needed.
o Webadmin: Added proper tab-like styling to chart tabs and scale selectors.
o Fixed bug in RRD memory usage sampler, making rounding happen at end of calculations, instead of in the midst of.
o Webadmin: Made 30minutes the default view in charts.
o Webadmin: Added kernel version to dashboard, fixed bug in chart drawing (was drawing when the charts are not visible under certain conditions).
o Webadmin: Disallow self relationships in UI, and show error message explaining this.
o Can now load 3rd party JAX-RS jars from the classpath.
o Updated static assembly to properly include both webadmin statics and documentation. Documentation now tested and ships properly down to neo4j-standalone.
o Webadmin: Made the current node show up by default when adding new relations in webadmin.
o Webadmin: Dashboard shows charts with tabs, and allows switching between charts.
o Added a basic readme with instructions for building, running, and functional testing.
o Updating the way to create temporary files to solve the functional test problem where lots of files stick around.
o re-implemented REST to expose indexing of nodes and relationships (new index API)
o single path algo works in RestfulGraphDatabase now
o fixed duplicate paths for delete node or relationship from index
o Http DELETE requires the proper mediatype to accept
o All indexes must be created to use them.
o Added the ability extend the REST API with server plugins.
o Added back links to the first page in the HTML format.
o updating to Gremlin 0.6
o Updated the component site documentation with the new index API.

1.2.M05 (2010-12-02)
--------------------

-New components
o neo4j-ha, providing high availability

-Important changes, server
o updated to Jersey 1.4
o integrated index is now supported by the shell
o new Evaluator interface improves the traversal API
o support for index hit scores in neo4j-lucene-index
o index caching support added to BatchInserter

1.2.M04 (2010-11-18)
--------------------

o added a server packaging as part of neo4j
o added more configuration options to neo4j-lucene-index
o generating javadocs for all components automatically to components.neo4j.org/{component-name}
o Added ImpermanentGraphDatabase to aid in testing

1.2.M03 (2010-11-04)
--------------------

o Monitoring/management over JMX was moved to the new neo4j-management component.
o Added ability to get the name and configuration of existing integrated indexes.

1.2.M02 (2010-10-21)
--------------------

-New components
o Lucene index, an implementation of the integrated index framework
  using lucene as backend. Planned to replace current index service.

-Important changes
o Fixed shutdown issue regarding UDC leaving a thread running.
o A new index framework integrated into the kernel API.
o Getting relationships is faster due to less cache lookups.

1.2.M01 (2010-10-08)
--------------------

-New components
o Udc

-Important changes
o Index:
   - Lucene version upgraded to 3.0.1
o Shell:
   - Apps discoverable with service locator
   - Added read-only mode on server
   - 'host' and 'config' options
o Graph-algo:
   - Find paths of certain length
o Kernel:
   - Lower memory footprint
   - Higher throughput/concurrency for reads
   - Common interface for loading kernel extensions (f.ex. shell)

1.1 (2010-07-29)
----------------

-New components
o Graph-algo
o Online-backup

1.0 (2010-02-16)
----------------

-Initial components
o Kernel
o Index
o Remote-graphdb
o Shell<|MERGE_RESOLUTION|>--- conflicted
+++ resolved
@@ -1,6 +1,5 @@
 For Release Notes, see http://neo4j.org/release-notes#neo4j-${project.version}
 
-<<<<<<< HEAD
 2.1.0-M01
 ---------
 Cypher:
@@ -18,10 +17,6 @@
 
 2.0.2 (Unreleased)
 ---------------------------
-=======
-2.0.2
------
->>>>>>> d12378dc
 Cypher:
 o Fixes #1897 - goes into never ending loop for some aggregate queries
 o Add the functions toInt(...) and toFloat(...)
