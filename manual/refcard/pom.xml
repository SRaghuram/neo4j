--- conflicted
+++ resolved
@@ -162,7 +162,6 @@
     </plugins>
   </build>
 
-<<<<<<< HEAD
   <profiles>
     <profile>
       <id>neo-full-build-with-javadoc</id>
@@ -198,6 +197,4 @@
     </profile>
   </profiles>
 
-=======
->>>>>>> 86b8848d
 </project>