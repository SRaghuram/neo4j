--- conflicted
+++ resolved
@@ -25,26 +25,13 @@
 import org.neo4j.kernel.logging.Logging;
 import org.neo4j.server.advanced.AdvancedNeoServer;
 import org.neo4j.server.configuration.Configurator;
-<<<<<<< HEAD
-import org.neo4j.server.configuration.PropertyFileConfigurator;
-import org.neo4j.server.configuration.validation.DatabaseLocationMustBeSpecifiedRule;
-import org.neo4j.server.configuration.validation.Validator;
-=======
-import org.neo4j.server.database.Database;
-import org.neo4j.server.database.EphemeralDatabase;
->>>>>>> 126745c3
 import org.neo4j.server.helpers.CommunityServerBuilder;
 import org.neo4j.server.preflight.PreFlightTasks;
 import org.neo4j.server.rest.web.DatabaseActions;
 
-<<<<<<< HEAD
-import static org.neo4j.helpers.Clock.SYSTEM_CLOCK;
-import static org.neo4j.server.ServerTestUtils.createTempDir;
 import static org.neo4j.server.database.LifecycleManagingDatabase.EMBEDDED;
 import static org.neo4j.server.database.LifecycleManagingDatabase.lifecycleManagingDatabase;
-=======
 import static org.neo4j.server.helpers.LoggingFactory.given;
->>>>>>> 126745c3
 
 public class AdvancedServerBuilder extends CommunityServerBuilder
 {
@@ -73,7 +60,6 @@
     public AdvancedNeoServer build( File configFile, Configurator configurator, Logging logging )
     {
         return new TestAdvancedNeoServer( configurator, configFile, logging );
-
     }
 
     private class TestAdvancedNeoServer extends AdvancedNeoServer
@@ -82,11 +68,7 @@
 
         public TestAdvancedNeoServer( Configurator propertyFileConfigurator, File configFile, Logging logging )
         {
-<<<<<<< HEAD
-            super( propertyFileConfigurator, lifecycleManagingDatabase( persistent ? EMBEDDED : IN_MEMORY_DB )  );
-=======
-            super( propertyFileConfigurator, logging );
->>>>>>> 126745c3
+            super( propertyFileConfigurator, lifecycleManagingDatabase( persistent ? EMBEDDED : IN_MEMORY_DB ), logging );
             this.configFile = configFile;
         }
 
